/*
 * org.openmicroscopy.shoola.agents.treeviewer.view.ToolBar
 *
 *------------------------------------------------------------------------------
 *  Copyright (C) 2006 University of Dundee. All rights reserved.
 *
 *
 * 	This program is free software; you can redistribute it and/or modify
 *  it under the terms of the GNU General Public License as published by
 *  the Free Software Foundation; either version 2 of the License, or
 *  (at your option) any later version.
 *  This program is distributed in the hope that it will be useful,
 *  but WITHOUT ANY WARRANTY; without even the implied warranty of
 *  MERCHANTABILITY or FITNESS FOR A PARTICULAR PURPOSE.  See the
 *  GNU General Public License for more details.
 *  
 *  You should have received a copy of the GNU General Public License along
 *  with this program; if not, write to the Free Software Foundation, Inc.,
 *  51 Franklin Street, Fifth Floor, Boston, MA 02110-1301 USA.
 *
 *------------------------------------------------------------------------------
 */
package org.openmicroscopy.shoola.agents.treeviewer.view;

//Java imports
import java.awt.Component;
import java.awt.Dimension;
import java.awt.Font;
import java.awt.Point;
import java.awt.event.ActionEvent;
import java.awt.event.ActionListener;
import java.awt.event.MouseAdapter;
import java.awt.event.MouseEvent;
import java.awt.event.MouseListener;
import java.util.ArrayList;
import java.util.Collection;
import java.util.HashMap;
import java.util.Iterator;
import java.util.List;
import java.util.Map;
import java.util.Set;
import javax.swing.Action;
import javax.swing.BorderFactory;
import javax.swing.Box;
import javax.swing.BoxLayout;
import javax.swing.ButtonGroup;
import javax.swing.Icon;
import javax.swing.JButton;
import javax.swing.JCheckBoxMenuItem;
import javax.swing.JComponent;
import javax.swing.JLabel;
import javax.swing.JMenu;
import javax.swing.JMenuItem;
import javax.swing.JPanel;
import javax.swing.JPopupMenu;
import javax.swing.JSeparator;
import javax.swing.JToggleButton;
import javax.swing.JToolBar;
import javax.swing.border.BevelBorder;

//Third-party libraries
import org.jdesktop.swingx.JXBusyLabel;

//Application-internal dependencies
import org.openmicroscopy.shoola.agents.treeviewer.IconManager;
import org.openmicroscopy.shoola.agents.treeviewer.TreeViewerAgent;
import org.openmicroscopy.shoola.agents.treeviewer.actions.GroupSelectionAction;
import org.openmicroscopy.shoola.agents.treeviewer.actions.ManagerAction;
import org.openmicroscopy.shoola.agents.treeviewer.actions.RunScriptAction;
import org.openmicroscopy.shoola.agents.treeviewer.actions.SwitchGroup;
import org.openmicroscopy.shoola.agents.treeviewer.actions.SwitchUserAction;
import org.openmicroscopy.shoola.agents.treeviewer.actions.TreeViewerAction;
import org.openmicroscopy.shoola.agents.treeviewer.browser.Browser;
import org.openmicroscopy.shoola.agents.treeviewer.cmd.ExperimenterVisitor;
import org.openmicroscopy.shoola.agents.util.browser.TreeImageDisplay;
import org.openmicroscopy.shoola.agents.util.ui.ScriptMenuItem;
import org.openmicroscopy.shoola.agents.util.ui.ScriptSubMenu;
import org.openmicroscopy.shoola.env.data.model.AdminObject;
import org.openmicroscopy.shoola.env.data.model.ScriptObject;
import org.openmicroscopy.shoola.env.ui.TaskBar;
import org.openmicroscopy.shoola.util.ui.UIUtilities;

import pojos.GroupData;

/** 
 * The tool bar of {@link TreeViewer}.
 *
 * @author  Jean-Marie Burel &nbsp;&nbsp;&nbsp;&nbsp;
 * 				<a href="mailto:j.burel@dundee.ac.uk">j.burel@dundee.ac.uk</a>
 * @author	Donald MacDonald &nbsp;&nbsp;&nbsp;&nbsp;
 * 				<a href="mailto:donald@lifesci.dundee.ac.uk">donald@lifesci.dundee.ac.uk</a>
 * @version 3.0
 * <small>
 * (<b>Internal version:</b> $Revision: $ $Date: $)
 * </small>
 * @since OME2.2
 */
class ToolBar
    extends JPanel
{
    
    /** Size of the horizontal box. */
    private static final Dimension HBOX = new Dimension(100, 16);

    /** The icon for private group.*/
    private static final Icon PERMISSIONS_PRIVATE;
    
    /** The icon for private group.*/
    private static final Icon PERMISSIONS_GROUP_READ;
    
    /** The icon for private group.*/
    private static final Icon PERMISSIONS_GROUP_READ_LINK;
    
    /** The icon for private group.*/
    private static final Icon PERMISSIONS_PUBLIC_READ;
    
    /** The icon for private group.*/
    private static final Icon PERMISSIONS_PUBLIC_READ_WRITE;
    
    //Initializes the icons.
    static {
    	IconManager im = IconManager.getInstance();
    	PERMISSIONS_PRIVATE = im.getIcon(IconManager.PRIVATE_GROUP);
    	PERMISSIONS_GROUP_READ = im.getIcon(IconManager.READ_GROUP);
    	PERMISSIONS_GROUP_READ_LINK = im.getIcon(IconManager.READ_LINK_GROUP);
    	PERMISSIONS_PUBLIC_READ = im.getIcon(IconManager.PUBLIC_GROUP);
    	PERMISSIONS_PUBLIC_READ_WRITE = im.getIcon(IconManager.PUBLIC_GROUP);
    }
    
    /** Reference to the control. */
    private TreeViewerControl   controller;
    
    /** Reference to the model. */
    private TreeViewerModel	   model;
    
    /** Reference to the view. */
    private TreeViewerWin	   view;
    
    /** The menu displaying the groups the user is a member of. */
    private JPopupMenu			personalMenu;

    /** Button to open the full in a separate window. */
    private JToggleButton		fullScreen;
    
    /** The menu displaying the available scripts.*/
    private JPopupMenu			scriptsMenu;
    
    /** The button showing the available scripts.*/
    private JButton				scriptButton;
    
    /** Indicates the loading progress. */
	private JXBusyLabel		busyLabel;
	
	/** The index of the {@link #scriptButton}.*/
	private int index;
	
	/** The management bar.*/
	private JToolBar bar;
	
	/** The label displaying the group context.*/
	private JLabel groupContext;
	
	/** The button to display the menu.*/
	private JButton menuButton;
	
	/** The button to display the users.*/
	private JButton usersButton;

    /**
     * Sets the defaults of the specified menu item.
     * 
     * @param item The menu item.
     */
    private void initMenuItem(JMenuItem item)
    {
        item.setBorder(null);
        item.setFont((Font) 
                TreeViewerAgent.getRegistry().lookup(
                        "/resources/fonts/Labels"));
    }
    
    /**
     * Helper method to create the tool bar hosting the management items.
     * 
     * @return See above.
     */
    private JComponent createManagementBar()
    {
        bar = new JToolBar();
    	bar.setFloatable(false);
        bar.setRollover(true);
        bar.setBorder(null);
        JToggleButton button = new JToggleButton(
        		controller.getAction(TreeViewerControl.INSPECTOR));
        //UIUtilities.unifiedButtonLookAndFeel(button);
        button.setSelected(true);
        bar.add(button);
        
        button = new JToggleButton(
        		controller.getAction(TreeViewerControl.METADATA));
        //UIUtilities.unifiedButtonLookAndFeel(button);
        button.setSelected(true);
        bar.add(button);
        
        JButton b = new JButton(controller.getAction(TreeViewerControl.BROWSE));
        UIUtilities.unifiedButtonLookAndFeel(b);
        bar.add(b);
        switch (TreeViewerAgent.runAsPlugin()) {
			case TreeViewer.IMAGE_J:
				b = UIUtilities.formatButtonFromAction(
						controller.getAction(TreeViewerControl.VIEW));
				UIUtilities.unifiedButtonLookAndFeel(b);
				b.addMouseListener(new MouseAdapter() {
					
					/**
					 * Displays the menu when the user releases the mouse.
					 * @see MouseListener#mouseReleased(MouseEvent)
					 */
					public void mouseReleased(MouseEvent e)
					{
						controller.showMenu(TreeViewer.VIEW_MENU, 
								(JComponent) e.getSource(), e.getPoint());
					}
				});
				bar.add(b);
				break;
			default:
				b = new JButton(controller.getAction(TreeViewerControl.VIEW));
		        UIUtilities.unifiedButtonLookAndFeel(b);
		        bar.add(b);
				break;
		}
        
        b = new JButton(controller.getAction(TreeViewerControl.REFRESH_TREE));
        UIUtilities.unifiedButtonLookAndFeel(b);
        //bar.add(b);
        
        
       
        TreeViewerAction a = controller.getAction(TreeViewerControl.MANAGER);
        b = new JButton(a);
        UIUtilities.unifiedButtonLookAndFeel(b);
        b.addMouseListener((ManagerAction) a);
        bar.add(b);
        bar.add(new JSeparator(JSeparator.VERTICAL));
        //Now register the agent if any
        TaskBar tb = TreeViewerAgent.getRegistry().getTaskBar();
        List<JComponent> l = tb.getToolBarEntries(TaskBar.AGENTS);
        if (l != null) {
        	Iterator<JComponent> i = l.iterator();
        	JComponent comp;
        	while (i.hasNext()) {
				comp = i.next();
				UIUtilities.unifiedButtonLookAndFeel(comp);
		        bar.add(comp);
			}
        	/*
        	b = new JButton(controller.getAction(
            		TreeViewerControl.IMPORT_NO_SELECTION));
            UIUtilities.unifiedButtonLookAndFeel(b);
            bar.add(b);
            */
            bar.add(new JSeparator(JSeparator.VERTICAL));
        }
        
        /*
        b = new JButton(controller.getAction(
        		TreeViewerControl.EDITOR_NO_SELECTION));
        UIUtilities.unifiedButtonLookAndFeel(b);
        bar.add(b);
        */
        
        fullScreen = new JToggleButton(
        		controller.getAction(TreeViewerControl.FULLSCREEN));
        //UIUtilities.unifiedButtonLookAndFeel(button);
        fullScreen.setSelected(model.isFullScreen());
        //bar.add(fullScreen);
        if (TreeViewerAgent.isAdministrator()) {
        	b = new JButton(controller.getAction(
        			TreeViewerControl.UPLOAD_SCRIPT));
            UIUtilities.unifiedButtonLookAndFeel(b);
            bar.add(b);
        }
        a = controller.getAction(TreeViewerControl.AVAILABLE_SCRIPTS);
        b = new JButton(a);
        Icon icon  = b.getIcon();
        Dimension d = new Dimension(UIUtilities.DEFAULT_ICON_WIDTH,
				UIUtilities.DEFAULT_ICON_HEIGHT);
        if (icon != null) 
        	d = new Dimension(icon.getIconWidth(), icon.getIconHeight());
    	busyLabel = new JXBusyLabel(d);
    	busyLabel.setVisible(true);
        b.addMouseListener((RunScriptAction) a);
        UIUtilities.unifiedButtonLookAndFeel(b);
        scriptButton = b;
        bar.add(b);
        index = bar.getComponentCount()-1;
        
        bar.add(new JSeparator(JSeparator.VERTICAL));
        
<<<<<<< HEAD
        Set set = TreeViewerAgent.getAvailableUserGroups();
        if (set != null && set.size() > 1) {
        	groupContext = new JLabel();
        	setPermissions();
			IconManager icons = IconManager.getInstance();
        	b = new JButton(icons.getIcon(IconManager.OWNER_GROUP));
        	 UIUtilities.unifiedButtonLookAndFeel(b);
        	b.addMouseListener(new MouseAdapter() {
        		
        		/**
        		 * Shows the menu with the various 
        		 */
        		public void mousePressed(MouseEvent me)
        		{
        			createSelectionOption(me);
        		}
			});
        	
        	groupContext.addMouseListener(new MouseAdapter() {
        		
        		/**
        		 * Shows the menu with the various 
        		 */
        		public void mousePressed(MouseEvent me)
        		{
        			SwitchGroup action = (SwitchGroup)
        				controller.getAction(TreeViewerControl.SWITCH_GROUP);
        			action.setPoint(me.getPoint());
        			action.actionPerformed(new ActionEvent(me.getSource(), 0, 
        					""));
        		}
			});
        	bar.add(b);
        	bar.add(Box.createHorizontalStrut(5));
        	bar.add(groupContext);
        } else {
        	a = controller.getAction(TreeViewerControl.SWITCH_USER);
            b = new JButton(a);
            b.addMouseListener((SwitchUserAction) a);
            UIUtilities.unifiedButtonLookAndFeel(b);
            bar.add(b);
        }
=======
>>>>>>> eeb5bca7
        
        groupContext = new JLabel();
        groupContext.setVisible(false);
       
        a = controller.getAction(TreeViewerControl.SWITCH_USER);
        usersButton = new JButton(a);
        usersButton.addMouseListener((SwitchUserAction) a);
        UIUtilities.unifiedButtonLookAndFeel(usersButton);
        
        IconManager icons = IconManager.getInstance();
    	menuButton = new JButton(icons.getIcon(IconManager.OWNER_GROUP));
    	menuButton.setVisible(false);
    	usersButton.setVisible(false);
    	UIUtilities.unifiedButtonLookAndFeel(menuButton);
    	menuButton.addMouseListener(new MouseAdapter() {
    		
    		/**
    		 * Shows the menu with the various 
    		 */
    		public void mousePressed(MouseEvent me)
    		{
    			TreeViewerAction a = 
		        	controller.getAction(TreeViewerControl.SWITCH_USER);
				a.putValue(Action.SMALL_ICON, null);
				JPopupMenu selectionMenu = new JPopupMenu();
				JMenuItem item = new JMenuItem(a);
				item.setText(SwitchUserAction.NAME);
				selectionMenu.add(item);
				JMenu menu = new JMenu(GroupSelectionAction.NAME_ADD);
				menu.setToolTipText(GroupSelectionAction.DESCRIPTION_ADD);
				List<JMenuItem> items = createMenuItem(true);
				Iterator<JMenuItem> i = items.iterator();
				while (i.hasNext()) {
					menu.add(i.next());
				}
				selectionMenu.add(menu);
				menu = new JMenu(GroupSelectionAction.NAME);
				menu.setToolTipText(GroupSelectionAction.DESCRIPTION);
				items = createMenuItem(false);
				i = items.iterator();
				while (i.hasNext()) {
					menu.add(i.next());
				}
				selectionMenu.add(menu);
    			selectionMenu.show((JComponent) me.getSource(), 
    					me.getX(), me.getY());
    		}
		});
    	bar.add(menuButton);
    	bar.add(usersButton);
    	bar.add(Box.createHorizontalStrut(5));
    	bar.add(groupContext);
    	setPermissions();
        return bar;
    }
    
    /** 
     * Creates the selection menu.
     * 
     * @param me The event to handle.
     */
    private void createSelectionOption(MouseEvent me)
    {
		JPopupMenu selectionMenu = new JPopupMenu();
		
		JMenu menu = new JMenu(SwitchUserAction.NAME_TO);
		menu.setToolTipText(SwitchUserAction.DESCRIPTION);
		//Check the groups that already in the view.
		Browser browser = model.getBrowser(Browser.PROJECTS_EXPLORER);
		List<Long> ids = new ArrayList<Long>();
		ExperimenterVisitor v = new ExperimenterVisitor(browser, -1);
		browser.accept(v, ExperimenterVisitor.TREEIMAGE_SET_ONLY);
		List<TreeImageDisplay> nodes = v.getNodes();
		Iterator<TreeImageDisplay> j = nodes.iterator();
		TreeImageDisplay node;
		while (j.hasNext()) {
			node = j.next();
			ids.add(((GroupData) node.getUserObject()).getId());
		}
		ButtonGroup buttonGroup = new ButtonGroup();
		List<GroupSelectionAction> l = controller.getUserGroupAction(false);
    	Iterator<GroupSelectionAction> i = l.iterator();
    	long id = model.getSelectedGroupId();
    	GroupSelectionAction a;
    	JMenuItem item;
		while (i.hasNext()) {
			a = i.next();
			item = new JCheckBoxMenuItem(a);
			item.setEnabled(ids.contains(a.getGroupId()));
			item.setSelected(a.isSameGroup(id));
			initMenuItem(item);
			buttonGroup.add(item);
			menu.add(item);
		}
		
		selectionMenu.add(menu);
		TreeViewerAction action = 
			controller.getAction(TreeViewerControl.SWITCH_GROUP);
		action.putValue(Action.SMALL_ICON, null);
		item = new JMenuItem(action);
		item.setText(SwitchGroup.NAME);
		selectionMenu.add(item);
		selectionMenu.show((JComponent) me.getSource(), me.getX(), me.getY());
    }
    
    /**
     * Helper method to create the tool bar hosting the edit items.
     * 
     * @return See above.
     */
    private JToolBar createSearchBar()
    {
        JToolBar bar = new JToolBar();
        bar.setFloatable(false);
        bar.setRollover(true);
        bar.setBorder(null);
        bar.add(new JSeparator(JSeparator.VERTICAL));
        bar.add(new JToggleButton(
        		controller.getAction(TreeViewerControl.SEARCH)));
        return bar;
    }
    
    /** Builds and lays out the UI. */
    private void buildGUI()
    {
        JPanel bars = new JPanel(), outerPanel = new JPanel();
        bars.setBorder(null);
        bars.setLayout(new BoxLayout(bars, BoxLayout.X_AXIS));
        bars.add(createManagementBar());
        //bars.add(createEditBar());
        if (!TreeViewerWin.JXTASKPANE_TYPE.equals(view.getLayoutType())) {
        	bars.add(createSearchBar());
        }
        	
        outerPanel.setBorder(null);
        outerPanel.setLayout(new BoxLayout(outerPanel, BoxLayout.X_AXIS));
        outerPanel.add(bars);
        outerPanel.add(Box.createRigidArea(HBOX));
        outerPanel.add(Box.createHorizontalGlue());  
        
        setLayout(new BoxLayout(this, BoxLayout.X_AXIS));
        add(UIUtilities.buildComponentPanel(outerPanel));
    }
    
    /**
     * Creates a new instance.
     * 
     * @param controller    Reference to the control. 
     *                      Mustn't be <code>null</code>.
     * @param model    		Reference to the model. 
     *                      Mustn't be <code>null</code>.
     * @param view    		Reference to the view. 
     *                      Mustn't be <code>null</code>.
     */
    ToolBar(TreeViewerControl controller, TreeViewerModel model, 
    		TreeViewerWin view)
    {
        if (controller == null) 
            throw new NullPointerException("No Controller.");
        if (model == null) 
            throw new NullPointerException("No Model.");
        if (view == null) 
            throw new NullPointerException("No View.");
        this.model = model;
        this.controller = controller;
        this.view = view;
        buildGUI();
    }
    
    /**
     * Brings up the <code>ManagePopupMenu</code>on top of the specified
     * component at the specified location.
     * 
     * @param c The component that requested the pop-up menu.
     * @param p The point at which to display the menu, relative to the
     *            <code>component</code>'s coordinates.
     */
    void showManagementMenu(Component c, Point p)
    {
    	if (p == null) return;
        if (c == null) throw new IllegalArgumentException("No component.");
        ManagePopupMenu managePopupMenu = new ManagePopupMenu(controller);
        managePopupMenu.show(c, p.x, p.y);
    }
    
    /**
     * Brings up the <code>Personal Menu</code> on top of the specified
     * component at the specified location.
     * 
     * @param c The component that requested the pop-up menu.
     * @param p The point at which to display the menu, relative to the
     *            <code>component</code>'s coordinates.
     */
    void showPersonalMenu(Component c, Point p)
    {
    	if (p == null) return;
        if (c == null) throw new IllegalArgumentException("No component.");
        //if (p == null) throw new IllegalArgumentException("No point.");
        //if (personalMenu == null) {
        	personalMenu = new JPopupMenu();
        	personalMenu.setBorder(
        			BorderFactory.createBevelBorder(BevelBorder.RAISED));
        	List<JMenuItem> l =  createMenuItem(false);
        	Iterator<JMenuItem> i = l.iterator();
        	while (i.hasNext()) {
				personalMenu.add(i.next());
			}
        //}
        personalMenu.show(c, p.x, p.y);
    }
    
    /**
     * Creates the items for the menu.
     * 
     * @param add Pass <code>true</code> to build items for the <code>Add</code>
     * menu, <code>false</code> otherwise.
     * @return See above
     */
    private List<JMenuItem> createMenuItem(boolean add)
    {
    	List<JMenuItem> items = new ArrayList<JMenuItem>();
    	List<GroupSelectionAction> l = controller.getUserGroupAction(add);
    	Iterator<GroupSelectionAction> i = l.iterator();
    	GroupSelectionAction a;
    	JMenuItem item;
    	if (add) {
    		//Check the groups that already in the view.
    		Browser browser = model.getSelectedBrowser();
    		List<Long> ids = new ArrayList<Long>();
    		if (browser != null) {
    			ExperimenterVisitor v = new ExperimenterVisitor(browser, -1);
    			browser.accept(v, ExperimenterVisitor.TREEIMAGE_SET_ONLY);
    			List<TreeImageDisplay> nodes = v.getNodes();
    			Iterator<TreeImageDisplay> j = nodes.iterator();
    			TreeImageDisplay node;
    			while (j.hasNext()) {
					node = j.next();
					ids.add(((GroupData) node.getUserObject()).getId());
				}
    		}
    		
    		while (i.hasNext()) {
    			a = i.next();
    			item = new JMenuItem(a);
    			if (ids.size() > 0) {
    				item.setEnabled(!ids.contains(a.getGroupId()));
    			} else item.setEnabled(true);
    			initMenuItem(item);
    			items.add(item);
    		}
    	} else {
    		ButtonGroup buttonGroup = new ButtonGroup();
        	long id = model.getSelectedGroupId();
    		while (i.hasNext()) {
    			a = i.next();
    			item = new JCheckBoxMenuItem(a);
    			item.setEnabled(true);
    			item.setSelected(a.isSameGroup(id));
    			initMenuItem(item);
    			buttonGroup.add(item);
    			items.add(item);
    		}
    	}
    	
    	return items;
    }
    
    /**
     * Brings up the <code>Available Scripts</code> on top of the specified
     * component at the specified location.
     * 
     * @param c The component that requested the pop-pup menu.
     * @param p The point at which to display the menu, relative to the
     *            <code>component</code>'s coordinates.
     */
    void showAvailableScriptsMenu(Component c, Point p)
    {
    	if (p == null) return;
        if (c == null) {
        	c = scriptButton;
        	//loading the data.
        }
        IconManager icons = IconManager.getInstance();
        Collection<ScriptObject> scripts = model.getAvailableScripts();
        if (scripts == null || scripts.size() == 0) return;
        if (scriptsMenu == null) {
        	scriptsMenu = new JPopupMenu();
        	JMenuItem refresh = new JMenuItem(icons.getIcon(
    				IconManager.REFRESH));
        	refresh.setText("Reload Scripts");
        	refresh.setToolTipText("Reloads the existing scripts.");
        	refresh.addMouseListener(new MouseAdapter() {
    			
    			/**
    			 * Launches the dialog when the user releases the mouse.
    			 * MouseAdapter#mouseReleased(MouseEvent)
    			 */
    			public void mouseReleased(MouseEvent e)
    			{
    				model.setAvailableScripts(null);
    				scriptsMenu = null;
    				controller.reloadAvailableScripts(e.getPoint());
    			}
        	});
        	scriptsMenu.add(refresh);
        	scriptsMenu.add(new JSeparator());
        	Iterator<ScriptObject> i = scripts.iterator();
        	ScriptObject so;
        	Map<String, ScriptSubMenu>
        		menus = new HashMap<String, ScriptSubMenu>();
        	String path;
        	ScriptSubMenu subMenu;
        	List<ScriptSubMenu> others = new ArrayList<ScriptSubMenu>();
        	List<String> formattedName = new ArrayList<String>();
        	
        	Icon icon = icons.getIcon(IconManager.ANALYSIS);
        	Icon largeIcon = icons.getIcon(IconManager.ANALYSIS_48);
        	ActionListener listener = new ActionListener() {
				
        		/** 
        		 * Listens to the selection of a script.
        		 * @see ActionListener#actionPerformed(ActionEvent)
        		 */
				public void actionPerformed(ActionEvent e) {
					ScriptMenuItem item = (ScriptMenuItem) e.getSource();
					controller.handleScriptSelection(item.getScript());
				}
			};
        	while (i.hasNext()) {
        		so = i.next();
        		if (so.getIcon() == null) {
        			so.setIcon(icon);
                	so.setIconLarge(largeIcon);
        		}
        		path = so.getPath();
        		subMenu = menus.get(path);
        		if (subMenu == null) {
        			subMenu = new ScriptSubMenu(path, formattedName);
        			menus.put(path, subMenu);
        			if (so.isOfficialScript()) scriptsMenu.add(subMenu);
        			else others.add(subMenu);
        		}
        		//if (!ScriptMenuItem.isScriptWithUI(so.getScriptLabel()))
        		subMenu.addScript(so).addActionListener(listener);
        	}
        	if (others.size() > 0) {
        		scriptsMenu.add(new JSeparator());
        		JMenu uploadedMenu = new JMenu("User Scripts");
        		scriptsMenu.add(uploadedMenu);
        		Iterator<ScriptSubMenu> j = others.iterator();
            	while (j.hasNext()) 
            		uploadedMenu.add(j.next());
        	}
        }
        scriptsMenu.show(c, p.x, p.y);
    }
    
    /**
     * Brings up the <code>ManagePopupMenu</code>on top of the specified
     * component at the specified location.
     * 
     * @param c 	The component that requested the pop-up menu.
     * @param p 	The point at which to display the menu, relative to the
     *            	<code>component</code>'s coordinates.
     * @param index The index of the menu.
     */
    void showCreateMenu(Component c, Point p, int index)
    {
        if (c == null) return;
        if (p == null) return;
        PopupMenu menu = new PopupMenu(controller, index);
        menu.show(c, p.x, p.y);
    }
    
    /**
     * Sets the selected flag of the {@link #fullScreen} component.
     * 
     * @param selected The value to set.
     */
    void setFullScreenSelected(boolean selected)
    { 
    	fullScreen.setSelected(selected);
    }
    
	/** 
	 * Invokes when loadings scripts.
	 * 
	 * @param loading Passes <code>true</code> if there is an on-going loading.
	 *                <code>false</code> otherwise.
	 */
	void setScriptsLoadingStatus(boolean loading)
	{
		bar.remove(index);
		busyLabel.setBusy(loading);
		if (loading) bar.add(busyLabel, index);
		else bar.add(scriptButton, index);
		validate();
		repaint();
	}
	
	/** Sets the permissions level.*/
    void setPermissions()
    {
    	GroupData group = model.getSelectedGroup();
    	if (group == null || groupContext == null) return;
    	String desc = "";
		int level = 
        TreeViewerAgent.getRegistry().getAdminService().getPermissionLevel(
        			group);
		Icon icon = null;
		switch (level) {
			case AdminObject.PERMISSIONS_PRIVATE:
				desc = AdminObject.PERMISSIONS_PRIVATE_TEXT;
				icon = PERMISSIONS_PRIVATE;
				break;
			case AdminObject.PERMISSIONS_GROUP_READ:
				desc = AdminObject.PERMISSIONS_GROUP_READ_TEXT;
				icon = PERMISSIONS_GROUP_READ;
				break;
			case AdminObject.PERMISSIONS_GROUP_READ_LINK:
				desc = AdminObject.PERMISSIONS_GROUP_READ_LINK_TEXT;
				icon = PERMISSIONS_GROUP_READ_LINK;
				break;
			case AdminObject.PERMISSIONS_PUBLIC_READ:
				desc = AdminObject.PERMISSIONS_PUBLIC_READ_TEXT;
				icon = PERMISSIONS_PUBLIC_READ;
				break;
			case AdminObject.PERMISSIONS_PUBLIC_READ_WRITE:
				desc = AdminObject.PERMISSIONS_PUBLIC_READ_WRITE_TEXT;
				icon = PERMISSIONS_PUBLIC_READ;
		}
		if (icon != null) groupContext.setIcon(icon);
		groupContext.setText(group.getName());
		groupContext.setToolTipText(desc);

        Set set = TreeViewerAgent.getAvailableUserGroups();
        boolean b = set != null && set.size() > 1;
        menuButton.setVisible(b);
    	groupContext.setVisible(b);
    	usersButton.setVisible(!b);
		repaint();
    }

}<|MERGE_RESOLUTION|>--- conflicted
+++ resolved
@@ -298,52 +298,6 @@
         
         bar.add(new JSeparator(JSeparator.VERTICAL));
         
-<<<<<<< HEAD
-        Set set = TreeViewerAgent.getAvailableUserGroups();
-        if (set != null && set.size() > 1) {
-        	groupContext = new JLabel();
-        	setPermissions();
-			IconManager icons = IconManager.getInstance();
-        	b = new JButton(icons.getIcon(IconManager.OWNER_GROUP));
-        	 UIUtilities.unifiedButtonLookAndFeel(b);
-        	b.addMouseListener(new MouseAdapter() {
-        		
-        		/**
-        		 * Shows the menu with the various 
-        		 */
-        		public void mousePressed(MouseEvent me)
-        		{
-        			createSelectionOption(me);
-        		}
-			});
-        	
-        	groupContext.addMouseListener(new MouseAdapter() {
-        		
-        		/**
-        		 * Shows the menu with the various 
-        		 */
-        		public void mousePressed(MouseEvent me)
-        		{
-        			SwitchGroup action = (SwitchGroup)
-        				controller.getAction(TreeViewerControl.SWITCH_GROUP);
-        			action.setPoint(me.getPoint());
-        			action.actionPerformed(new ActionEvent(me.getSource(), 0, 
-        					""));
-        		}
-			});
-        	bar.add(b);
-        	bar.add(Box.createHorizontalStrut(5));
-        	bar.add(groupContext);
-        } else {
-        	a = controller.getAction(TreeViewerControl.SWITCH_USER);
-            b = new JButton(a);
-            b.addMouseListener((SwitchUserAction) a);
-            UIUtilities.unifiedButtonLookAndFeel(b);
-            bar.add(b);
-        }
-=======
->>>>>>> eeb5bca7
-        
         groupContext = new JLabel();
         groupContext.setVisible(false);
        
@@ -364,31 +318,20 @@
     		 */
     		public void mousePressed(MouseEvent me)
     		{
-    			TreeViewerAction a = 
-		        	controller.getAction(TreeViewerControl.SWITCH_USER);
-				a.putValue(Action.SMALL_ICON, null);
-				JPopupMenu selectionMenu = new JPopupMenu();
-				JMenuItem item = new JMenuItem(a);
-				item.setText(SwitchUserAction.NAME);
-				selectionMenu.add(item);
-				JMenu menu = new JMenu(GroupSelectionAction.NAME_ADD);
-				menu.setToolTipText(GroupSelectionAction.DESCRIPTION_ADD);
-				List<JMenuItem> items = createMenuItem(true);
-				Iterator<JMenuItem> i = items.iterator();
-				while (i.hasNext()) {
-					menu.add(i.next());
-				}
-				selectionMenu.add(menu);
-				menu = new JMenu(GroupSelectionAction.NAME);
-				menu.setToolTipText(GroupSelectionAction.DESCRIPTION);
-				items = createMenuItem(false);
-				i = items.iterator();
-				while (i.hasNext()) {
-					menu.add(i.next());
-				}
-				selectionMenu.add(menu);
-    			selectionMenu.show((JComponent) me.getSource(), 
-    					me.getX(), me.getY());
+    			createSelectionOption(me);
+    		}
+		});
+    	groupContext.addMouseListener(new MouseAdapter() {
+    		
+    		/**
+    		 * Shows the menu with the various 
+    		 */
+    		public void mousePressed(MouseEvent me)
+    		{
+    			SwitchGroup action = (SwitchGroup)
+    				controller.getAction(TreeViewerControl.SWITCH_GROUP);
+    			action.setPoint(me.getPoint());
+    			action.actionPerformed(new ActionEvent(me.getSource(), 0, ""));
     		}
 		});
     	bar.add(menuButton);
