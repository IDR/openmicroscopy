--- conflicted
+++ resolved
@@ -789,17 +789,13 @@
      */
     private void createTrees(ExperimenterData exp)
     {
-<<<<<<< HEAD
         treeDisplay = new DnDTree(model.getUserID(),
         		TreeViewerAgent.isAdministrator());
         treeDisplay.addPropertyChangeListener(this);
-=======
-        treeDisplay = new JTree();
         String key = "meta pressed A";
         if (UIUtilities.isWindowsOS()) key = "ctrl pressed A";
         KeyStroke ks = KeyStroke.getKeyStroke(key);
         treeDisplay.getInputMap().put(ks, "none");
->>>>>>> 9dccc3e2
         treeDisplay.setVisible(true);
         treeDisplay.setRootVisible(false);
         ToolTipManager.sharedInstance().registerComponent(treeDisplay);
