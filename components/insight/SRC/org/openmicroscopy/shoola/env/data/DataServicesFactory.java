--- conflicted
+++ resolved
@@ -582,12 +582,8 @@
 		 container.getRegistry().lookup(LookupNames.MASTER);
 		if (name == null) name = LookupNames.MASTER_INSIGHT;
 		client client = omeroGateway.createSession(uc.getUserName(),
-<<<<<<< HEAD
-				uc.getPassword(), uc.getHostName(), uc.isEncrypted(), name);
-=======
 				uc.getPassword(), uc.getHostName(), uc.isEncrypted(), name,
 				uc.getPort());
->>>>>>> 4e57e710
 		if (client == null || singleton == null) {
 			omeroGateway.logout();
         	return;
