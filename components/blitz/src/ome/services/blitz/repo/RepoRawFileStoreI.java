/*
 *   $Id$
 *
 *   Copyright 2010 Glencoe Software, Inc. All rights reserved.
 *   Use is subject to license terms supplied in LICENSE.txt
 */

package ome.services.blitz.repo;

import java.util.concurrent.atomic.AtomicReference;

import org.slf4j.Logger;
import org.slf4j.LoggerFactory;

import Ice.Current;

import ome.api.RawFileStore;
import ome.services.blitz.impl.RawFileStoreI;
import ome.services.blitz.util.BlitzExecutor;

import omero.ServerError;
import omero.api.AMD_RawFileStore_read;
import omero.api.AMD_RawFileStore_setFileId;
import omero.api.AMD_RawFileStore_write;

/**
 * An implementation of the RepoRawFileStore interface
 *
 * @author Josh Moore, josh at glencoesoftware.com
 */
public class RepoRawFileStoreI extends RawFileStoreI {

    private final static Logger log = LoggerFactory.getLogger(RepoRawFileStoreI.class);

    /**
     * Interface which can be implemented in order to inject logic into various
     * {@link RepoRawFileStoreI} methods. These are only called if the callback
     * instance is set via {@link RepoRawFileStoreI#setCallback(Callback)}.
     *
     */
    interface Callback {
<<<<<<< HEAD
        
=======

>>>>>>> 97786991
        /**
         * Called if and only if the write method is successful.
         */
        void onWrite(byte[] buf, long position, long length);

        /**
         * Called in a finally block after
         * {@link RepoRawFileStoreI#postClose(Current)} completes.
         */
        void onPreClose();

        /**
         * Called in a finally block after
         * {@link RepoRawFileStoreI#postClose(Current)} completes.
         */
        void onPostClose();
    }

    /**
     * Implementation of {@link Callback} which does nothing for each of the
     * methods. Each method can be easily overridden in order to provide a
     * subset of the callback methods.
     */
    static class NoOpCallback implements Callback {

        @Override
        public void onWrite(byte[] buf, long position, long length) {
             // no-op
        }

        @Override
        public void onPreClose() {
            // no-op
        }

        @Override
        public void onPostClose() {
            // no-op
        }

    }

    private AtomicReference<Callback> cb = new AtomicReference<Callback>();

    public RepoRawFileStoreI(BlitzExecutor be, RawFileStore service, Ice.Current curr) {
        super(service, be);
    }

    public void setCallback(Callback cb) {
        this.cb.set(cb);
    }

    @Override
    public void setFileId_async(AMD_RawFileStore_setFileId __cb, long fileId,
            Current __current) throws ServerError {
        omero.ApiUsageException aue = new omero.ApiUsageException();
        aue.message = "Cannot reset id to " + fileId;
        __cb.ice_exception(aue);
    }

    @Override
    public void read_async(AMD_RawFileStore_read __cb, long position,
            int length, Current __current) throws ServerError {

        if (length > 64 * 1000 * 1000) {
            __cb.ice_exception(new omero.ApiUsageException(null, null,
                    "Too big: " + length));
            return; // EARLY EXIT!
        }
        super.read_async(__cb, position, length, __current);
    }

    @Override
    public void write_async(AMD_RawFileStore_write __cb, byte[] buf,
            long position, int length, Current __current) throws ServerError {
        super.write_async(__cb, buf, position, length, __current);
        Callback cb = this.cb.get();
        if (cb != null) {
            cb.onWrite(buf, position, length);
        }
    }

    @Override
    protected void preClose(Current current) throws Throwable {
        try {
            super.preClose(current);
        } finally {
            Callback cb = this.cb.get();
            if (cb != null) {
                cb.onPreClose();
            }
        }
    }

    @Override
    protected void postClose(Ice.Current c) {
        try {
            super.postClose(c);
        } finally {
            Callback cb = this.cb.get();
            if (cb != null) {
                cb.onPostClose();
            }
        }
    }
}<|MERGE_RESOLUTION|>--- conflicted
+++ resolved
@@ -39,11 +39,7 @@
      *
      */
     interface Callback {
-<<<<<<< HEAD
-        
-=======
 
->>>>>>> 97786991
         /**
          * Called if and only if the write method is successful.
          */
