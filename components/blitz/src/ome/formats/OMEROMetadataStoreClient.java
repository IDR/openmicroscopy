/*
 * ome.formats.OMEROMetadataStoreClient
 *
 *------------------------------------------------------------------------------
 *  Copyright (C) 2006-2015 University of Dundee. All rights reserved.
 *
 *
 *  This program is free software; you can redistribute it and/or modify
 *  it under the terms of the GNU General Public License as published by
 *  the Free Software Foundation; either version 2 of the License, or
 *  (at your option) any later version.
 *  This program is distributed in the hope that it will be useful,
 *  but WITHOUT ANY WARRANTY; without even the implied warranty of
 *  MERCHANTABILITY or FITNESS FOR A PARTICULAR PURPOSE.  See the
 *  GNU General Public License for more details.
 *
 *  You should have received a copy of the GNU General Public License along
 *  with this program; if not, write to the Free Software Foundation, Inc.,
 *  51 Franklin Street, Fifth Floor, Boston, MA 02110-1301 USA.
 *
 *------------------------------------------------------------------------------
 *
 */

package ome.formats;

import static omero.rtypes.rbool;
import static omero.rtypes.rdouble;
import static omero.rtypes.rint;
import static omero.rtypes.rlong;
import static omero.rtypes.rstring;
import static omero.rtypes.rtime;

import static ome.formats.model.UnitsFactory.convertElectricPotential;
import static ome.formats.model.UnitsFactory.convertFrequency;
import static ome.formats.model.UnitsFactory.convertLength;
import static ome.formats.model.UnitsFactory.convertPower;
import static ome.formats.model.UnitsFactory.convertPressure;
import static ome.formats.model.UnitsFactory.convertTemperature;
import static ome.formats.model.UnitsFactory.convertTime;

import java.util.ArrayList;
import java.util.Arrays;
import java.util.Collection;
import java.util.Collections;
import java.util.HashMap;
import java.util.HashSet;
import java.util.Iterator;
import java.util.LinkedHashMap;
import java.util.List;
import java.util.Map;
import java.util.Set;
import java.util.TreeMap;
import java.util.Map.Entry;
import java.util.concurrent.ScheduledThreadPoolExecutor;
import java.util.concurrent.TimeUnit;

import loci.formats.IFormatReader;
import loci.formats.ImageReader;
import loci.formats.meta.IMinMaxStore;
import loci.formats.meta.MetadataStore;
import ome.formats.enums.EnumerationProvider;
import ome.formats.enums.IQueryEnumProvider;
import ome.formats.importer.ImportEvent;
import ome.formats.importer.util.ClientKeepAlive;
import ome.formats.model.BlitzInstanceProvider;
import ome.formats.model.ChannelProcessor;
import ome.formats.model.IObjectContainerStore;
import ome.formats.model.InstanceProvider;
import ome.formats.model.InstrumentProcessor;
import ome.formats.model.ModelProcessor;
import ome.formats.model.PixelsProcessor;
import ome.formats.model.PlaneInfoProcessor;
import ome.formats.model.ReferenceProcessor;
import ome.formats.model.ShapeProcessor;
import ome.formats.model.TargetProcessor;
import ome.formats.model.WellProcessor;
import ome.units.quantity.ElectricPotential;
import ome.units.quantity.Frequency;
import ome.units.quantity.Length;
import ome.units.quantity.Power;
import ome.units.quantity.Pressure;
import ome.units.quantity.Temperature;
import ome.units.quantity.Time;
import ome.util.LSID;
import ome.xml.meta.MetadataRoot;
import ome.xml.model.AffineTransform;
import ome.xml.model.MapPair;
import ome.xml.model.enums.FillRule;
import ome.xml.model.enums.FontFamily;
import ome.xml.model.enums.FontStyle;
import ome.xml.model.enums.IlluminationType;
import ome.xml.model.enums.LineCap;
import ome.xml.model.enums.Marker;
import ome.xml.model.enums.NamingConvention;
import ome.xml.model.enums.PixelType;
import ome.xml.model.primitives.Color;
import ome.xml.model.primitives.NonNegativeInteger;
import ome.xml.model.primitives.NonNegativeLong;
import ome.xml.model.primitives.PercentFraction;
import ome.xml.model.primitives.PositiveInteger;
import ome.xml.model.primitives.PositiveFloat;
import ome.xml.model.primitives.Timestamp;
import omero.RBool;
import omero.RDouble;
import omero.RInt;
import omero.RLong;
import omero.RString;
import omero.RTime;
import omero.ServerError;
import omero.client;
import omero.api.IAdminPrx;
import omero.api.IContainerPrx;
import omero.api.IQueryPrx;
import omero.api.IRenderingSettingsPrx;
import omero.api.IRepositoryInfoPrx;
import omero.api.IUpdatePrx;
import omero.api.MetadataStorePrx;
import omero.api.MetadataStorePrxHelper;
import omero.api.RawFileStorePrx;
import omero.api.RawPixelsStorePrx;
import omero.api.ServiceFactoryPrx;
import omero.api.ServiceInterfacePrx;
import omero.api.ThumbnailStorePrx;
import omero.constants.METADATASTORE;
import omero.grid.InteractiveProcessorPrx;
import omero.metadatastore.IObjectContainer;
import omero.model.AcquisitionMode;
import omero.model.Annotation;
import omero.model.Arc;
import omero.model.ArcType;
import omero.model.Binning;
import omero.model.BooleanAnnotation;
import omero.model.Channel;
import omero.model.CommentAnnotation;
import omero.model.ContrastMethod;
import omero.model.Correction;
import omero.model.Dataset;
import omero.model.DatasetI;
import omero.model.Detector;
import omero.model.DetectorSettings;
import omero.model.DetectorType;
import omero.model.Dichroic;
import omero.model.DimensionOrder;
import omero.model.DoubleAnnotation;
import omero.model.Ellipse;
import omero.model.Experiment;
import omero.model.ExperimentType;
import omero.model.ExperimenterGroup;
import omero.model.Filament;
import omero.model.FilamentType;
import omero.model.FileAnnotation;
import omero.model.FilesetJobLink;
import omero.model.Filter;
import omero.model.FilterSet;
import omero.model.FilterType;
import omero.model.Format;
import omero.model.GenericExcitationSource;
import omero.model.IObject;
import omero.model.Illumination;
import omero.model.Image;
import omero.model.ImagingEnvironment;
import omero.model.Immersion;
import omero.model.Instrument;
import omero.model.Label;
import omero.model.Laser;
import omero.model.LaserMedium;
import omero.model.LaserType;
import omero.model.LightEmittingDiode;
import omero.model.LightPath;
import omero.model.LightSettings;
import omero.model.Line;
import omero.model.ListAnnotation;
import omero.model.LogicalChannel;
import omero.model.LongAnnotation;
import omero.model.MapAnnotation;
import omero.model.Mask;
import omero.model.Medium;
import omero.model.MicrobeamManipulation;
import omero.model.MicrobeamManipulationType;
import omero.model.Microscope;
import omero.model.MicroscopeType;
import omero.model.Objective;
import omero.model.ObjectiveSettings;
import omero.model.OriginalFile;
import omero.model.Permissions;
import omero.model.Pixels;
import omero.model.PixelsType;
import omero.model.PlaneInfo;
import omero.model.Plate;
import omero.model.PlateAcquisition;
import omero.model.Point;
import omero.model.Polygon;
import omero.model.Polyline;
import omero.model.Project;
import omero.model.ProjectI;
import omero.model.Pulse;
import omero.model.Reagent;
import omero.model.Rectangle;
import omero.model.Roi;
import omero.model.Screen;
import omero.model.ScreenI;
import omero.model.StageLabel;
import omero.model.TagAnnotation;
import omero.model.TermAnnotation;
import omero.model.TimestampAnnotation;
import omero.model.TransmittanceRange;
import omero.model.TransmittanceRangeI;
import omero.model.Well;
import omero.model.WellSample;
import omero.model.XmlAnnotation;
import omero.sys.EventContext;
import omero.sys.ParametersI;
import omero.util.IceMapper;

import org.slf4j.Logger;
import org.slf4j.LoggerFactory;

import Glacier2.CannotCreateSessionException;
import Glacier2.PermissionDeniedException;

/**
 * Client side implementation of the Bio-Formats {@link MetadataStore}. It is
 * responsible for handling metadata from Bio-Formats and maintaining
 * communication with an OMERO server.
 * @author Brian Loranger, brain at lifesci.dundee.ac.uk
 * @author Chris Allan, callan at lifesci.dundee.ac.uk
 */
public class OMEROMetadataStoreClient
    implements MetadataStore, IMinMaxStore, IObjectContainerStore
{

    /** Logger for this class */
    private Logger log = LoggerFactory.getLogger(OMEROMetadataStoreClient.class);

    private MetadataStorePrx delegate;

    /**
     * Begins empty to allow access to all groups. Once a target object
     * has been chosen, the id will be set to reflect the target.
     */
    private Long groupID = null;

    /** Our IObject container cache. */
    private Map<LSID, IObjectContainer> containerCache =
        new TreeMap<LSID, IObjectContainer>(new OMEXMLModelComparator());

    /** Our LSID reference cache. */
    private Map<LSID, List<LSID>> referenceCache =
        new HashMap<LSID, List<LSID>>();

    private Map<LSID, Set<LSID>> referenceCacheCheck =
        new HashMap<LSID, Set<LSID>>();

    /** Our authoritative LSID container cache. */
    private Map<Class<? extends IObject>, Map<String, IObjectContainer>>
        authoritativeContainerCache =
            new HashMap<Class<? extends IObject>, Map<String, IObjectContainer>>();

    /**
     * Our string based reference cache. This will be populated after all
     * model population has been completed by a ReferenceProcessor.
     */
    private Map<String, String[]> referenceStringCache;

    /** Our model processors. Will be called on saveToDB(). */
    private List<ModelProcessor> modelProcessors;

    /** Bio-Formats reader that's populating us. */
    private IFormatReader reader;

    private OMEROMetadataStoreClientRoot pixelsList = new OMEROMetadataStoreClientRoot();

    private boolean encryptedConnection = false;

    private client c;
    private ServiceFactoryPrx serviceFactory;
    private EventContext eventContext;
    private IUpdatePrx iUpdate;
    private IQueryPrx iQuery;
    private IAdminPrx iAdmin;
    private RawFileStorePrx rawFileStore;
    private RawPixelsStorePrx rawPixelStore;
    private IRepositoryInfoPrx iRepoInfo;
    private IContainerPrx iContainer;
    private IRenderingSettingsPrx iSettings;
    private ThumbnailStorePrx thumbnailStore;

    /** Our enumeration provider. */
    private EnumerationProvider enumProvider;

    /** Our OMERO model object provider. */
    private InstanceProvider instanceProvider;

    /** Current pixels ID we're writing planes for. */
    private Long currentPixId;

    /** Annotations from the user for use by model processors. */
    private List<Annotation> userSpecifiedAnnotations;

    /** Image/Plate name the user specified for use by model processors. */
    private String userSpecifiedName;

    /** Image/Plate description the user specified for use by model processors. */
    private String userSpecifiedDescription;

    /** Filename of the log file where services will save logging output. */
    private String logFilename;

    /** Token passed together with the log file name into the call context. */
    private String token;

    /** Linkage target for all Images/Plates for use by model processors. */
    private IObject userSpecifiedTarget;

    /** Physical pixel sizes the user specified for use by model processors. */
    private Double[] userSpecifiedPhysicalPixelSizes;

    /** Image channel minimums and maximums. */
    private double[][][] imageChannelGlobalMinMax;

    /** Executor that will run our keep alive task. */
    private ScheduledThreadPoolExecutor executor;

    /** Emission filter LSID suffix. 
     * See {@link #setFilterSetEmissionFilterRef(String, int, int, int)}
     * for an explanation of its usage.
     */
    public static final String OMERO_EMISSION_FILTER_SUFFIX =
        ":OMERO_EMISSION_FILTER";

    /** Excitation filter LSID suffix.
     * See {@link #setFilterSetExcitationFilterRef(String, int, int, int)}
     * for an explanation of its usage.
     */
    public static final String OMERO_EXCITATION_FILTER_SUFFIX =
        ":OMERO_EXCITATION_FILTER";

    /** The default longest side of a thumbnail in OMERO.insight. */
    private static final int DEFAULT_INSIGHT_THUMBNAIL_LONGEST_SIDE = 96;

    /** Keep alive runnable, pings all services. */
    private ClientKeepAlive keepAlive = new ClientKeepAlive();

    /**
     * Map of series vs. populated Image graph as set by <code>prepare</code>.
     * This map is valid for a single execution of <code>importImage()</code>
     * only.
     */
    private Map<Integer, Image> existingMetadata;

    /**
     * Returns clientKeepAlive created in store
     *
     * @return current ClientKeepAlive
     */
    public ClientKeepAlive getKeepAlive() {
        return keepAlive;
    }

    private void resetPixelsId(Long pixId) throws ServerError
    {
        if (pixId != null && !pixId.equals(currentPixId))
        {
            rawPixelStore.setPixelsId(pixId, true);
            currentPixId = pixId;
        }
    }

    public void logVersionInfo(String clientVersion) throws ServerError {
        if (serviceFactory != null) {
            log.info("Server: " + serviceFactory.getConfigService().getVersion());
        } else {
            log.info("Unknown server version (no service factory)");
        }
        if (clientVersion != null) {
            log.info("Client: " + clientVersion);
        } else {
            log.info("Unknown client version (null sent)");
        }
        log.info("Java Version: " + System.getProperty("java.version"));
        log.info("OS Name: " + System.getProperty("os.name"));
        log.info("OS Arch: " + System.getProperty("os.arch"));
        log.info("OS Version: " + System.getProperty("os.version"));
    }

    /**
     * Initialize all services needed
     *
     * @param manageLifecycle
     *
     *            Whether or not to call the {@link Thread#start()} method on
     *            the {@link #keepAlive} instance. This will be set to false
     *            when an {@link omero.client} or a {@link ServiceFactoryPrx}
     *            instance is provided to {@link #initialize(client)} since the
     *            assumption is that the consumer will take care of the keep
     *            alive. In that case, {@link #closeServices()} should be called
     *            when importing is finished.
     *
     *  @param group
     *
     *            Value to pass set in {@link #callCtx}
     *
     * @throws ServerError
     */
    private void initializeServices(boolean manageLifecycle)
        throws ServerError
    {

        closeServices();
        Map<String, String> callCtx = new HashMap<String, String>();
        if (groupID != null) {
            callCtx.put("omero.group", groupID.toString());
            log.info(String.format("Call context: {omero.group:%s}", groupID));
        }
        if (logFilename != null) {
            callCtx.put("omero.logfilename", logFilename);
            callCtx.put("omero.logfilename.token", token);
            log.info(String.format("Call context: {omero.logfilename:%s}",
                    logFilename));
        }

        // Blitz services
        iAdmin = (IAdminPrx) serviceFactory.getAdminService().ice_context(callCtx);
        iQuery = (IQueryPrx) serviceFactory.getQueryService().ice_context(callCtx);
        eventContext = iAdmin.getEventContext();
        iUpdate = (IUpdatePrx) serviceFactory.getUpdateService().ice_context(callCtx);
        rawFileStore = (RawFileStorePrx) serviceFactory.createRawFileStore().ice_context(callCtx);
        rawPixelStore = (RawPixelsStorePrx) serviceFactory.createRawPixelsStore().ice_context(callCtx);
        thumbnailStore = (ThumbnailStorePrx) serviceFactory.createThumbnailStore().ice_context(callCtx);
        iRepoInfo = (IRepositoryInfoPrx) serviceFactory.getRepositoryInfoService().ice_context(callCtx);
        iContainer = (IContainerPrx) serviceFactory.getContainerService().ice_context(callCtx);
        iSettings = (IRenderingSettingsPrx) serviceFactory.getRenderingSettingsService().ice_context(callCtx);
        delegate = (MetadataStorePrx) MetadataStorePrxHelper.checkedCast(
                serviceFactory.getByName(METADATASTORE.value)).ice_context(callCtx);

        // Client side services
        enumProvider = new IQueryEnumProvider(iQuery);
        instanceProvider = new BlitzInstanceProvider(enumProvider);

        // Default model processors
        modelProcessors = new ArrayList<ModelProcessor>();
        modelProcessors.add(new PixelsProcessor());
        modelProcessors.add(new ChannelProcessor());
        modelProcessors.add(new InstrumentProcessor());
        modelProcessors.add(new PlaneInfoProcessor());
        modelProcessors.add(new WellProcessor());
        modelProcessors.add(new ShapeProcessor());
        modelProcessors.add(new TargetProcessor());  // Should be second last
        modelProcessors.add(new ReferenceProcessor());  // Should be last

        // Fix check for broken 4.0 immersions table
        //checkImmersions();

        // Start our keep alive executor
        if (manageLifecycle)
        {
            if (executor == null)
            {
                executor = new ScheduledThreadPoolExecutor(1);
                executor.scheduleWithFixedDelay(keepAlive, 60, 60, TimeUnit.SECONDS);
            }
        }
        keepAlive.setClient(this); // This is used elsewhere.
    }

    /**
     * simpler helper for the {@link #getDefaultBatchSize()} and
     * {@link #getDefaultBlockSize()} methods.
     */
    private int getDefaultInt(String key, int def)
    {
        if (c != null)
        {
            try
            {
                return Integer.valueOf(c.getProperty(key));
            }

            catch (Exception e)
            {
                // pass. Return default
            }

        }
        return def;
    }

    /**
     * @return user-configured "omero.batch_size" or {@link omero.constants.DEFAULTBATCHSIZE}
     * if none is set.
     */
    public int getDefaultBatchSize()
    {
        return getDefaultInt("omero.batch_size", omero.constants.DEFAULTBATCHSIZE.value);
    }

    /**
     * @return user-configured "omero.block_size" or {@link omero.constants.DEFAULTBLOCKSIZE}
     * if none is set.
     */
    public int getDefaultBlockSize()
    {
        return getDefaultInt("omero.block_size", omero.constants.DEFAULTBLOCKSIZE.value);
    }

    /**
     * @return IQuery proxy
     */
    public IQueryPrx getIQuery()
    {
        return iQuery;
    }


    public void setEncryptedConnection(boolean encryptedConnection) {
        this.encryptedConnection = encryptedConnection;
    }

    public boolean isEncryptedConnection() {
        return encryptedConnection;
    }

    /**
     * Sets the id which will be used
     * to set the call context for all services. If null, the call context
     * will be left which will then use the context of the session.
     *
     * @param groupID the group ID to use for call contexts
     * @return the previous group ID, may be {@code null}
     */
    public Long setGroup(Long groupID) {
        Long old = this.groupID;
        this.groupID = groupID;
        return old;
    }

    /**
     * Initializes the MetadataStore with an already logged in, ready to go
     * service factory. When finished with this instance, close stateful
     * services via {@link #closeServices()}.
     * @param serviceFactory The factory. Mustn't be <code>null</code>.
     * @throws ServerError if the services could not be initialized
     */
    public void initialize(ServiceFactoryPrx serviceFactory)
        throws ServerError
    {
        if (serviceFactory == null)
            throw new IllegalArgumentException("No factory.");
        this.serviceFactory = serviceFactory;
        initializeServices(false);
    }

    /**
     * Initializes the MetadataStore with an already logged in, ready to go
     * service factory. When finished with this instance, close stateful
     * services via {@link #closeServices()}.
     *
     * @param c The client. Mustn't be <code>null</code>.
     * @throws ServerError if the services could not be initialized
     */
    public void initialize(omero.client c)
        throws ServerError
    {
        this.c = c;
        c.setAgent("OMERO.importer");
        serviceFactory = c.getSession();
        initializeServices(false);
    }

    /**
     * Initializes the MetadataStore taking string parameters to feed to the
     * OMERO Blitz client object. Using this method creates an unsecure
     * session. When finished with this instance, close all resources via
     * {@link #logout}
     *
     * @param username User's omename.
     * @param password User's password.
     * @param server Server hostname.
     * @param port Server port.
     * @throws CannotCreateSessionException If there is a session error when
     * creating the OMERO Blitz client object.
     * @throws PermissionDeniedException If there is a problem logging the user
     * in.
     * @throws ServerError If there is a critical error communicating with the
     * server.
     */
    public void initialize(String username, String password,
                           String server, int port)
        throws CannotCreateSessionException, PermissionDeniedException, ServerError
    {
    // Always make this an unsecure session
        initialize(username, password, server, port, false);
    }

    /**
     * Initializes the MetadataStore taking string parameters to feed to the
     * OMERO Blitz client object. Using this method to create either secure
     * or unsecure sessions. When finished with this instance, close all resources via
     * {@link #logout}
     *
     * @param username User's omename.
     * @param password User's password.
     * @param server Server hostname.
     * @param port Server port.
     * @param isSecure is this session secure
     * @throws CannotCreateSessionException If there is a session error when
     * creating the OMERO Blitz client object.
     * @throws PermissionDeniedException If there is a problem logging the user
     * in.
     * @throws ServerError If there is a critical error communicating with the
     * server.
     */
    public void initialize(String username, String password,
            String server, int port, boolean isSecure)
    throws CannotCreateSessionException, PermissionDeniedException, ServerError
    {
        secure(server, port);
        c.createSession(username, password);
    if (!isSecure)
    {
        unsecure();
    }
        initializeServices(true);
    }

    /**
     * Initializes the MetadataStore taking string parameters to feed to the
     * OMERO Blitz client object. Using this method to create either secure
     * or unsecure sessions and sets the user's group to supplied group.
     * When finished with this instance, close all resources via
     * {@link #logout}
     *
     * @param username User's omename.
     * @param password User's password.
     * @param server Server hostname.
     * @param port Server port.
     * @param group User's current group.
     * @param isSecure is this session secure
     * @throws CannotCreateSessionException If there is a session error when
     * creating the OMERO Blitz client object.
     * @throws PermissionDeniedException If there is a problem logging the user
     * in.
     * @throws ServerError If there is a critical error communicating with the
     * server.
     */
    public void initialize(String username, String password,
            String server, int port, Long group, boolean isSecure)
    throws CannotCreateSessionException, PermissionDeniedException, ServerError
    {
        secure(server, port);
        serviceFactory = c.createSession(username, password);
    if (!isSecure)
    {
        unsecure();
    }
        setGroup(group);
        initializeServices(true);
    }

    /**
     * Initializes the MetadataStore by joining an existing session.
     * Use this method only with unsecure sessions. When finished with this
     * instance, close all resources via {@link #logout}
     *
     * @param server Server hostname.
     * @param port Server port.
     * @param sessionKey Bind session key.
     * @throws CannotCreateSessionException if a session could not be created
     * @throws PermissionDeniedException if the services may not be initialized
     * @throws ServerError if the services could not be initialized
     */
    public void initialize(String server, int port, String sessionKey)
        throws CannotCreateSessionException, PermissionDeniedException, ServerError
    {
    // Always make this an 'unsecure' session
        initialize(server, port, sessionKey, false);
    }

    /**
     * Initializes the MetadataStore by joining an existing session.
     * Use this method only with unsecure sessions. When finished with this
     * instance, close all resources via {@link #logout}
     *
     * @param server Server hostname.
     * @param port Server port.
     * @param sessionKey Bind session key.
     * @param isSecure if a secure session should be created
     * @throws CannotCreateSessionException if a session could not be created
     * @throws PermissionDeniedException if the services may not be initialized
     * @throws ServerError if the services could not be initialized
     */
    public void initialize(String server, int port, String sessionKey, boolean isSecure)
        throws CannotCreateSessionException, PermissionDeniedException, ServerError
    {
        secure(server, port);
        serviceFactory = c.joinSession(sessionKey);
    if (!isSecure)
    {
            unsecure();
    }
        initializeServices(true);
    }

    /**
     * First phase of login is to make an SSL connection. Creates an
     * {@link omero.client} instance and calls {@link omero.client#setAgent(String)}
     * @param server
     * @param port
     * @throws CannotCreateSessionException
     * @throws PermissionDeniedException
     * @throws ServerError
     */
    private void secure(String server, int port) throws CannotCreateSessionException,
            PermissionDeniedException, ServerError {
        log.info(String.format(
                    "Attempting initial SSL connection to %s:%d",
                    server, port));
        c = new client(server, port);
        c.setAgent("OMERO.importer");
    }

    /**
     * Second phase of login is to drop down to a non-SSL connection. Uses
     * {@link omero.client#createClient(boolean)} to create a new instance and
     * closes the old.
     *
     * @throws ServerError
     * @throws CannotCreateSessionException
     * @throws PermissionDeniedException
     */
    private void unsecure() throws ServerError, CannotCreateSessionException,
            PermissionDeniedException {
        log.info("Insecure connection requested, falling back");
        omero.client tmp = c.createClient(false);
        logout();
        c = tmp;
        serviceFactory = c.getSession();
    }

    /**
     * Returns the currently active service factory.
     *
     * @return See above.
     */
    public ServiceFactoryPrx getServiceFactory()
    {
        return serviceFactory;
    }

    /**
     * Pings all registered OMERO Blitz proxies.
     *
     */
    public void ping()
    {
        try {
            serviceFactory.keepAllAlive(new ServiceInterfacePrx[]
                {iQuery, iAdmin, rawFileStore, rawPixelStore, thumbnailStore,
                iRepoInfo, iContainer, iUpdate, iSettings, delegate});
            log.debug("KeepAlive ping.");

        } catch (Exception e) {
            log.debug("KeepAlive failed.");
            throw new RuntimeException(e);
        }
    }

    //
    // SERVER-SIDE API
    //

    public void setCurrentLogFile(String logFilename, String token)
    {
        this.logFilename = logFilename;
        this.token = token;
    }

    public void updateFileSize(OriginalFile file, long size) throws ServerError {
        file = (OriginalFile) iQuery.get("OriginalFile", file.getId().getValue());
        file.setSize(rlong(size));
        iUpdate.saveObject(file);
    }

    //
    // ENUMERATIONS
    //

    /**
     * Sets the active enumeration provider.
     *
     * @param enumProvider Enumeration provider to use.
     */
    public void setEnumerationProvider(EnumerationProvider enumProvider)
    {
        this.enumProvider = enumProvider;
    }

    /**
     * Retrieves the active enumeration provider.
     *
     * @return See above.
     */
    public EnumerationProvider getEnumerationProvider()
    {
        return enumProvider;
    }

    /**
     * Sets the active instance provider.
     *
     * @param instanceProvider the instance provider to use
     */
    public void setInstanceProvider(InstanceProvider instanceProvider)
    {
        this.instanceProvider = instanceProvider;
    }

    /**
     * Retrieves the active instance provider.
     *
     * @return See above.
     */
    public InstanceProvider getInstanceProvider()
    {
        return instanceProvider;
    }

    //
    // RTYPES
    //

  /**
     * Transforms a Java type into the corresponding OMERO RType.
     *
     * @param value Java concrete type value.
     * @return RType or <code>null</code> if <code>value</code> is
     * <code>null</code>.
     */
    public RInt toRType(Integer value)
    {
        return value == null? null : rint(value);
    }

    private omero.model.Time toRType(Time timeIncrement) {
        if (timeIncrement == null) return null;

        ome.model.enums.UnitsTime internal =
            ome.model.enums.UnitsTime.bySymbol(
                    timeIncrement.unit().getSymbol());

        omero.model.enums.UnitsTime ut =
            omero.model.enums.UnitsTime.valueOf(
                internal.toString());

        omero.model.Time t = new omero.model.TimeI();
        t.setValue(timeIncrement.value().doubleValue());
        t.setUnit(ut);

        return t;
    }


    /**
     * Transforms a Java type into the corresponding OMERO RType.
     *
     * @param value Java concrete type value.
     * @return RType or <code>null</code> if <code>value</code> is
     * <code>null</code>.
     */
    public RInt toRType(NonNegativeInteger value)
    {
        return value == null? null : rint(value.getValue());
    }

    /**
     * Transforms a Java type into the corresponding OMERO RType.
     *
     * @param value Java concrete type value.
     * @return RType or <code>null</code> if <code>value</code> is
     * <code>null</code>.
     */
    public RLong toRType(NonNegativeLong value)
    {
        return value == null? null : rlong(value.getValue());
    }

    /**
     * Transforms a Java type into the corresponding OMERO RType.
     *
     * @param value Java concrete type value.
     * @return RType or <code>null</code> if <code>value</code> is
     * <code>null</code>.
     */
    public RDouble toRType(PositiveFloat value)
    {
        return value == null? null : rdouble(value.getValue());
    }

    /**
     * Transforms a Java type into the corresponding OMERO RType.
     *
     * @param value Java concrete type value.
     * @return RType or <code>null</code> if <code>value</code> is
     * <code>null</code>.
     */
    public RDouble toRType(PercentFraction value)
    {
        return value == null? null : rdouble(value.getValue());
    }

    /**
     * Transforms a Java type into the corresponding OMERO RType.
     *
     * @param value Java concrete type value.
     * @return RType or <code>null</code> if <code>value</code> is
     * <code>null</code>.
     */
    public RLong toRType(Long value)
    {
        return value == null? null : rlong(value);
    }

    /**
     * Transforms a Java type into the corresponding OMERO RType.
     * @param value Java concrete type value.
     * @return RType or <code>null</code> if <code>value</code> is
     * <code>null</code>.
     */
    public RString toRType(String value)
    {
        return value == null? null : rstring(value);
    }

    /**
     * Transforms a Java type into the corresponding OMERO RType.
     * @param value Java concrete type value.
     * @return RType or <code>null</code> if <code>value</code> is
     * <code>null</code>.
     */
    public RBool toRType(Boolean value)
    {
        return value == null? null : rbool(value);
    }

    /**
     * Transforms a Java type into the corresponding OMERO RType.
     * @param value Java concrete type value.
     * @return RType or <code>null</code> if <code>value</code> is
     * <code>null</code>.
     */
    public RDouble toRType(Double value)
    {
        return value == null? null : rdouble(value);
    }

    /**
     * Transforms a Java type into the corresponding OMERO RType.
     * @param value Java concrete type value.
     * @return RType or <code>null</code> if <code>value</code> is
     * <code>null</code>.
     */
    public RDouble toRType(Float value)
    {
        return value == null? null : rdouble(Double.parseDouble(value.toString()));
    }

    /**
     * Transforms a Java type into the corresponding OMERO RType.
     * @param value Java concrete type value.
     * @return RType or <code>null</code> if <code>value</code> is
     * <code>null</code>.
     */
    public RTime toRType(Timestamp value)
    {
        return value == null? null : rtime(value.asInstant().getMillis());
    }

    /**
     * Transforms a Java type into the corresponding OMERO RType.
     * @param value Java concrete type value.
     * @return RType or <code>null</code> if <code>value</code> is
     * <code>null</code>.
     */
    public RString toRType(NamingConvention value)
    {
        return value == null ? null : rstring(value.getValue());
    }

    /**
     * Transforms a Java type into the corresponding OMERO RType.
     * @param value Java concrete type value.
     * @return RType or <code>null</code> if <code>value</code> is
     * <code>null</code>.
     */
    public RString toRType(AffineTransform value)
    {
        if (value == null) {
            return null;
        }
        try {
            // AffineTransform from ROI.xsd:
            // A matrix used to transform the shape.
            // ⎡ A00, A01, A02 ⎤
            // ⎢ A10, A11, A12 ⎥
            // ⎣ 0,   0,   1   ⎦
            String a00 = value.getA00().toString();
            String a01 = value.getA01().toString();
            String a02 = value.getA02().toString();
            String a10 = value.getA10().toString();
            String a11 = value.getA11().toString();
            String a12 = value.getA12().toString();
            StringBuilder sb = new StringBuilder();
            sb.append("[ ");
            sb.append(a00);
            sb.append(" ");
            sb.append(a01);
            sb.append(" ");
            sb.append(a02);
            sb.append(" ");
            sb.append(a10);
            sb.append(" ");
            sb.append(a11);
            sb.append(" ");
            sb.append(a12);
            sb.append(" ]");
            return rstring(sb.toString());
        } catch (NullPointerException npe) {
            log.warn("Failed to parse transform: {}", value);
            return null;
        }
    }

    /**
     * Transforms a Java type into the corresponding OMERO RType.
     * @param value Java concrete type value.
     * @return RType or <code>null</code> if <code>value</code> is
     * <code>null</code>.
     */
    public RInt toRType(Color value)
    {
        return toRType(value.getValue());
    }

    //
    // CLOSING
    //

    private void closeQuietly(omero.api.StatefulServiceInterfacePrx prx)
    {
        if (prx != null) {
            try {
                prx.close();
            } catch (Ice.CommunicatorDestroyedException cde) {
                log.debug("Communicator already closed; cannot close " + prx);
            } catch (Exception e) {
                log.warn("Exception closing " + prx, e);
                log.debug(e.toString()); // slf4j migration: toString()
            }
        }
    }

    /**
     * Closes all stateful services.
     *
     * This method should be preferred over {@link #logout()} when initialized
     * via an {@link omero.client} or a {@link ServiceFactoryPrx} instance.
     *
     * @see #initialize(client)
     * @see #initialize(ServiceFactoryPrx)
     */
    public void closeServices()
    {
        closeQuietly(rawFileStore);
        rawFileStore = null;

        closeQuietly(rawPixelStore);
        rawPixelStore = null;

        closeQuietly(thumbnailStore);
        thumbnailStore = null;

        closeQuietly(delegate);
        delegate = null;

    }

    /**
     * Destroys the sessionFactory and closes the client.
     *
     * This method should not be called when initialized via an
     * {@link omero.client} or a {@link ServiceFactoryPrx} instance. * @see
     * #initialize(client)
     *
     * @see #initialize(ServiceFactoryPrx)
     * @see #closeServices()
     */
    public void logout()
    {
        closeServices();
        if (c != null)
        {
            log.debug("closing client session.");
            c.closeSession();
            c = null;
            log.debug("client closed.");
        }
        if (executor != null)
        {
            log.debug("Logout called, shutting keep alive down.");
            executor.shutdown();
            executor = null;
            log.debug("keepalive shut down.");
        }
    }

    /**
     * Prepares the metadata store using existing metadata that has been
     * pre-registered by OMERO.fs. The expected graph should be fully loaded:
     * <ul>
     *   <li>Image</li>
     *   <li>Pixels</li>
     * </ul>
     * <b>NOTE:</b> An execution of <code>prepare()</code> is only valid for
     * a <b>SINGLE</b> <code>importImage()</code> execution. Following
     * <code>importImage()</code> the existing metadata map will be reset
     * regardless of success or failure.
     * @param existingMetadata Map of imageIndex or series vs. populated Image
     * source graph with the fetched objects defined above.
     */
    public void prepare(Map<Integer, Image> existingMetadata)
    {
        this.existingMetadata = existingMetadata;
    }

    /**
     * Actually performs the preparation logic during createRoot().
     */
    private void prepare()
    {
        // Sanity check
        if (existingMetadata == null)
        {
            return;
        }

        IObjectContainer container;
        for (Entry<Integer, Image> entry : existingMetadata.entrySet())
        {
            Image image = entry.getValue();
            Integer series = entry.getKey();
            // Reset the image acquisition date as it has been inserted
            // erroneously by the OMERO.fs infrastructure.
            image.setAcquisitionDate(null);
            Pixels pixels = image.getPrimaryPixels();
            LinkedHashMap<Index, Integer> indexes =
                new LinkedHashMap<Index, Integer>();
            indexes.put(Index.IMAGE_INDEX, series);
            container = getIObjectContainer(Image.class, indexes);
            container.sourceObject = image;
            if (log.isDebugEnabled())
            {
                log.debug(String.format("Prepared(%d) == %s,%s",
                        series, container.sourceObject, container.LSID));
            }
            container = getIObjectContainer(Pixels.class, indexes);
            container.sourceObject = pixels;
            if (log.isDebugEnabled())
            {
                log.debug(String.format("Prepared(%d) == %s,%s",
                        series, container.sourceObject, container.LSID));
            }
        }
    }

    //
    // MetadataStore INTERFACE
    //

    /* (non-Javadoc)
     * @see loci.formats.meta.MetadataStore#createRoot()
     */
    @Override
    public void createRoot()
    {
        try
        {
            log.debug("Creating root!");
            initializeServices(false); // Reset group
            authoritativeContainerCache =
                new HashMap<Class<? extends IObject>, Map<String, IObjectContainer>>();
            containerCache =
                new TreeMap<LSID, IObjectContainer>(new OMEXMLModelComparator());
            referenceCache = new HashMap<LSID, List<LSID>>();
            referenceCacheCheck = new HashMap<LSID, Set<LSID>>();
            referenceStringCache = null;
            imageChannelGlobalMinMax = null;
            userSpecifiedAnnotations = null;
            userSpecifiedName = null;
            userSpecifiedDescription = null;
            userSpecifiedTarget = null;
            userSpecifiedPhysicalPixelSizes = null;
            delegate.createRoot();
            // Ensures that any prepared objects go into the container cache
            prepare();
        }
        catch (ServerError e)
        {
            throw new RuntimeException(e);
        }
        finally
        {
            existingMetadata = null;
        }
    }

    /* (non-Javadoc)
     * @see loci.formats.meta.MetadataStore#getRoot(omx.xml.meta.MetadataRoot)
     */
    public MetadataRoot getRoot()
    {
        return pixelsList;
    }

    /**
     * Retrieves a given enumeration from the current enumeration provider.
     * @param klass Enumeration type.
     * @param value Enumeration value.
     * @return See above.
     */
    private IObject getEnumeration(Class<? extends IObject> klass, String value)
    {
        return enumProvider.getEnumeration(klass, value, false);
    }

    /**
     * Checks for duplicate authoritative LSIDs for a given class in the
     * container cache.
     * @param klass Filter class for IObjectContainer types.
     * @param lsid LSID to check against.
     */
    private void checkDuplicateLSID(Class<? extends IObject> klass, String lsid)
    {
        if (log.isTraceEnabled())
        {
            List<IObjectContainer> containers = getIObjectContainers(klass);
            for (IObjectContainer container : containers)
            {
                if (container.LSID.equals(lsid))
                {
                    log.trace(String.format("Duplicate LSID %s exists in %s,%s",
                            lsid, container.sourceObject, container.LSID));
                        return;
                }
            }
        }
    }

    /* (non-Javadoc)
     * @see ome.formats.model.IObjectContainerStore#getReader()
     */
    public IFormatReader getReader()
    {
        return reader;
    }

    /**
     * Retrieves a Format enumeration for the current reader's type.
     * @return See above.
     */
    private Format getImageFormat()
    {
        IFormatReader reader = getReader();
        if (reader instanceof ImageReader) {
            reader = ((ImageReader) reader).getReader();
        }
        String value = reader.getClass().toString();
        value = value.replace("class loci.formats.in.", "");
        value = value.replace("Reader", "");
        return (Format) getEnumeration(Format.class, value);
    }

    /* (non-Javadoc)
     * @see ome.formats.model.IObjectContainerStore#setReader(loci.formats.IFormatReader)
     */
    @Override
    public void setReader(IFormatReader reader)
    {
        this.reader = reader;
    }

    /* (non-Javadoc)
     * @see ome.formats.model.IObjectContainerStore#getUserSpecifiedAnnotations()
     */
    public List<Annotation> getUserSpecifiedAnnotations()
    {
        return userSpecifiedAnnotations;
    }

    /* (non-Javadoc)
     * @see ome.formats.model.IObjectContainerStore#setUserSpecifiedAnnotations(java.util.List)
     */
    @Override
    public void setUserSpecifiedAnnotations(List<Annotation> annotations)
    {
        this.userSpecifiedAnnotations = annotations;
    }

    /* (non-Javadoc)
     * @see ome.formats.model.IObjectContainerStore#getUserSpecifiedPlateName()
     */
    public String getUserSpecifiedName()
    {
        return userSpecifiedName;
    }

    /* (non-Javadoc)
     * @see ome.formats.model.IObjectContainerStore#getUserSpecifiedName()
     */
    public String getUserSpecifiedImageName()
    {
        return userSpecifiedName;
    }

    /* (non-Javadoc)
     * @see ome.formats.model.IObjectContainerStore#setUserSpecifiedName(java.lang.String)
     */
    @Override
    public void setUserSpecifiedName(String name)
    {
        if (log.isDebugEnabled())
        {
            log.debug("Using user specified name: " + name);
        }
        this.userSpecifiedName = name;
    }

    /* (non-Javadoc)
     * @see ome.formats.model.IObjectContainerStore#getUserSpecifiedDescription()
     */
    public String getUserSpecifiedDescription()
    {
        return userSpecifiedDescription;
    }

    /* (non-Javadoc)
     * @see ome.formats.model.IObjectContainerStore#setUserSpecifiedDescription(java.lang.String)
     */
    @Override
    public void setUserSpecifiedDescription(String description)
    {
        if (log.isDebugEnabled())
        {
            log.debug("Using user specified description: " + description);
        }
        this.userSpecifiedDescription = description;
    }

    /* (non-Javadoc)
     * @see ome.formats.model.IObjectContainerStore#getUserSpecifiedTarget()
     */
    public IObject getUserSpecifiedTarget()
    {
        return userSpecifiedTarget;
    }

    /* (non-Javadoc)
     * @see ome.formats.model.IObjectContainerStore#setUserSpecifiedTarget(omero.model.IObject)
     */
    @Override
    public void setUserSpecifiedTarget(IObject target)
    {
        this.userSpecifiedTarget = target;
    }

    /* (non-Javadoc)
     * @see ome.formats.model.IObjectContainerStore#getUserSpecifiedPhysicalPixelSizes()
     */
    public Double[] getUserSpecifiedPhysicalPixelSizes()
    {
        return userSpecifiedPhysicalPixelSizes;
    }

    /* (non-Javadoc)
     * @see ome.formats.model.IObjectContainerStore#setUserSpecifiedPhysicalPixelSizes(java.lang.Double, java.lang.Double, java.lang.Double)
     */
    @Override
    public void setUserSpecifiedPhysicalPixelSizes(Double physicalSizeX,
                                                   Double physicalSizeY,
                                                   Double physicalSizeZ)
    {
        userSpecifiedPhysicalPixelSizes =
            new Double[] { physicalSizeX, physicalSizeY, physicalSizeZ };
    }

    /**
     * Retrieves the current list of model processors the metadata store is
     * using.
     * @return See above.
     */
    public List<ModelProcessor> getModelProcessors()
    {
        return modelProcessors;
    }

    /**
     * Sets the current set of model processors.
     * @param modelProcessors List of model processors to use.
     */
    public void setModelProcessors(List<ModelProcessor> modelProcessors)
    {
        this.modelProcessors = modelProcessors;
    }

    /**
     * Removes a model processor from use.
     * @param processor Model processor to remove.
     */
    public void removeModelProcessor(ModelProcessor processor)
    {
        modelProcessors.remove(processor);
    }

    /**
     * Adds a model processor to the end of the processing chain.
     * @param processor Model processor to add.
     * @return <code>true</code> as specified by {@link Collection#add(Object)}
     */
    public boolean addModelProcessor(ModelProcessor processor)
    {
        return modelProcessors.add(processor);
    }

    /* (non-Javadoc)
     * @see ome.formats.model.IObjectContainerStore#getContainerCache()
     */
    public Map<LSID, IObjectContainer> getContainerCache()
    {
        return containerCache;
    }

    /* (non-Javadoc)
     * @see ome.formats.model.IObjectContainerStore#getReferenceCache()
     */
    public Map<LSID, List<LSID>> getReferenceCache()
    {
        return Collections.unmodifiableMap(referenceCache);
    }

    /* (non-Javadoc)
     * @see ome.formats.model.IObjectContainerStore#getAuthoritativeContainerCache()
     */
    public Map<Class<? extends IObject>, Map<String, IObjectContainer>>
        getAuthoritativeContainerCache()
    {
        return authoritativeContainerCache;
    }

    /**
     * Adds a container to the authoritative LSID cache.
     * @param klass Type of container we're adding.
     * @param lsid String LSID of the container.
     * @param container Container to add.
     */
    private void addAuthoritativeContainer(Class<? extends IObject> klass,
        String lsid,
        IObjectContainer container)
    {
      Map<String, IObjectContainer> lsidContainerMap =
          authoritativeContainerCache.get(klass);
      if (lsidContainerMap == null)
      {
          lsidContainerMap = new HashMap<String, IObjectContainer>();
          authoritativeContainerCache.put(klass, lsidContainerMap);
      }
      lsidContainerMap.put(lsid, container);
    }

    /**
     * Adds a reference to the reference cache.
     * @param source Source LSID to add.
     * @param target Target LSID to add.
     */
    @Override
    public void addReference(LSID source, LSID target)
    {
        List<LSID> targets = null;
        Set<LSID> targetsCheck = null;
        if (referenceCache.containsKey(source))
        {
            targets = referenceCache.get(source);
            targetsCheck = referenceCacheCheck.get(source);
        }
        else
        {
            targets = new ArrayList<LSID>();
            targetsCheck = new HashSet<LSID>();
            referenceCache.put(source, targets);
            referenceCacheCheck.put(source, targetsCheck);
        }
        // Adding to a list is VERY slow.
        if (!targetsCheck.contains(target))
        {
            targetsCheck.add(target);
            targets.add(target);
        }
    }

    /* (non-Javadoc)
     * @see ome.formats.model.IObjectContainerStore#getReferenceStringCache()
     */
    public Map<String, String[]> getReferenceStringCache()
    {
        return referenceStringCache;
    }

    /* (non-Javadoc)
     * @see ome.formats.model.IObjectContainerStore#setReferenceStringCache(Map<String, String[]>)
     */
    @Override
    public void setReferenceStringCache(Map<String, String[]> referenceStringCache)
    {
        this.referenceStringCache = referenceStringCache;
    }

    /**
     * Retrieves an OMERO Blitz source object for a given Java class and
     * indexes.
     * @param klass Source object class.
     * @param indexes Indexes into the OME-XML data model.
     * @return See above.
     */
    @SuppressWarnings("unchecked")
    private <T extends IObject> T getSourceObject(Class<T> klass, LinkedHashMap<Index, Integer> indexes)
    {
        return (T) getIObjectContainer(klass, indexes).sourceObject;
    }

    /* (non-Javadoc)
     * @see ome.formats.model.IObjectContainerStore#getSourceObject(ome.util.LSID)
     */
    public IObject getSourceObject(LSID LSID)
    {
        IObjectContainer o = containerCache.get(LSID);
        if (o == null)
        {
            return null;
        }
        return o.sourceObject;
    }

    /* (non-Javadoc)
     * @see ome.formats.model.IObjectContainerStore#getSourceObjects(java.lang.Class)
     */
    @SuppressWarnings("unchecked")
    public <T extends IObject> List<T> getSourceObjects(Class<T> klass)
    {
        List<IObjectContainer> containers = getIObjectContainers(klass);
        List<T> toReturn = new ArrayList<T>(containers.size());
        for (IObjectContainer container: containers)
        {
            toReturn.add((T) container.sourceObject);
        }
        return toReturn;
    }

    /* (non-Javadoc)
     * @see ome.formats.model.IObjectContainerStore#hasReference(ome.util.LSID, ome.util.LSID)
     */
    public boolean hasReference(LSID source, LSID target)
    {
        if (!referenceCache.containsKey(source)
            || !referenceCache.get(source).contains(target))
        {
            return false;
        }
        return true;
    }

    /**
     * Sets the path, name and repo in the pixels table.
     * @param pixelsId the ID of the Pixels object
     * @param file the file's filename, with path in the repository
     * @param repo the file's repository's UUID
     * @throws ServerError in the event of a server error
     */
    public void setPixelsFile(long pixelsId, String file, String repo) throws ServerError {
        try
        {
            delegate.setPixelsFile(pixelsId, file, repo);
        }
        catch (Exception e)
        {
            log.error("Server error setting extended properties for Pixels:" +
                      pixelsId + " Target file:" + file);
        }
    }

    /**
     * Changes the default group of the currently logged in user.
     *
     * @param groupID The id of the group.
     * @throws ServerError if the group could not be set or the services initialized accordingly
     */
    public void setCurrentGroup(long groupID)
        throws ServerError
    {
        setGroup(groupID);
        initializeServices(false);
    }

    /**
     * Retrieves the groups visible by the current experimenter.
     *
     * @return List of ExperimenterGroups the user is in
     * @throws Exception If an error occurred while trying to
     * retrieve data from OMERO service.
     */
    List<ExperimenterGroup> getUserGroups()
        throws ServerError
    {
        List<ExperimenterGroup> myGroups = new ArrayList<ExperimenterGroup>();
        //Need method server side.
        ParametersI p = new ParametersI();
        p.addId(eventContext.userId);
        List<IObject> groups = iQuery.findAllByQuery(
            "select distinct g from ExperimenterGroup as g "
            + "join fetch g.groupExperimenterMap as map "
            + "join fetch map.parent e "
            + "left outer join fetch map.child u "
            + "left outer join fetch u.groupExperimenterMap m2 "
            + "left outer join fetch m2.parent p "
            + "where g.id in "
            + "  (select m.parent from GroupExperimenterMap m "
            + "  where m.child.id = :id )", p);

        ExperimenterGroup group;
        Iterator<IObject> i = groups.iterator();
        while (i.hasNext()) {
            group = (ExperimenterGroup) i.next();
            myGroups.add(group);
        }
        return myGroups;
    }

    /**
     * Maps the user's groups for use by ScreenLogin.registerGroup()
     * Also strips system groups from this map
     *
     * @return map of group id & name
     * @throws ServerError if the groups could not be mapped
     */
    public Map<Long, String> mapUserGroups() throws ServerError
    {
        List<String> systemGroups = new ArrayList<String>();
        systemGroups.add("system");
        systemGroups.add("user");
        systemGroups.add("guest");

        Map<Long, String> names = new LinkedHashMap<Long, String>();

        List<ExperimenterGroup> groups = getUserGroups();

        if (groups == null || groups.size() == 0)
            return null;

        ExperimenterGroup currentDefaultGroup =
            iAdmin.getDefaultGroup(eventContext.userId);

        Iterator<ExperimenterGroup> i = groups.iterator();
        ExperimenterGroup group = null;

        // Add all groups excluding the default group
        while (i.hasNext()) {
            group = i.next();

            String n = group.getName() == null ? null : group.getName().getValue();

            if (!systemGroups.contains(n) && group.getId().getValue() != currentDefaultGroup.getId().getValue()) {
                names.put(group.getId().getValue(), group.getName().getValue());
            }
        }

        String dn = currentDefaultGroup.getName() == null ? null
            : currentDefaultGroup.getName().getValue();

        // Add the default group last (unless its a system group)
        if (!systemGroups.contains(dn))
            names.put(currentDefaultGroup.getId().getValue(),
            currentDefaultGroup.getName().getValue());

        if (names.size() == 0) names = null;
        return names;
    }

    /**
     * Retrieve the default group's name
     *
     * @return the name of the default group
     * @throws ServerError if the default group could not be retrieved
     */
    public String getDefaultGroupName() throws ServerError
    {
        ExperimenterGroup currentDefaultGroup =
            iAdmin.getDefaultGroup(eventContext.userId);

        String dn = currentDefaultGroup.getName() == null ? ""
            : currentDefaultGroup.getName().getValue();

        return dn;
    }

    /**
     * Retrieve the default group's permission 'level'.
     *
     * @return ImportEvent's group level
     * @throws ServerError if the default group could not be retrieved
     */
    @Deprecated
    public int getDefaultGroupLevel() throws ServerError {

        int groupLevel = 0;

        ExperimenterGroup currentDefaultGroup =
            iAdmin.getDefaultGroup(eventContext.userId);

        Permissions perm = currentDefaultGroup.getDetails().getPermissions();

        if (perm.isGroupRead()) {
            if (perm.isGroupWrite())  groupLevel = ImportEvent.GROUP_COLLAB_READ_LINK;
            else groupLevel = ImportEvent.GROUP_COLLAB_READ;
        }
        else if (perm.isWorldRead()) {
            if (perm.isWorldWrite())  groupLevel = ImportEvent.GROUP_PUBLIC;
            else groupLevel = ImportEvent.GROUP_PUBLIC;
        } else {
            groupLevel = ImportEvent.GROUP_PRIVATE;
        }
        return groupLevel;
    }

    /**
     * @return repository space as a long
     */
    public long getRepositorySpace()
    {
        try
        {
            return iRepoInfo.getFreeSpaceInKilobytes();
        } catch (ServerError e)
        {
            throw new RuntimeException(e);
        }
    }

    /**
     * Post processes the internal structure of the client side MetadataStore.
     * Should be called before {@link #saveToDB(FilesetJobLink)}.
     */
    public void postProcess()
    {
        // Perform model processing
        for (ModelProcessor processor : modelProcessors)
        {
            processor.process(this);
        }
    }

    /**
     * Updates the server side MetadataStore with a list of our objects and
     * references and saves them into the database.
     * @param link the link to save to the database
     * @return List of Pixels after database commit.
     */
    @SuppressWarnings({ "unchecked", "rawtypes" })
    public Map<String, List<IObject>> saveToDB(FilesetJobLink link)
    {
        try
        {
            Collection<IObjectContainer> containers = containerCache.values();
            IObjectContainer[] containerArray =
                containers.toArray(new IObjectContainer[containers.size()]);

            if (log.isDebugEnabled())
            {
                log.debug("Starting containers....");
                for (LSID key : containerCache.keySet())
                {
                    String s = String.format("%s == %s,%s",
                            key, containerCache.get(key).sourceObject,
                            containerCache.get(key).LSID);
                    log.debug(s);
                }

                log.debug("Starting references....");
                for (String key : referenceStringCache.keySet())
                {
                    for (String value : referenceStringCache.get(key))
                    {
                        String s = String.format("%s == %s", key, value);
                        log.debug(s);
                    }
                }

                log.debug("containerCache contains " + containerCache.size()
                          + " entries.");
                log.debug("referenceCache contains " + countCachedReferences(null, null)
                          + " entries.");
            }

            int maxBatchSize = getDefaultBatchSize();
            int containerBatchCount = 0;
            int containerPointer = 0;
            log.info("Handling # of containers: {}", containerArray.length);
            while (containerPointer < containerArray.length)
            {
                int nObjects = (int) Math.min(
                    maxBatchSize, containerArray.length - containerPointer);

                IObjectContainer[] batch = Arrays.copyOfRange(
                        containerArray, containerPointer, containerPointer+nObjects);

                delegate.updateObjects(batch);
                containerPointer += nObjects;

                containerBatchCount += 1;
                if (containerBatchCount > 1)
                {
                    log.info("Starting containerBatch #{}", containerBatchCount);
                }
            }

            int referenceBatchCount = 0;
            int referencePointer = 0;
            String[] referenceKeys = referenceStringCache.keySet().toArray(
              new String[referenceStringCache.size()]);

            log.info("Handling # of references: {}", referenceKeys.length);
            while (referencePointer < referenceKeys.length) {

                referenceBatchCount += 1;
                if (referenceBatchCount > 1)
                {
                    log.info("Starting referenceBatch #{}", referenceBatchCount);
                }

                Map<String, String[]> referenceBatch = new HashMap<String, String[]>();
                int batchSize = (int) Math.min(
                    maxBatchSize, referenceKeys.length - referencePointer);
                for (int i=0; i<batchSize; i++) {
                    String key = referenceKeys[referencePointer + i];
                    referenceBatch.put(key, referenceStringCache.get(key));
                }
                delegate.updateReferences(referenceBatch);
                referencePointer += batchSize;
            }

            Map<String, List<IObject>> rv = delegate.saveToDB(link);
            pixelsList = new OMEROMetadataStoreClientRoot((List) rv.get("Pixels"));

            if (log.isDebugEnabled())
            {
                long pixelsId;
                for (Pixels pixels : pixelsList)
                {
                    pixelsId = pixels.getId().getValue();
                    log.debug("Saved Pixels with ID: "  + pixelsId);
                }
            }
            return rv;
        }
        catch (ServerError e)
        {
            throw new RuntimeException(e);
        }
    }

    public List<InteractiveProcessorPrx> launchProcessing()
    {
        try {
            return delegate.postProcess();
        } catch (Exception e) {
            // Becasuse this method is evolving, we're going to
            // permit an exception to not stop import. Eventually,
            // this could be dangerous. ~Josh.
            log.warn("Failed to launch post-processing", e);
            return null;
        }
    }

    /**
     * Helper method to retrieve an object from iQuery
     *
     * @param <T> the kind of model object to retrieve
     * @param klass the class of the model object
     * @param id the ID of the model object
     * @return the model object
     */
    @SuppressWarnings("unchecked")
    public <T extends IObject> T getTarget(Class<T> klass, long id)
    {
        try
        {
            Map<String, String> allGroups = new HashMap<String, String>();
            allGroups.put("omero.group", "-1");
            T obj = (T) iQuery.get(klass.getName(), id, allGroups);
            if (obj == null) {
                throw new RuntimeException(String.format("Cannot find target: %s:%s",
                            klass.getName(), id));
            }
            long grpID = obj.getDetails().getGroup().getId().getValue();
            if (grpID != eventContext.groupId) {
                throw new RuntimeException(String.format("Target container in group: %s, not current group: %s",
                            grpID, eventContext.groupId));
            }
            setCurrentGroup(grpID);
            return obj;
        }
        catch (ServerError e)
        {
            throw new RuntimeException(e);
        }
    }

    /**
     * @param projectId the ID of the project
     * @return the project
     */
    public Project getProject(long projectId)
    {
        try
        {
            return (Project) iQuery.get("Project", projectId);
        }
        catch (ServerError e)
        {
            throw new RuntimeException(e);
        }
    }

    /**
     * @param datasetName the name of the dataset
     * @param datasetDescription the description of the dataset
     * @param project the project in which the dataset is (if any)
     * @return the newly persisted dataset
     */
    public Dataset addDataset(String datasetName, String datasetDescription,
            Project project)
    {
        Dataset dataset = new DatasetI();
        if (datasetName.length() != 0)
            dataset.setName(toRType(datasetName));
        if (datasetDescription.length() != 0)
            dataset.setDescription(toRType(datasetDescription));
        if (project.getId() != null) {
            Project p = new ProjectI(project.getId().getValue(), false);
            dataset.linkProject(p);
        }

        try
        {
            return (Dataset) iUpdate.saveAndReturnObject(dataset);
        }
        catch (ServerError e)
        {
            throw new RuntimeException(e);
        }
    }

    /**
     * @return - experimenter id
     */
    public long getExperimenterID()
    {
        return eventContext.userId;
    }

    /**
     * Retrieves a configuration value from the <code>IConfig</code> service.
     * @param key Key for the string encoded value.
     * @return String encoded configuration value.
     */
    public String getConfigValue(String key)
    {
        try
        {
            return serviceFactory.getConfigService().getConfigValue(key);
        }
        catch (omero.SecurityViolation sv)
        {
            return null;
        }
        catch (ServerError e)
        {
            throw new RuntimeException(e);
        }
    }

    /**
     * @return the screens
     */
    public List<Screen> getScreens()
    {
        try
        {
            List<IObject> objects =
                iContainer.loadContainerHierarchy(Screen.class.getName(), null, new ParametersI().exp(rlong(getExperimenterID())));
            List<Screen> screens = new ArrayList<Screen>(objects.size());
            for (IObject object : objects)
            {
                screens.add((Screen) object);
            }
            return screens;
        }
        catch (ServerError e)
        {
            throw new RuntimeException(e);
        }
    }


    /**
     * @return the projects
     */
    public List<Project> getProjects()
    {
        try
        {
            List<IObject> objects =
                iContainer.loadContainerHierarchy(Project.class.getName(), null, new ParametersI().exp(rlong(getExperimenterID())));
            List<Project> projects = new ArrayList<Project>(objects.size());
            for (IObject object : objects)
            {
                projects.add((Project) object);
            }

            Collections.sort(projects, new SortProjectsByName());

            return projects;
        }
        catch (ServerError e)
        {
            throw new RuntimeException(e);
        }
    }

    /**
     * @param p the project whose datasets to get ({@code null} for orphaned datasets)
     * @return the datasets
     */
    public List<Dataset> getDatasets(Project p)
    {
        if (p.getId() == null || p.getId().getValue() == 0)
            return getDatasetsWithoutProjects();
        try
        {
            List<Long> ids = new ArrayList<Long>(1);
            ids.add(p.getId().getValue());
            List<IObject> objects =
                iContainer.loadContainerHierarchy(Project.class.getName(), ids, null);
            if (objects.size() > 0)
            {
                Project project = (Project) objects.get(0);

                List<Dataset> datasets = project.linkedDatasetList();
                Collections.sort(datasets, new SortDatasetsByName());
                return datasets;
            }
            return null;
        }
        catch (ServerError e)
        {
            throw new RuntimeException(e);
        }
    }

    /**
     * @return the orphaned datasets
     */
    public List<Dataset> getDatasetsWithoutProjects()
    {
        try
        {
            ParametersI param = new ParametersI();
            param.exp(rlong(getExperimenterID()));
            param.orphan();
            List<IObject> objects =
                iContainer.loadContainerHierarchy(Project.class.getName(), null, param);
            List<Dataset> datasets = new ArrayList<Dataset>(0);
            for (IObject object : objects)
            {
                if (object instanceof DatasetI)
                    datasets.add((Dataset) object);
            }
            return datasets;
        }
        catch (ServerError e)
        {
            throw new RuntimeException(e);
        }
    }

    /**
     * @param projectName the name of the project
     * @param projectDescription the description of the project
     * @return the newly persisted project
     */
    public Project addProject(String projectName, String projectDescription)
    {
        Project project = new ProjectI();
        if (projectName.length() != 0)
            project.setName(toRType(projectName));
        if (projectDescription.length() != 0)
            project.setDescription(toRType(projectDescription));

        try
        {
            return (Project) iUpdate.saveAndReturnObject(project);
        } catch (ServerError e)
        {
            throw new RuntimeException(e);
        }
    }

    /**
     * @param screenName the name of the screen
     * @param screenDescription the description of the screen
     * @return the newly persisted screen
     */
    public Screen addScreen(String screenName, String screenDescription)
    {
        Screen screen = new ScreenI();
        if (screenName.length() != 0)
            screen.setName(toRType(screenName));
        if (screenDescription.length() != 0)
            screen.setDescription(toRType(screenDescription));

        try
        {
            return (Screen) iUpdate.saveAndReturnObject(screen);
        } catch (ServerError e)
        {
            throw new RuntimeException(e);
        }
    }

    /**
     * Prepares the server side RawPixelsStore.
     * @param pixelsIds List of Pixels IDs we'll be populating.
     */
    public void preparePixelsStore(List<Long> pixelsIds)
    {
        try
        {
            rawPixelStore.prepare(pixelsIds);
        }
        catch (ServerError e)
        {
            throw new RuntimeException(e);
        }
    }

    /**
     * Closes the active raw pixels store. Finalizing any open server side
     * resources.
     *
     * The call to close on the RawPixelsStorePrx may throw, in which case
     * the current import should be considered failed, since the saving of
     * the pixels server-side will have not completed successfully.
     * 
     * @throws ServerError if the pixel store could not be finalized or a new one created
     * @see <a href="http://trac.openmicroscopy.org/ome/ticket/5594">Trac ticket #5594</a>
     */
    public void finalizePixelStore() throws ServerError
    {
        if (rawPixelStore != null)
        {
            try
            {
                rawPixelStore.close();
            } finally
            {
                rawPixelStore = null;
            }
        }
        rawPixelStore = serviceFactory.createRawPixelsStore();
    }

    /**
     * Retrieves the suggested tile size for a pixels set.
     * @param pixId Pixels set to write to.
     * @return Width and height of the tile as an array.
     * @throws ServerError If there is an error writing this tile to the
     * server.
     */
    public int[] getTileSize(Long pixId)
        throws ServerError
    {
        resetPixelsId(pixId);
        return rawPixelStore.getTileSize();
    }

    /**
     * Writes a tile of pixels to the server.
     * @param pixId Pixels set to write to.
     * @param arrayBuf Byte array containing all pixels for this plane.
     * @param z Z offset within the Pixels set.
     * @param c Channel offset within the Pixels set.
     * @param t Timepoint offset within the Pixels set.
     * @param x X offset of the tile.
     * @param y Y offset of the tile.
     * @param w Width of the tile.
     * @param h Height of the tile.
     * @throws ServerError If there is an error writing this tile to the
     * server.
     * @see #setPlane(Long, byte[], int, int, int)
     */
    public void setTile(Long pixId, byte[] arrayBuf, int z, int c, int t,
                        int x, int y, int w, int h)
        throws ServerError
    {
        resetPixelsId(pixId);
        rawPixelStore.setTile(arrayBuf, z, c, t, x, y, w, h);
    }

    /**
     * Writes a plane to the server.
     * @param pixId Pixels set to write to.
     * @param arrayBuf Byte array containing all pixels for this plane.
     * @param z Z offset within the Pixels set.
     * @param c Channel offset within the Pixels set.
     * @param t Timepoint offset within the Pixels set.
     * @throws ServerError If there is an error writing this plane to the
     * server.
     */
    public void setPlane(Long pixId, byte[] arrayBuf, int z, int c, int t)
        throws ServerError
    {
        resetPixelsId(pixId);
        rawPixelStore.setPlane(arrayBuf, z, c, t);
    }

    /* (non-Javadoc)
     * @see loci.formats.meta.IMinMaxStore#setChannelGlobalMinMax(int, double, double, int)
     */
    @Override
    public void setChannelGlobalMinMax(int channel, double minimum,
            double maximum, int series)
    {
        Pixels pixels =
            (Pixels) getSourceObject(new LSID(Pixels.class, series));
        if (imageChannelGlobalMinMax == null)
        {
            int imageCount = countCachedContainers(Image.class);
            imageChannelGlobalMinMax = new double[imageCount][][];
        }
        double[][] channelGlobalMinMax = imageChannelGlobalMinMax[series];
        if (channelGlobalMinMax == null)
        {
            imageChannelGlobalMinMax[series] = channelGlobalMinMax =
                new double[pixels.getSizeC().getValue()][];
        }
        double[] globalMinMax = channelGlobalMinMax[channel];
        if (globalMinMax == null)
        {
            imageChannelGlobalMinMax[series][channel] = globalMinMax =
                new double[2];
        }
        globalMinMax[0] = minimum;
        globalMinMax[1] = maximum;
    }

    /**
     * Updates a list of Pixels.
     * @param pixelsList List of Pixels to update.
     */
    public void updatePixels(List<Pixels> pixelsList)
    {
        try
        {
            List<IObject> objectList = new ArrayList<IObject>(pixelsList.size());
            for (Pixels pixels : pixelsList)
            {
                pixels.unloadPixelsFileMaps();
                pixels.unloadPlaneInfo();
                pixels.unloadSettings();
                pixels.unloadThumbnails();
                pixels.unloadDetails();
                objectList.add(pixels);
            }
            iUpdate.saveArray(objectList);
        }
        catch (ServerError e)
        {
            throw new RuntimeException(e);
        }
    }

    /**
     * Sends all the minimums and maximums for all images processed so far to
     * the server.
     */
    public void populateMinMax()
    {
        try
        {
            delegate.populateMinMax(imageChannelGlobalMinMax);
        }
        catch (ServerError e)
        {
            throw new RuntimeException(e);
        }
    }

    /**
     * Resets the defaults and generates thumbnails for a given set of Pixels
     * IDs.
     * @param plateIds Set of Plate IDs to reset defaults and thumbnails for.
     * @param pixelsIds Set of Pixels IDs to reset defaults and thumbnails for.
     */
    public void resetDefaultsAndGenerateThumbnails(List<Long> plateIds,
        List<Long> pixelsIds)
    {
        try
        {
            if (plateIds.size() > 0)
            {
                iSettings.resetDefaultsInSet("Plate", plateIds);
            }
            else
            {
                iSettings.resetDefaultsInSet("Pixels", pixelsIds);
            }
            thumbnailStore.createThumbnailsByLongestSideSet(
                rint(DEFAULT_INSIGHT_THUMBNAIL_LONGEST_SIDE), pixelsIds);
        }
        catch (ServerError e)
        {
            throw new RuntimeException(e);
        }
    }

    //////////////////////////////////////////////

    /* (non-Javadoc)
     * @see ome.formats.model.IObjectContainerStore#getIObjectContainer(java.lang.Class, java.util.LinkedHashMap)
     */
    public IObjectContainer getIObjectContainer(Class<? extends IObject> klass,
                                                LinkedHashMap<Index, Integer> indexes)
    {
        // Transform an integer collection into an integer array without using
        // wrapper objects.
        Collection<Integer> indexValues = indexes.values();
        int[] indexesArray = new int[indexValues.size()];
        int i = 0;
        for (Integer index : indexValues)
        {
            indexesArray[i] = index;
            i++;
        }

        // Create a new LSID.
        LSID lsid = new LSID(klass, indexesArray);

        Map<String, Integer> asString = new HashMap<String, Integer>();
        for (Entry<Index, Integer> v : indexes.entrySet())
        {
            asString.put(v.getKey().toString(), v.getValue());
        }

        if (!containerCache.containsKey(lsid))
        {
            IObjectContainer c = new IObjectContainer();
            c.indexes = asString;
            c.LSID = lsid.toString();
            c.sourceObject = getSourceObjectInstance(klass);
            containerCache.put(lsid, c);
        }

        return containerCache.get(lsid);
    }

    /* (non-Javadoc)
     * @see ome.formats.model.IObjectContainerStore#removeIObjectContainer(ome.util.LSID)
     */
    @Override
    public void removeIObjectContainer(LSID lsid)
    {
        containerCache.remove(lsid);
    }

    /* (non-Javadoc)
     * @see ome.formats.model.IObjectContainerStore#getIObjectContainers(java.lang.Class)
     */
    @SuppressWarnings("unchecked")
    public List<IObjectContainer> getIObjectContainers(Class<? extends IObject> klass)
    {
        Set<LSID> keys = containerCache.keySet();
        List<IObjectContainer> toReturn = new ArrayList<IObjectContainer>();
        for (LSID key : keys)
        {
            Class<? extends IObject> keyClass = key.getJavaClass();
            if (keyClass != null && keyClass.equals(klass))
            {
                toReturn.add(containerCache.get(key));
            }
        }
        return toReturn;
    }

    /**
     * Performs the task of actual source object instantiation using
     * reflection.
     * @param klass Class to instantiate a source object for.
     * @return An OMERO Blitz model object.
     */
    private <T extends IObject> T getSourceObjectInstance(Class<T> klass)
    {
        return instanceProvider.getInstance(klass);
    }

    /* (non-Javadoc)
     * @see ome.formats.model.IObjectContainerStore#countCachedContainers(java.lang.Class, int[])
     */
    @SuppressWarnings("unchecked")
    public int countCachedContainers(Class<? extends IObject> klass,
                                     int... indexes)
    {
        if (klass == null)
        {
            return new HashSet<IObjectContainer>(containerCache.values()).size();
        }

        int count = 0;
        for (LSID lsid : containerCache.keySet())
        {
            Class<? extends IObject> lsidClass = lsid.getJavaClass();
            if (lsidClass != null && lsidClass.equals(klass))
            {
                if (indexes == null)
                {
                    // We're just doing a class match, increment the count
                    count++;
                }
                else
                {
                    // We're doing a class and index match, loop over and
                    // check the indexes based on the shortest array.
                    int[] lsidIndexes = lsid.getIndexes();
                    int n = Math.min(indexes.length, lsidIndexes.length);
                    boolean match = true;
                    for (int i = 0; i < n; i++)
                    {
                        if (lsidIndexes[i] != indexes[i])
                        {
                            match = false;
                            break;
                        }
                    }
                    if (match)
                    {
                        count++;
                    }
                }
            }
        }
        return count;
    }

    /* (non-Javadoc)
     * @see ome.formats.model.IObjectContainerStore#countCachedReferences(java.lang.Class, java.lang.Class)
     */
    public int countCachedReferences(Class<? extends IObject> source,
                                     Class<? extends IObject> target)
    {
        if (source == null && target == null)
        {
            int count = 0;
            for (LSID key : referenceCache.keySet())
            {
                count += referenceCache.get(key).size();
            }
            return count;
        }

        int count = 0;
        if (target == null)
        {
            for (LSID lsid : referenceCache.keySet())
            {
                Class<?> containerClass = lsid.getJavaClass();
                if (containerClass.equals(source))
                {
                    count++;
                }
            }
            return count;
        }

        if (source == null)
        {
            for (LSID sourceLSID : referenceCache.keySet())
            {
                for (LSID targetLSID : referenceCache.get(sourceLSID))
                {
                    Class<?> containerClass = targetLSID.getJavaClass();
                    if (containerClass.equals(target))
                    {
                        count++;
                    }
                }
            }
            return count;
        }

        for (LSID sourceLSID : referenceCache.keySet())
        {
            Class<?> sourceClass = sourceLSID.getJavaClass();
            if (sourceClass.equals(source))
            {
            for (LSID targetLSID : referenceCache.get(sourceLSID))
                {
                    Class<?> targetClass = targetLSID.getJavaClass();
                    if (targetClass.equals(target))
                    {
                        count++;
                    }
                }
            }
        }
        return count;
    }




    /*
     *
     * Bio-formats method calls start here
     *
     */


    //////// Arc /////////

    /**
     * Retrieve Arc
     * @param instrumentIndex the index of the instrument
     * @param lightSourceIndex the index of the light source within the instrument
     * @return the arc
     */
    private Arc getArc(int instrumentIndex, int lightSourceIndex)
    {
        LinkedHashMap<Index, Integer> indexes =
            new LinkedHashMap<Index, Integer>();
        indexes.put(Index.INSTRUMENT_INDEX, instrumentIndex);
        indexes.put(Index.LIGHT_SOURCE_INDEX, lightSourceIndex);
        return getSourceObject(Arc.class, indexes);
    }

    /* (non-Javadoc)
     * @see loci.formats.meta.MetadataStore#setArcID(java.lang.String, int, int)
     */
    @Override
    public void setArcID(String id, int instrumentIndex, int lightSourceIndex)
    {
        checkDuplicateLSID(Arc.class, id);
        LinkedHashMap<Index, Integer> indexes =
            new LinkedHashMap<Index, Integer>();
        indexes.put(Index.INSTRUMENT_INDEX, instrumentIndex);
        indexes.put(Index.LIGHT_SOURCE_INDEX, lightSourceIndex);
        IObjectContainer o = getIObjectContainer(Arc.class, indexes);
        o.LSID = id;
        addAuthoritativeContainer(Arc.class, id, o);
    }

    /* (non-Javadoc)
     * @see loci.formats.meta.MetadataStore#setArcLotNumber(java.lang.String, int, int)
     */
    @Override
    public void setArcLotNumber(String lotNumber, int instrumentIndex,
            int lightSourceIndex)
    {
        Arc o = getArc(instrumentIndex, lightSourceIndex);
        o.setLotNumber(toRType(lotNumber));
    }

    /* (non-Javadoc)
     * @see loci.formats.meta.MetadataStore#setArcManufacturer(java.lang.String, int, int)
     */
    @Override
    public void setArcManufacturer(String manufacturer, int instrumentIndex,
            int lightSourceIndex)
    {
        Arc o = getArc(instrumentIndex, lightSourceIndex);
        o.setManufacturer(toRType(manufacturer));
    }

    /* (non-Javadoc)
     * @see loci.formats.meta.MetadataStore#setArcModel(java.lang.String, int, int)
     */
    @Override
    public void setArcModel(String model, int instrumentIndex,
            int lightSourceIndex)
    {
        Arc o = getArc(instrumentIndex, lightSourceIndex);
        o.setModel(toRType(model));
    }

    /* (non-Javadoc)
     * @see loci.formats.meta.MetadataStore#setArcPower(java.lang.Double, int, int)
     */
    @Override
    public void setArcPower(Power power, int instrumentIndex,
            int lightSourceIndex)
    {
        Arc o = getArc(instrumentIndex, lightSourceIndex);
        o.setPower(convertPower(power));
    }

    /* (non-Javadoc)
     * @see loci.formats.meta.MetadataStore#setArcSerialNumber(java.lang.String, int, int)
     */
    @Override
    public void setArcSerialNumber(String serialNumber, int instrumentIndex,
            int lightSourceIndex)
    {
        Arc o = getArc(instrumentIndex, lightSourceIndex);
        o.setSerialNumber(toRType(serialNumber));
    }

    /* (non-Javadoc)
     * @see loci.formats.meta.MetadataStore#setArcType(ome.xml.model.enums.ArcType, int, int)
     */
    @Override
    public void setArcType(ome.xml.model.enums.ArcType type,
            int instrumentIndex, int lightSourceIndex)
    {
        Arc o = getArc(instrumentIndex, lightSourceIndex);
        o.setType((ArcType) getEnumeration(ArcType.class, type.toString()));
    }

    /* (non-Javadoc)
     * @see loci.formats.meta.MetadataStore#setArcType(ome.xml.model.enums.ArcType, int, int)
     */
    @Override
    public void setArcAnnotationRef(String annotation, int instrumentIndex, int lightSourceIndex, int annotationRefIndex)
    {
        LSID key = new LSID(Arc.class, instrumentIndex, lightSourceIndex);
        addReference(key, new LSID(annotation));
    }

    //////// BooleanAnnotation /////////

    /**
     * @param booleanAnnotationIndex the index of the Boolean annotation
     * @return the Boolean annotation
     */
    private BooleanAnnotation getBooleanAnnotation(int booleanAnnotationIndex)
    {
        LinkedHashMap<Index, Integer> indexes =
            new LinkedHashMap<Index, Integer>();
        indexes.put(Index.BOOLEAN_ANNOTATION_INDEX, booleanAnnotationIndex);
        return getSourceObject(BooleanAnnotation.class, indexes);
    }

    /* (non-Javadoc)
     * @see loci.formats.meta.MetadataStore#setBooleanAnnotationID(java.lang.String, int)
     */
    @Override
    public void setBooleanAnnotationID(String id, int booleanAnnotationIndex)
    {
        checkDuplicateLSID(BooleanAnnotation.class, id);
        LinkedHashMap<Index, Integer> indexes =
            new LinkedHashMap<Index, Integer>();
        indexes.put(Index.BOOLEAN_ANNOTATION_INDEX, booleanAnnotationIndex);
        IObjectContainer o = getIObjectContainer(BooleanAnnotation.class, indexes);
        o.LSID = id;
        addAuthoritativeContainer(BooleanAnnotation.class, id, o);
    }

    /* (non-Javadoc)
     * @see loci.formats.meta.MetadataStore#setBooleanAnnotationNamespace(java.lang.String, int)
     */
    @Override
    public void setBooleanAnnotationNamespace(String namespace,
            int booleanAnnotationIndex)
    {
        BooleanAnnotation o = getBooleanAnnotation(booleanAnnotationIndex);
        o.setNs(toRType(namespace));
    }

    /* (non-Javadoc)
     * @see loci.formats.meta.MetadataStore#setBooleanAnnotationValue(java.lang.Boolean, int)
     */
    @Override
    public void setBooleanAnnotationValue(Boolean value,
            int booleanAnnotationIndex)
    {
        BooleanAnnotation o = getBooleanAnnotation(booleanAnnotationIndex);
        o.setBoolValue(toRType(value));
    }

    /* (non-Javadoc)
     * @see loci.formats.meta.MetadataStore#setBinaryOnlyUUID(java.lang.String)
     */
    @Override
    public void setBinaryOnlyUUID(String uuid)
    {
        ignoreUnneeded("BinaryOnlyUUID", uuid);
    }

    /* (non-Javadoc)
     * @see loci.formats.meta.MetadataStore#setBinaryOnlyMetadataFile(java.lang.String)
     */
    @Override
    public void setBinaryOnlyMetadataFile(String metadataFile)
    {
        ignoreUnneeded("BinaryMetadataFile", metadataFile);
    }

    //////// Channel /////////

    public Channel getChannel(int imageIndex, int channelIndex)
    {
        LinkedHashMap<Index, Integer> indexes =
            new LinkedHashMap<Index, Integer>();
        indexes.put(Index.IMAGE_INDEX, imageIndex);
        indexes.put(Index.CHANNEL_INDEX, channelIndex);
        Channel c = getSourceObject(Channel.class, indexes);
        c.setLogicalChannel(getSourceObject(LogicalChannel.class, indexes));
        return getSourceObject(Channel.class, indexes);
    }

    /* (non-Javadoc)
     * @see loci.formats.meta.MetadataStore#setChannelID(java.lang.String, int, int)
     */
    @Override
    public void setChannelID(String id, int imageIndex, int channelIndex)
    {
        checkDuplicateLSID(Channel.class, id);
        LinkedHashMap<Index, Integer> indexes =
            new LinkedHashMap<Index, Integer>();
        indexes.put(Index.IMAGE_INDEX, imageIndex);
        indexes.put(Index.CHANNEL_INDEX, channelIndex);
        IObjectContainer o = getIObjectContainer(Channel.class, indexes);
        o.LSID = id;
        addAuthoritativeContainer(Channel.class, id, o);
    }

    /* (non-Javadoc)
     * @see loci.formats.meta.MetadataStore#setChannelAcquisitionMode(ome.xml.model.enums.AcquisitionMode, int, int)
     */
    @Override
    public void setChannelAcquisitionMode(
            ome.xml.model.enums.AcquisitionMode acquisitionMode,
            int imageIndex, int channelIndex)
    {
        Channel o = getChannel(imageIndex, channelIndex);
        o.getLogicalChannel().setMode((AcquisitionMode) getEnumeration(AcquisitionMode.class, acquisitionMode.toString()));
    }

    /* (non-Javadoc)
     * @see loci.formats.meta.MetadataStore#setChannelColor(ome.xml.model.primitives.Color, int, int)
     */
    @Override
    public void setChannelColor(Color color, int imageIndex, int channelIndex)
    {
        Channel o = getChannel(imageIndex, channelIndex);
        o.setRed(toRType(color.getRed()));
        o.setGreen(toRType(color.getGreen()));
        o.setBlue(toRType(color.getBlue()));
        o.setAlpha(toRType(color.getAlpha()));
    }

    /* (non-Javadoc)
     * @see loci.formats.meta.MetadataStore#setChannelContrastMethod(ome.xml.model.enums.ContrastMethod, int, int)
     */
    @Override
    public void setChannelContrastMethod(
            ome.xml.model.enums.ContrastMethod contrastMethod,
            int imageIndex, int channelIndex)
    {
        Channel o = getChannel(imageIndex, channelIndex);
        o.getLogicalChannel().setContrastMethod((ContrastMethod) getEnumeration(ContrastMethod.class, contrastMethod.toString()));
    }

    /* (non-Javadoc)
     * @see loci.formats.meta.MetadataStore#setChannelEmissionWavelength(ome.xml.model.primitives.PositiveFloat, int, int)
     */
    @Override
    public void setChannelEmissionWavelength(
            Length emissionWavelength, int imageIndex, int channelIndex)
    {
        Channel o = getChannel(imageIndex, channelIndex);
        o.getLogicalChannel().setEmissionWave(convertLength(emissionWavelength));
    }

    /**
     * @see loci.formats.meta.MetadataStore#setChannelExcitationWavelength(Length, int, int)
     */
    @Override
    public void setChannelExcitationWavelength(
            Length excitationWavelength, int imageIndex,
            int channelIndex)
    {
        Channel o = getChannel(imageIndex, channelIndex);
        o.getLogicalChannel().setExcitationWave(convertLength(excitationWavelength));
    }

    /* (non-Javadoc)
     * @see loci.formats.meta.MetadataStore#setChannelFilterSetsjava.lang.String, int, int)
     */
    @Override
    public void setChannelFilterSetRef(String filterSet, int imageIndex,
            int channelIndex)
    {
        LSID key = new LSID(LogicalChannel.class, imageIndex, channelIndex);
        addReference(key, new LSID(filterSet));

    }

    /* (non-Javadoc)
     * @see loci.formats.meta.MetadataStore#setChannelFluor(java.lang.String, int, int)
     */
    @Override
    public void setChannelFluor(String fluor, int imageIndex, int channelIndex)
    {
        Channel o = getChannel(imageIndex, channelIndex);
        o.getLogicalChannel().setFluor(toRType(fluor));
    }

    /* (non-Javadoc)
     * @see loci.formats.meta.MetadataStore#setChannelIlluminationType(ome.xml.model.enums.IlluminationType, int, int)
     */
    @Override
    public void setChannelIlluminationType(IlluminationType illuminationType,
            int imageIndex, int channelIndex)
    {
        Channel o = getChannel(imageIndex, channelIndex);
        o.getLogicalChannel().setIllumination((Illumination) getEnumeration(Illumination.class, illuminationType.toString()));
    }


    /* (non-Javadoc)
     * @see loci.formats.meta.MetadataStore#setChannelNDFilter(java.lang.Double, int, int)
     */
    @Override
    public void setChannelNDFilter(Double ndfilter, int imageIndex,
            int channelIndex)
    {
        Channel o = getChannel(imageIndex, channelIndex);
        o.getLogicalChannel().setNdFilter(toRType(ndfilter));
    }


    /* (non-Javadoc)
     * @see loci.formats.meta.MetadataStore#setChannelName(java.lang.String, int, int)
     */
    @Override
    public void setChannelName(String name, int imageIndex, int channelIndex)
    {
        Channel o = getChannel(imageIndex, channelIndex);
        o.getLogicalChannel().setName(toRType(name));
    }


    /* (non-Javadoc)
     * @see loci.formats.meta.MetadataStore#setChannelPinholeSize(java.lang.Double, int, int)
     */
    @Override
    public void setChannelPinholeSize(Length pinholeSize, int imageIndex,
            int channelIndex)
    {
        Channel o = getChannel(imageIndex, channelIndex);
        o.getLogicalChannel().setPinHoleSize(convertLength(pinholeSize));
    }

    /* (non-Javadoc)
     * @see loci.formats.meta.MetadataStore#setChannelPockelCellSetting(java.lang.Integer, int, int)
     */
    @Override
    public void setChannelPockelCellSetting(Integer pockelCellSetting,
            int imageIndex, int channelIndex)
    {
        Channel o = getChannel(imageIndex, channelIndex);
        o.getLogicalChannel().setPockelCellSetting(toRType(pockelCellSetting));
    }


    /* (non-Javadoc)
     * @see loci.formats.meta.MetadataStore#setChannelSamplesPerPixel(java.lang.Integer, int, int)
     */
    @Override
    public void setChannelSamplesPerPixel(PositiveInteger samplesPerPixel,
            int imageIndex, int channelIndex)
    {
        Channel o = getChannel(imageIndex, channelIndex);
        o.getLogicalChannel().setSamplesPerPixel(toRType(samplesPerPixel));
    }

    /* (non-Javadoc)
     * @see loci.formats.meta.MetadataStore#setChannelAnnotationRef(java.lang.String, int, int, int)
     */
    @Override
    public void setChannelAnnotationRef(String annotation, int imageIndex,
            int channelIndex, int annotationRefIndex)
    {
        LSID key = new LSID(Channel.class, imageIndex, channelIndex);
        addReference(key, new LSID(annotation));
    }

     ////////Lightsource Settings/////////

    /**
     * Logical Channel and Channel combined in the new model
     *
     * @param imageIndex the index of the image
     * @param channelIndex the index of the channel within the image
     * @return the light settings
     */
    private LightSettings getChannelLightSourceSettings(int imageIndex, int channelIndex)
    {
        LinkedHashMap<Index, Integer> indexes =
            new LinkedHashMap<Index, Integer>();
        indexes.put(Index.IMAGE_INDEX, imageIndex);
        indexes.put(Index.CHANNEL_INDEX, channelIndex);
        return getSourceObject(LightSettings.class, indexes);
    }

    /* (non-Javadoc)
     * @see loci.formats.meta.MetadataStore#setChannelLightSourceSettingsID(java.lang.String, int, int)
     */
    @Override
    public void setChannelLightSourceSettingsID(String id, int imageIndex,
            int channelIndex)
    {
        getChannelLightSourceSettings(imageIndex, channelIndex);
        LSID key = new LSID(LightSettings.class, imageIndex, channelIndex);
        addReference(key, new LSID(id));
    }

    /* (non-Javadoc)
     * @see loci.formats.meta.MetadataStore#setChannelLightSourceSettingsAttenuation(ome.xml.model.primitives.PercentFraction, int, int)
     */
    @Override
    public void setChannelLightSourceSettingsAttenuation(
            PercentFraction attenuation, int imageIndex, int channelIndex)
    {
        LightSettings o = getChannelLightSourceSettings(imageIndex, channelIndex);
        o.setAttenuation(toRType(attenuation));
    }

    /* (non-Javadoc)
     * @see loci.formats.meta.MetadataStore#setChannelLightSourceSettingsWavelength(ome.xml.model.primitives.PositiveFloat, int, int)
     */
    @Override
    public void setChannelLightSourceSettingsWavelength(
            Length wavelength, int imageIndex, int channelIndex)
    {
        LightSettings o = getChannelLightSourceSettings(imageIndex, channelIndex);
        o.setWavelength(convertLength(wavelength));
    }

    ////////Dataset/////////

    @Override
    public void setDatasetID(String id, int datasetIndex)
    {
        ignoreUnsupported("setDatasetID", id, datasetIndex);
    }

    /* (non-Javadoc)
     * @see loci.formats.meta.MetadataStore#setDatasetAnnotationRef(java.lang.String, int, int)
     */
    @Override
    public void setDatasetAnnotationRef(String annotation, int datasetIndex,
            int annotationRefIndex)
    {
        ignoreUnsupported("setDatasetAnnotationRef", annotation, datasetIndex,
                annotationRefIndex);
    }

    /* (non-Javadoc)
     * @see loci.formats.meta.MetadataStore#setDatasetDescription(java.lang.String, int)
     */
    @Override
    public void setDatasetDescription(String description, int datasetIndex)
    {
        ignoreUnsupported("setDatasetDescription", description, datasetIndex);
    }

    /* (non-Javadoc)
     * @see loci.formats.meta.MetadataStore#setDatasetExperimenterRef(java.lang.String, int)
     */
    @Override
    public void setDatasetExperimenterRef(String experimenter, int datasetIndex)
    {
        ignoreUnsupported("setDatasetExperimenterRef", experimenter,
                datasetIndex);
    }

    /* (non-Javadoc)
     * @see loci.formats.meta.MetadataStore#setDatasetExperimenterGroupRef(java.lang.String, int)
     */
    @Override
    public void setDatasetExperimenterGroupRef(String group, int datasetIndex)
    {
        ignoreUnsupported("setDatasetExperimenterGroupRef",
                group, datasetIndex);
    }

    /* (non-Javadoc)
     * @see loci.formats.meta.MetadataStore#setDatasetName(java.lang.String, int)
     */
    @Override
    public void setDatasetName(String name, int datasetIndex)
    {
        ignoreUnsupported("setDatasetName", name, datasetIndex);
    }

    ////////Detector/////////

    /**
     * @param instrumentIndex the instrument index
     * @param detectorIndex the detector index within the instrument
     * @return the detector
     */
    public Detector getDetector(int instrumentIndex, int detectorIndex)
    {
        LinkedHashMap<Index, Integer> indexes =
            new LinkedHashMap<Index, Integer>();
        indexes.put(Index.INSTRUMENT_INDEX, instrumentIndex);
        indexes.put(Index.DETECTOR_INDEX, detectorIndex);
        return getSourceObject(Detector.class, indexes);
    }

    /* (non-Javadoc)
     * @see loci.formats.meta.MetadataStore#setDetectorID(java.lang.String, int, int)
     */
    @Override
    public void setDetectorID(String id, int instrumentIndex, int detectorIndex)
    {
        checkDuplicateLSID(Detector.class, id);
        LinkedHashMap<Index, Integer> indexes =
            new LinkedHashMap<Index, Integer>();
        indexes.put(Index.INSTRUMENT_INDEX, instrumentIndex);
        indexes.put(Index.DETECTOR_INDEX, detectorIndex);
        IObjectContainer o = getIObjectContainer(Detector.class, indexes);
        o.LSID = id;
        addAuthoritativeContainer(Detector.class, id, o);
    }

    /* (non-Javadoc)
     * @see loci.formats.meta.MetadataStore#setDetectorAmplificationGain(java.lang.Double, int, int)
     */
    @Override
    public void setDetectorAmplificationGain(Double amplificationGain,
            int instrumentIndex, int detectorIndex)
    {
        Detector o = getDetector(instrumentIndex, detectorIndex);
        o.setAmplificationGain(toRType(amplificationGain));
    }

    /* (non-Javadoc)
     * @see loci.formats.meta.MetadataStore#setDetectorGain(java.lang.Double, int, int)
     */
    @Override
    public void setDetectorGain(Double gain, int instrumentIndex,
            int detectorIndex)
    {
        Detector o = getDetector(instrumentIndex, detectorIndex);
        o.setGain(toRType(gain));
    }

    /* (non-Javadoc)
     * @see loci.formats.meta.MetadataStore#setDetectorLotNumber(java.lang.String, int, int)
     */
    @Override
    public void setDetectorLotNumber(String lotNumber, int instrumentIndex,
            int detectorIndex)
    {
        Detector o = getDetector(instrumentIndex, detectorIndex);
        o.setLotNumber(toRType(lotNumber));
    }

    /* (non-Javadoc)
     * @see loci.formats.meta.MetadataStore#setDetectorManufacturer(java.lang.String, int, int)
     */
    @Override
    public void setDetectorManufacturer(String manufacturer,
            int instrumentIndex, int detectorIndex)
    {
        Detector o = getDetector(instrumentIndex, detectorIndex);
        o.setManufacturer(toRType(manufacturer));
    }

    /* (non-Javadoc)
     * @see loci.formats.meta.MetadataStore#setDetectorModel(java.lang.String, int, int)
     */
    @Override
    public void setDetectorModel(String model, int instrumentIndex,
            int detectorIndex)
    {
        Detector o = getDetector(instrumentIndex, detectorIndex);
        o.setModel(toRType(model));
    }

    /* (non-Javadoc)
     * @see loci.formats.meta.MetadataStore#setDetectorOffset(java.lang.Double, int, int)
     */
    @Override
    public void setDetectorOffset(Double offset, int instrumentIndex,
            int detectorIndex)
    {
        Detector o = getDetector(instrumentIndex, detectorIndex);
        o.setOffsetValue(toRType(offset));
    }

    /* (non-Javadoc)
     * @see loci.formats.meta.MetadataStore#setDetectorSerialNumber(java.lang.String, int, int)
     */
    @Override
    public void setDetectorSerialNumber(String serialNumber,
            int instrumentIndex, int detectorIndex)
    {
        Detector o = getDetector(instrumentIndex, detectorIndex);
        o.setSerialNumber(toRType(serialNumber));
    }


    /* (non-Javadoc)
     * @see loci.formats.meta.MetadataStore#setDetectorType(ome.xml.model.enums.DetectorType, int, int)
     */
    @Override
    public void setDetectorType(ome.xml.model.enums.DetectorType type,
            int instrumentIndex, int detectorIndex)
    {
        Detector o = getDetector(instrumentIndex, detectorIndex);
        o.setType((DetectorType) getEnumeration(DetectorType.class, type.toString()));
    }

    /* (non-Javadoc)
     * @see loci.formats.meta.MetadataStore#setDetectorVoltage(java.lang.Double, int, int)
     */
    @Override
    public void setDetectorVoltage(ElectricPotential voltage, int instrumentIndex,
            int detectorIndex)
    {
        Detector o = getDetector(instrumentIndex, detectorIndex);
        o.setVoltage(convertElectricPotential(voltage));
    }

    /* (non-Javadoc)
     * @see loci.formats.meta.MetadataStore#setDetectorZoom(java.lang.Double, int, int)
     */
    @Override
    public void setDetectorZoom(Double zoom, int instrumentIndex,
            int detectorIndex)
    {
        Detector o = getDetector(instrumentIndex, detectorIndex);
        o.setZoom(toRType(zoom));
    }

    ////////Detector Settings/////////

    /**
     * @param imageIndex the index of the image
     * @param channelIndex the index of the channel within the image
     * @return the detector settings
     */
    private DetectorSettings getDetectorSettings(int imageIndex, int channelIndex)
    {
        LinkedHashMap<Index, Integer> indexes =
            new LinkedHashMap<Index, Integer>();
        indexes.put(Index.IMAGE_INDEX, imageIndex);
        indexes.put(Index.CHANNEL_INDEX, channelIndex);
        return getSourceObject(DetectorSettings.class, indexes);
    }

    /* (non-Javadoc)
     * @see loci.formats.meta.MetadataStore#setDetectorSettingsID(java.lang.String, int, int)
     */
    @Override
    public void setDetectorSettingsID(String id, int imageIndex,
            int channelIndex)
    {
        getDetectorSettings(imageIndex, channelIndex);
        LSID key = new LSID(DetectorSettings.class, imageIndex, channelIndex);
        addReference(key, new LSID(id));
    }

    /* (non-Javadoc)
     * @see loci.formats.meta.MetadataStore#setDetectorSettingsBinning(ome.xml.model.enums.Binning, int, int)
     */
    @Override
    public void setDetectorSettingsBinning(
            ome.xml.model.enums.Binning binning, int imageIndex,
            int channelIndex)
    {
        DetectorSettings o = getDetectorSettings(imageIndex, channelIndex);
        o.setBinning((Binning) getEnumeration(Binning.class, binning.toString()));
    }

    /* (non-Javadoc)
     * @see loci.formats.meta.MetadataStore#setDetectorSettingsGain(java.lang.Double, int, int)
     */
    @Override
    public void setDetectorSettingsGain(Double gain, int imageIndex,
            int channelIndex)
    {
        DetectorSettings o = getDetectorSettings(imageIndex, channelIndex);
        o.setGain(toRType(gain));
    }

    /* (non-Javadoc)
     * @see loci.formats.meta.MetadataStore#setDetectorSettingsIntegration(ome.xml.model.primitives.PositiveInteger,int,int)
     */
    @Override
    public void  setDetectorSettingsIntegration(PositiveInteger integration, int imageIndex, int channelIndex)
    {
        DetectorSettings o = getDetectorSettings(imageIndex, channelIndex);
        o.setIntegration(toRType(integration));
    }

    /* (non-Javadoc)
     * @see loci.formats.meta.MetadataStore#setDetectorSettingsOffset(java.lang.Double, int, int)
     */
    @Override
    public void setDetectorSettingsOffset(Double offset, int imageIndex,
            int channelIndex)
    {
        DetectorSettings o = getDetectorSettings(imageIndex, channelIndex);
        o.setOffsetValue(toRType(offset));
    }

    /* (non-Javadoc)
     * @see loci.formats.meta.MetadataStore#setDetectorSettingsReadOutRate(java.lang.Double, int, int)
     */
    @Override
    public void setDetectorSettingsReadOutRate(Frequency readOutRate,
            int imageIndex, int channelIndex)
    {
        DetectorSettings o = getDetectorSettings(imageIndex, channelIndex);
        o.setReadOutRate(convertFrequency(readOutRate));
    }

    /* (non-Javadoc)
     * @see loci.formats.meta.MetadataStore#setDetectorSettingsVoltage(java.lang.Double, int, int)
     */
    @Override
    public void setDetectorSettingsVoltage(ElectricPotential voltage, int imageIndex,
            int channelIndex)
    {
        DetectorSettings o = getDetectorSettings(imageIndex, channelIndex);
        o.setVoltage(convertElectricPotential(voltage));
    }

    /* (non-Javadoc)
     * @see loci.formats.meta.MetadataStore#setDetectorSettingsZoom(java.lang.Double,int,int)
     */
    @Override
    public void  setDetectorSettingsZoom(Double zoom, int imageIndex, int channelIndex)
    {
        DetectorSettings o = getDetectorSettings(imageIndex, channelIndex);
        o.setZoom(toRType(zoom));
    }

    ////////Dichroic/////////

    /**
     * @param instrumentIndex the index of the instrument
     * @param dichroicIndex the index of the dichroic within the instrument
     * @return the dichroic
     */
    private Dichroic getDichroic(int instrumentIndex, int dichroicIndex)
    {
        LinkedHashMap<Index, Integer> indexes =
            new LinkedHashMap<Index, Integer>();
        indexes.put(Index.INSTRUMENT_INDEX, instrumentIndex);
        indexes.put(Index.DICHROIC_INDEX, dichroicIndex);
        return getSourceObject(Dichroic.class, indexes);
    }

    /* (non-Javadoc)
     * @see loci.formats.meta.MetadataStore#setDichroicID(java.lang.String, int, int)
     */
    @Override
    public void setDichroicID(String id, int instrumentIndex, int dichroicIndex)
    {
        checkDuplicateLSID(Dichroic.class, id);
        LinkedHashMap<Index, Integer> indexes =
            new LinkedHashMap<Index, Integer>();
        indexes.put(Index.INSTRUMENT_INDEX, instrumentIndex);
        indexes.put(Index.DICHROIC_INDEX, dichroicIndex);
        IObjectContainer o = getIObjectContainer(Dichroic.class, indexes);
        o.LSID = id;
        addAuthoritativeContainer(Dichroic.class, id, o);
    }

    /* (non-Javadoc)
     * @see loci.formats.meta.MetadataStore#setDichroicLotNumber(java.lang.String, int, int)
     */
    @Override
    public void setDichroicLotNumber(String lotNumber, int instrumentIndex,
            int dichroicIndex)
    {
        Dichroic o = getDichroic(instrumentIndex, dichroicIndex);
        o.setLotNumber(toRType(lotNumber));
    }

    /* (non-Javadoc)
     * @see loci.formats.meta.MetadataStore#setDichroicManufacturer(java.lang.String, int, int)
     */
    @Override
    public void setDichroicManufacturer(String manufacturer,
            int instrumentIndex, int dichroicIndex)
    {
        Dichroic o = getDichroic(instrumentIndex, dichroicIndex);
        o.setManufacturer(toRType(manufacturer));
    }

    /* (non-Javadoc)
     * @see loci.formats.meta.MetadataStore#setDichroicModel(java.lang.String, int, int)
     */
    @Override
    public void setDichroicModel(String model, int instrumentIndex,
            int dichroicIndex)
    {
        Dichroic o = getDichroic(instrumentIndex, dichroicIndex);
        o.setModel(toRType(model));
    }

    /* (non-Javadoc)
     * @see loci.formats.meta.MetadataStore#setDichroicSerialNumber(java.lang.String, int, int)
     */
    @Override
    public void setDichroicSerialNumber(String serialNumber,
            int instrumentIndex, int dichroicIndex)
    {
        Dichroic o = getDichroic(instrumentIndex, dichroicIndex);
        o.setSerialNumber(toRType(serialNumber));
    }

    ////////Double Annotation/////////

    private DoubleAnnotation getDoubleAnnotation(int doubleAnnotationIndex)
    {
        LinkedHashMap<Index, Integer> indexes =
            new LinkedHashMap<Index, Integer>();
        indexes.put(Index.DOUBLE_ANNOTATION_INDEX, doubleAnnotationIndex);
        return getSourceObject(DoubleAnnotation.class, indexes);
    }

    /* (non-Javadoc)
     * @see loci.formats.meta.MetadataStore#setDoubleAnnotationID(java.lang.String, int)
     */
    @Override
    public void setDoubleAnnotationID(String id, int doubleAnnotationIndex)
    {
        checkDuplicateLSID(DoubleAnnotation.class, id);
        LinkedHashMap<Index, Integer> indexes =
            new LinkedHashMap<Index, Integer>();
        indexes.put(Index.DOUBLE_ANNOTATION_INDEX, doubleAnnotationIndex);
        IObjectContainer o = getIObjectContainer(DoubleAnnotation.class, indexes);
        o.LSID = id;
        addAuthoritativeContainer(DoubleAnnotation.class, id, o);
    }

    /* (non-Javadoc)
     * @see loci.formats.meta.MetadataStore#setDoubleAnnotationNamespace(java.lang.String, int)
     */
    @Override
    public void setDoubleAnnotationNamespace(String namespace,
            int doubleAnnotationIndex)
    {
        DoubleAnnotation o = getDoubleAnnotation(doubleAnnotationIndex);
        o.setNs(toRType(namespace));
    }

    /* (non-Javadoc)
     * @see loci.formats.meta.MetadataStore#setDoubleAnnotationValue(java.lang.Double, int)
     */
    @Override
    public void setDoubleAnnotationValue(Double value, int doubleAnnotationIndex)
    {
        DoubleAnnotation o = getDoubleAnnotation(doubleAnnotationIndex);
        o.setDoubleValue(toRType(value));
    }

    ////////Eclipse/////////

    /**
     * @param ROIIndex the index of the ROI
     * @param shapeIndex the index of the shape within the ROI
     * @return the ellipse
     */
    private Ellipse getEllipse(int ROIIndex, int shapeIndex)
    {
        LinkedHashMap<Index, Integer> indexes =
            new LinkedHashMap<Index, Integer>();
        indexes.put(Index.ROI_INDEX, ROIIndex);
        indexes.put(Index.SHAPE_INDEX, shapeIndex);
        return getSourceObject(Ellipse.class, indexes);
    }

    /* (non-Javadoc)
     * @see loci.formats.meta.MetadataStore#setEllipseID(java.lang.String, int, int)
     */
    @Override
    public void setEllipseID(String id, int ROIIndex, int shapeIndex)
    {
        checkDuplicateLSID(Ellipse.class, id);
        LinkedHashMap<Index, Integer> indexes =
            new LinkedHashMap<Index, Integer>();
        indexes.put(Index.ROI_INDEX, ROIIndex);
        indexes.put(Index.SHAPE_INDEX, shapeIndex);
        IObjectContainer o = getIObjectContainer(Ellipse.class, indexes);
        o.LSID = id;
        addAuthoritativeContainer(Ellipse.class, id, o);
    }

    /* (non-Javadoc)
     * @see loci.formats.meta.MetadataStore#setEllipseFillColor(ome.xml.model.primitives.Color, int, int)
     */
    @Override
    public void setEllipseFillColor(Color fill, int ROIIndex, int shapeIndex)
    {
        Ellipse o = getEllipse(ROIIndex, shapeIndex);
        o.setFillColor(toRType(fill));
    }

    /* (non-Javadoc)
     * @see loci.formats.meta.MetadataStore#setEllipseFontSize(java.lang.Integer, int, int)
     */
    @Override
    public void setEllipseFontSize(Length fontSize, int ROIIndex,
            int shapeIndex)
    {
        Ellipse o = getEllipse(ROIIndex, shapeIndex);
        o.setFontSize(convertLength(fontSize));
    }

    /* (non-Javadoc)
     * @see loci.formats.meta.MetadataStore#setEllipseText(java.lang.String, int, int)
     */
    @Override
    public void setEllipseText(String text, int ROIIndex, int shapeIndex)
    {
        Ellipse o = getEllipse(ROIIndex, shapeIndex);
        o.setTextValue(toRType(text));
    }

    /* (non-Javadoc)
     * @see loci.formats.meta.MetadataStore#setEllipseRadiusX(java.lang.Double, int, int)
     */
    @Override
    public void setEllipseRadiusX(Double radiusX, int ROIIndex, int shapeIndex)
    {
        Ellipse o = getEllipse(ROIIndex, shapeIndex);
        o.setRx(toRType(radiusX));
    }

    /* (non-Javadoc)
     * @see loci.formats.meta.MetadataStore#setEllipseRadiusY(java.lang.Double, int, int)
     */
    @Override
    public void setEllipseRadiusY(Double radiusY, int ROIIndex, int shapeIndex)
    {
        Ellipse o = getEllipse(ROIIndex, shapeIndex);
        o.setRy(toRType(radiusY));
    }

    /* (non-Javadoc)
     * @see loci.formats.meta.MetadataStore#setEllipseStrokeColor(ome.xml.model.primitives.Color, int, int)
     */
    @Override
    public void setEllipseStrokeColor(Color stroke, int ROIIndex, int shapeIndex)
    {
        Ellipse o = getEllipse(ROIIndex, shapeIndex);
        o.setStrokeColor(toRType(stroke));
    }

    /* (non-Javadoc)
     * @see loci.formats.meta.MetadataStore#setEllipseStrokeDashArray(java.lang.String, int, int)
     */
    @Override
    public void setEllipseStrokeDashArray(String strokeDashArray, int ROIIndex,
            int shapeIndex)
    {
        Ellipse o = getEllipse(ROIIndex, shapeIndex);
        o.setStrokeDashArray(toRType(strokeDashArray));
    }

    /* (non-Javadoc)
     * @see loci.formats.meta.MetadataStore#setEllipseStrokeWidth(java.lang.Double, int, int)
     */
    @Override
    public void setEllipseStrokeWidth(Length strokeWidth, int ROIIndex,
            int shapeIndex)
    {
        Ellipse o = getEllipse(ROIIndex, shapeIndex);
        o.setStrokeWidth(convertLength(strokeWidth));
    }

    /* (non-Javadoc)
     * @see loci.formats.meta.MetadataStore#setEllipseTheC(java.lang.Integer, int, int)
     */
    @Override
    public void setEllipseTheC(NonNegativeInteger theC, int ROIIndex, int shapeIndex)
    {
        Ellipse o = getEllipse(ROIIndex, shapeIndex);
        o.setTheC(toRType(theC));
    }

    /* (non-Javadoc)
     * @see loci.formats.meta.MetadataStore#setEllipseTheT(java.lang.Integer, int, int)
     */
    @Override
    public void setEllipseTheT(NonNegativeInteger theT, int ROIIndex, int shapeIndex)
    {
        Ellipse o = getEllipse(ROIIndex, shapeIndex);
        o.setTheT(toRType(theT));
    }

    /* (non-Javadoc)
     * @see loci.formats.meta.MetadataStore#setEllipseTheZ(java.lang.Integer, int, int)
     */
    @Override
    public void setEllipseTheZ(NonNegativeInteger theZ, int ROIIndex, int shapeIndex)
    {
        Ellipse o = getEllipse(ROIIndex, shapeIndex);
        o.setTheZ(toRType(theZ));
    }

    /* (non-Javadoc)
     * @see loci.formats.meta.MetadataStore#setEllipseTransform(ome.xml.model.AffineTransform, int, int)
     */
    @Override
    public void setEllipseTransform(AffineTransform transform, int ROIIndex,
            int shapeIndex)
    {
        Ellipse o = getEllipse(ROIIndex, shapeIndex);
        o.setTransform(toRType(transform));
    }

    /* (non-Javadoc)
     * @see loci.formats.meta.MetadataStore#setEllipseX(java.lang.Double, int, int)
     */
    @Override
    public void setEllipseX(Double x, int ROIIndex, int shapeIndex)
    {
        Ellipse o = getEllipse(ROIIndex, shapeIndex);
        o.setCx(toRType(x));
    }

    /* (non-Javadoc)
     * @see loci.formats.meta.MetadataStore#setEllipseY(java.lang.Double, int, int)
     */
    @Override
    public void setEllipseY(Double y, int ROIIndex, int shapeIndex)
    {
        Ellipse o = getEllipse(ROIIndex, shapeIndex);
        o.setCy(toRType(y));
    }

    ////////Experiment/////////

    private Experiment getExperiment(int experimentIndex)
    {
        LinkedHashMap<Index, Integer> indexes =
            new LinkedHashMap<Index, Integer>();
        indexes.put(Index.EXPERIMENT_INDEX, experimentIndex);
        return getSourceObject(Experiment.class, indexes);
    }

    /* (non-Javadoc)
     * @see loci.formats.meta.MetadataStore#setExperimentID(java.lang.String, int)
     */
    @Override
    public void setExperimentID(String id, int experimentIndex)
    {
        checkDuplicateLSID(Experiment.class, id);
        LinkedHashMap<Index, Integer> indexes =
            new LinkedHashMap<Index, Integer>();
        indexes.put(Index.EXPERIMENT_INDEX, experimentIndex);
        IObjectContainer o = getIObjectContainer(Experiment.class, indexes);
        o.LSID = id;
        addAuthoritativeContainer(Experiment.class, id, o);
    }

    /* (non-Javadoc)
     * @see loci.formats.meta.MetadataStore#setExperimentDescription(java.lang.String, int)
     */
    @Override
    public void setExperimentDescription(String description, int experimentIndex)
    {
        Experiment o = getExperiment(experimentIndex);
        o.setDescription(toRType(description));
    }

    /* (non-Javadoc)
     * @see loci.formats.meta.MetadataStore#setExperimentExperimenterRef(java.lang.String, int)
     */
    @Override
    public void setExperimentExperimenterRef(String experimenter,
            int experimentIndex)
    {
        ignoreInsecure("setExperimenterExperiemnterRef", experimenter,
                experimentIndex);
    }

    /* (non-Javadoc)
     * @see loci.formats.meta.MetadataStore#setExperimentType(ome.xml.model.enums.ExperimentType, int)
     */
    @Override
    public void setExperimentType(ome.xml.model.enums.ExperimentType type,
            int experimentIndex)
    {
        Experiment o = getExperiment(experimentIndex);
        o.setType((ExperimentType) getEnumeration(ExperimentType.class, type.toString()));
    }

    ////////Experimenter/////////

    /* (non-Javadoc)
     * @see loci.formats.meta.MetadataStore#setExperimenterID(java.lang.String, int)
     */
    @Override
    public void setExperimenterID(String id, int experimenterIndex)
    {
        ignoreUnsupported("setExperimenterID", id, experimenterIndex);
    }

    /* (non-Javadoc)
     * @see loci.formats.meta.MetadataStore#setExperimenterAnnotationRef(java.lang.String, int, int)
     */
    @Override
    public void setExperimenterAnnotationRef(String annotation,
            int experimenterIndex, int annotationRefIndex)
    {
        ignoreUnsupported("setExperimenterAnnotationRef",
                annotation, experimenterIndex, annotationRefIndex);
    }

    /* (non-Javadoc)
     * @see loci.formats.meta.MetadataStore#setExperimenterEmail(java.lang.String, int)
     */
    @Override
    public void setExperimenterEmail(String email, int experimenterIndex)
    {
        ignoreUnsupported("setExperimenterEmail", email, experimenterIndex);
    }

    /* (non-Javadoc)
     * @see loci.formats.meta.MetadataStore#setExperimenterFirstName(java.lang.String, int)
     */
    @Override
    public void setExperimenterFirstName(String firstName, int experimenterIndex)
    {
        ignoreUnsupported("setExperimenterFirstName",
                firstName, experimenterIndex);
    }

    /* (non-Javadoc)
     * @see loci.formats.meta.MetadataStore#setExperimenterInstitution(java.lang.String, int)
     */
    @Override
    public void setExperimenterInstitution(String institution,
            int experimenterIndex)
    {
        ignoreUnsupported("setExperimenterInstitution",
                institution, experimenterIndex);
    }

    /* (non-Javadoc)
     * @see loci.formats.meta.MetadataStore#setExperimenterLastName(java.lang.String, int)
     */
    @Override
    public void setExperimenterLastName(String lastName, int experimenterIndex)
    {
        ignoreUnsupported("setExperimenterLastName",
                lastName, experimenterIndex);
    }

    /* (non-Javadoc)
     * @see loci.formats.meta.MetadataStore#setExperimenterMiddleName(java.lang.String, int)
     */
    @Override
    public void setExperimenterMiddleName(String middleName,
            int experimenterIndex)
    {
        ignoreUnsupported("setExperimenterMiddleName",
                middleName, experimenterIndex);
    }

    /* (non-Javadoc)
     * @see loci.formats.meta.MetadataStore#setExperimenterUserName(java.lang.String, int)
     */
    @Override
    public void setExperimenterUserName(String userName, int experimenterIndex)
    {
        ignoreUnsupported("setExperimenterUserName",
                userName, experimenterIndex);
    }

    ////////Filament/////////

    public Filament getFilament(int instrumentIndex, int lightSourceIndex)
    {
        LinkedHashMap<Index, Integer> indexes =
            new LinkedHashMap<Index, Integer>();
        indexes.put(Index.INSTRUMENT_INDEX, instrumentIndex);
        indexes.put(Index.LIGHT_SOURCE_INDEX, lightSourceIndex);
        return getSourceObject(Filament.class, indexes);
    }

    /* (non-Javadoc)
     * @see loci.formats.meta.MetadataStore#setFilamentID(java.lang.String, int, int)
     */
    @Override
    public void setFilamentID(String id, int instrumentIndex,
            int lightSourceIndex)
    {
        checkDuplicateLSID(Filament.class, id);
        LinkedHashMap<Index, Integer> indexes =
            new LinkedHashMap<Index, Integer>();
        indexes.put(Index.INSTRUMENT_INDEX, instrumentIndex);
        indexes.put(Index.LIGHT_SOURCE_INDEX, lightSourceIndex);
        IObjectContainer o = getIObjectContainer(Filament.class, indexes);
        o.LSID = id;
        addAuthoritativeContainer(Filament.class, id, o);
    }

    /* (non-Javadoc)
     * @see loci.formats.meta.MetadataStore#setFilamentLotNumber(java.lang.String, int, int)
     */
    @Override
    public void setFilamentLotNumber(String lotNumber, int instrumentIndex,
            int lightSourceIndex)
    {
        Filament o = getFilament(instrumentIndex, lightSourceIndex);
        o.setLotNumber(toRType(lotNumber));
    }

    /* (non-Javadoc)
     * @see loci.formats.meta.MetadataStore#setFilamentManufacturer(java.lang.String, int, int)
     */
    @Override
    public void setFilamentManufacturer(String manufacturer,
            int instrumentIndex, int lightSourceIndex)
    {
        Filament o = getFilament(instrumentIndex, lightSourceIndex);
        o.setManufacturer(toRType(manufacturer));
    }

    /* (non-Javadoc)
     * @see loci.formats.meta.MetadataStore#setFilamentModel(java.lang.String, int, int)
     */
    @Override
    public void setFilamentModel(String model, int instrumentIndex,
            int lightSourceIndex)
    {
        Filament o = getFilament(instrumentIndex, lightSourceIndex);
        o.setModel(toRType(model));
    }

    /* (non-Javadoc)
     * @see loci.formats.meta.MetadataStore#setFilamentPower(java.lang.Double, int, int)
     */
    @Override
    public void setFilamentPower(Power power, int instrumentIndex,
            int lightSourceIndex)
    {
        Filament o = getFilament(instrumentIndex, lightSourceIndex);
        o.setPower(convertPower(power));
    }

    /* (non-Javadoc)
     * @see loci.formats.meta.MetadataStore#setFilamentSerialNumber(java.lang.String, int, int)
     */
    @Override
    public void setFilamentSerialNumber(String serialNumber,
            int instrumentIndex, int lightSourceIndex)
    {
        Filament o = getFilament(instrumentIndex, lightSourceIndex);
        o.setSerialNumber(toRType(serialNumber));
    }

    /* (non-Javadoc)
     * @see loci.formats.meta.MetadataStore#setFilamentType(ome.xml.model.enums.FilamentType, int, int)
     */
    @Override
    public void setFilamentType(ome.xml.model.enums.FilamentType type,
            int instrumentIndex, int lightSourceIndex)
    {
        Filament o = getFilament(instrumentIndex, lightSourceIndex);
        o.setType((FilamentType) getEnumeration(FilamentType.class, type.toString()));
    }

    ////////FileAnnotation/////////

    private FileAnnotation getFileAnnotation(int fileAnnotationIndex)
    {
        LinkedHashMap<Index, Integer> indexes =
            new LinkedHashMap<Index, Integer>();
        indexes.put(Index.FILE_ANNOTATION_INDEX, fileAnnotationIndex);
        return getSourceObject(FileAnnotation.class, indexes);
    }

    /* (non-Javadoc)
     * @see loci.formats.meta.MetadataStore#setFileAnnotationID(java.lang.String, int)
     */
    @Override
    public void setFileAnnotationID(String id, int fileAnnotationIndex)
    {
        checkDuplicateLSID(FileAnnotation.class, id);
        LinkedHashMap<Index, Integer> indexes =
            new LinkedHashMap<Index, Integer>();
        indexes.put(Index.FILE_ANNOTATION_INDEX, fileAnnotationIndex);
        IObjectContainer o = getIObjectContainer(FileAnnotation.class, indexes);
        o.LSID = id;
        addAuthoritativeContainer(FileAnnotation.class, id, o);
    }

    /* (non-Javadoc)
     * @see loci.formats.meta.MetadataStore#setFileAnnotationNamespace(java.lang.String, int)
     */
    @Override
    public void setFileAnnotationNamespace(String namespace,
            int fileAnnotationIndex)
    {
        FileAnnotation o = getFileAnnotation(fileAnnotationIndex);
        o.setNs(toRType(namespace));
    }

    ////////Filter/////////

    private Filter getFilter(int instrumentIndex, int filterIndex)
    {
        LinkedHashMap<Index, Integer> indexes =
            new LinkedHashMap<Index, Integer>();
        indexes.put(Index.INSTRUMENT_INDEX, instrumentIndex);
        indexes.put(Index.FILTER_INDEX, filterIndex);
        return getSourceObject(Filter.class, indexes);
    }

    /* (non-Javadoc)
     * @see loci.formats.meta.MetadataStore#setFilterID(java.lang.String, int, int)
     */
    @Override
    public void setFilterID(String id, int instrumentIndex, int filterIndex)
    {
        checkDuplicateLSID(Filter.class, id);
        LinkedHashMap<Index, Integer> indexes =
            new LinkedHashMap<Index, Integer>();
        indexes.put(Index.INSTRUMENT_INDEX, instrumentIndex);
        indexes.put(Index.FILTER_INDEX, filterIndex);
        IObjectContainer o = getIObjectContainer(Filter.class, indexes);
        o.LSID = id;
        addAuthoritativeContainer(Filter.class, id, o);
    }

    /* (non-Javadoc)
     * @see loci.formats.meta.MetadataStore#setFilterFilterWheel(java.lang.String, int, int)
     */
    @Override
    public void setFilterFilterWheel(String filterWheel, int instrumentIndex,
            int filterIndex)
    {
        Filter o = getFilter(instrumentIndex, filterIndex);
        o.setFilterWheel(toRType(filterWheel));
    }

    /* (non-Javadoc)
     * @see loci.formats.meta.MetadataStore#setFilterLotNumber(java.lang.String, int, int)
     */
    @Override
    public void setFilterLotNumber(String lotNumber, int instrumentIndex,
            int filterIndex)
    {
        Filter o = getFilter(instrumentIndex, filterIndex);
        o.setLotNumber(toRType(lotNumber));
    }

    /* (non-Javadoc)
     * @see loci.formats.meta.MetadataStore#setFilterManufacturer(java.lang.String, int, int)
     */
    @Override
    public void setFilterManufacturer(String manufacturer, int instrumentIndex,
            int filterIndex)
    {
        Filter o = getFilter(instrumentIndex, filterIndex);
        o.setManufacturer(toRType(manufacturer));
    }

    /* (non-Javadoc)
     * @see loci.formats.meta.MetadataStore#setFilterModel(java.lang.String, int, int)
     */
    @Override
    public void setFilterModel(String model, int instrumentIndex,
            int filterIndex)
    {
        Filter o = getFilter(instrumentIndex, filterIndex);
        o.setModel(toRType(model));
    }

    /* (non-Javadoc)
     * @see loci.formats.meta.MetadataStore#setFilterSerialNumber(java.lang.String, int, int)
     */
    @Override
    public void setFilterSerialNumber(String serialNumber, int instrumentIndex,
            int filterIndex)
    {
        Filter o = getFilter(instrumentIndex, filterIndex);
        o.setSerialNumber(toRType(serialNumber));
    }

    /* (non-Javadoc)
     * @see loci.formats.meta.MetadataStore#setFilterType(ome.xml.model.enums.FilterType, int, int)
     */
    @Override
    public void setFilterType(ome.xml.model.enums.FilterType type,
            int instrumentIndex, int filterIndex)
    {
        Filter o = getFilter(instrumentIndex, filterIndex);
        o.setType((FilterType) getEnumeration(FilterType.class, type.toString()));
    }

    ////////Filter Set/////////

    public FilterSet getFilterSet(int instrumentIndex, int filterSetIndex)
    {
        LinkedHashMap<Index, Integer> indexes =
            new LinkedHashMap<Index, Integer>();
        indexes.put(Index.INSTRUMENT_INDEX, instrumentIndex);
        indexes.put(Index.FILTER_SET_INDEX, filterSetIndex);
        return getSourceObject(FilterSet.class, indexes);
    }

    /* (non-Javadoc)
     * @see loci.formats.meta.MetadataStore#setFilterSetID(java.lang.String, int, int)
     */
    @Override
    public void setFilterSetID(String id, int instrumentIndex,
            int filterSetIndex)
    {
        checkDuplicateLSID(FilterSet.class, id);
        LinkedHashMap<Index, Integer> indexes =
            new LinkedHashMap<Index, Integer>();
        indexes.put(Index.INSTRUMENT_INDEX, instrumentIndex);
        indexes.put(Index.FILTER_SET_INDEX, filterSetIndex);
        IObjectContainer o = getIObjectContainer(FilterSet.class, indexes);
        o.LSID = id;
        addAuthoritativeContainer(FilterSet.class, id, o);
    }

    /* (non-Javadoc)
     * @see loci.formats.meta.MetadataStore#setFilterSetDichroicRef(java.lang.String, int, int)
     */
    @Override
    public void setFilterSetDichroicRef(String dichroic, int instrumentIndex,
            int filterSetIndex)
    {
        LSID key = new LSID(FilterSet.class, instrumentIndex, filterSetIndex);
        addReference(key, new LSID(dichroic));
    }

    /* (non-Javadoc)
     * @see loci.formats.meta.MetadataStore#setFilterSetEmissionFilterRef(java.lang.String, int, int, int)
     */
    @Override
    public void setFilterSetEmissionFilterRef(String emissionFilter,
            int instrumentIndex, int filterSetIndex, int emissionFilterRefIndex)
    {
        // Using this suffix is kind of a gross hack but the reference
        // processing logic does not easily handle multiple A --> B or B --> A
        // linkages of the same type so we'll compromise.
        // Thu Jul 16 13:34:37 BST 2009 -- Chris Allan <callan@blackcat.ca>
        emissionFilter += OMERO_EMISSION_FILTER_SUFFIX;
        LSID key = new LSID(FilterSet.class, instrumentIndex, filterSetIndex);
        addReference(key, new LSID(emissionFilter));
        // TODO EmissionFilter.class not in OMERO model
    }

    /* (non-Javadoc)
     * @see loci.formats.meta.MetadataStore#setFilterSetExcitationFilterRef(java.lang.String, int, int, int)
     */
    @Override
    public void setFilterSetExcitationFilterRef(String excitationFilter,
            int instrumentIndex, int filterSetIndex,
            int excitationFilterRefIndex)
    {
        // Using this suffix is kind of a gross hack but the reference
        // processing logic does not easily handle multiple A --> B or B --> A
        // linkages of the same type so we'll compromise.
        // Thu Jul 16 13:34:37 BST 2009 -- Chris Allan <callan@blackcat.ca>
        excitationFilter += OMERO_EXCITATION_FILTER_SUFFIX;
        LSID key = new LSID(FilterSet.class, instrumentIndex, filterSetIndex);
        addReference(key, new LSID(excitationFilter));
        // TODO ExcitationFilter.class not in OMERO model
    }

    /* (non-Javadoc)
     * @see loci.formats.meta.MetadataStore#setFilterSetLotNumber(java.lang.String, int, int)
     */
    @Override
    public void setFilterSetLotNumber(String lotNumber, int instrumentIndex,
            int filterSetIndex)
    {
        FilterSet o = getFilterSet(instrumentIndex, filterSetIndex);
        o.setLotNumber(toRType(lotNumber));
    }

    /* (non-Javadoc)
     * @see loci.formats.meta.MetadataStore#setFilterSetManufacturer(java.lang.String, int, int)
     */
    @Override
    public void setFilterSetManufacturer(String manufacturer,
            int instrumentIndex, int filterSetIndex)
    {
        FilterSet o = getFilterSet(instrumentIndex, filterSetIndex);
        o.setManufacturer(toRType(manufacturer));
    }

    /* (non-Javadoc)
     * @see loci.formats.meta.MetadataStore#setFilterSetModel(java.lang.String, int, int)
     */
    @Override
    public void setFilterSetModel(String model, int instrumentIndex,
            int filterSetIndex)
    {
        FilterSet o = getFilterSet(instrumentIndex, filterSetIndex);
        o.setModel(toRType(model));
    }

    /* (non-Javadoc)
     * @see loci.formats.meta.MetadataStore#setFilterSetSerialNumber(java.lang.String, int, int)
     */
    @Override
    public void setFilterSetSerialNumber(String serialNumber,
            int instrumentIndex, int filterSetIndex)
    {
        FilterSet o = getFilterSet(instrumentIndex, filterSetIndex);
        o.setSerialNumber(toRType(serialNumber));
    }

    private GenericExcitationSource getGenericExcitationSource(int instrumentIndex, int lightSourceIndex) {
        final LinkedHashMap<Index, Integer> indexes = new LinkedHashMap<Index, Integer>();
        indexes.put(Index.INSTRUMENT_INDEX, instrumentIndex);
        indexes.put(Index.LIGHT_SOURCE_INDEX, lightSourceIndex);
        return getSourceObject(GenericExcitationSource.class, indexes);
    }


    // ID accessor from parent LightSource
    // @Override
    public void setGenericExcitationSourceID(String id, int instrumentIndex, int lightSourceIndex) {
        checkDuplicateLSID(GenericExcitationSource.class, id);
        final LinkedHashMap<Index, Integer> indexes = new LinkedHashMap<Index, Integer>();
        indexes.put(Index.INSTRUMENT_INDEX, instrumentIndex);
        indexes.put(Index.LIGHT_SOURCE_INDEX, lightSourceIndex);
        IObjectContainer o = getIObjectContainer(GenericExcitationSource.class, indexes);
        o.LSID = id;
        addAuthoritativeContainer(GenericExcitationSource.class, id, o);
    }

    // LotNumber accessor from parent LightSource
    // @Override
    public void setGenericExcitationSourceLotNumber(String lotNumber, int instrumentIndex, int lightSourceIndex) {
        final GenericExcitationSource o = getGenericExcitationSource(instrumentIndex, lightSourceIndex);
        o.setLotNumber(toRType(lotNumber));
    }

    @Override
    public void setGenericExcitationSourceMap(List<MapPair> map, int instrumentIndex, int lightSourceIndex) {
        final GenericExcitationSource o = getGenericExcitationSource(instrumentIndex, lightSourceIndex);
        o.setMap(IceMapper.convertMapPairs(map));
    }

    // Manufacturer accessor from parent LightSource
    // @Override
    public void setGenericExcitationSourceManufacturer(String manufacturer, int instrumentIndex, int lightSourceIndex) {
        final GenericExcitationSource o = getGenericExcitationSource(instrumentIndex, lightSourceIndex);
        o.setManufacturer(toRType(manufacturer));
    }

    // Model accessor from parent LightSource
    // @Override
    public void setGenericExcitationSourceModel(String model, int instrumentIndex, int lightSourceIndex) {
        final GenericExcitationSource o = getGenericExcitationSource(instrumentIndex, lightSourceIndex);
        o.setModel(toRType(model));
    }

    // Power accessor from parent LightSource
    // @Override
    public void setGenericExcitationSourcePower(Power power, int instrumentIndex, int lightSourceIndex) {
        final GenericExcitationSource o = getGenericExcitationSource(instrumentIndex, lightSourceIndex);
        o.setPower(convertPower(power));
    }

    // SerialNumber accessor from parent LightSource
    // @Override
    public void setGenericExcitationSourceSerialNumber(String serialNumber, int instrumentIndex, int lightSourceIndex) {
        final GenericExcitationSource o = getGenericExcitationSource(instrumentIndex, lightSourceIndex);
        o.setSerialNumber(toRType(serialNumber));
    }

    ////////ExperimenterGroup/////////

    /* (non-Javadoc)
     * @see loci.formats.meta.MetadataStore#setExperimenterGroupID(java.lang.String, int)
     */
    @Override
    public void setExperimenterGroupID(String id, int groupIndex)
    {
        ignoreInsecure("setExperimenterGroupID", id, groupIndex);
    }

    /* (non-Javadoc)
     * @see loci.formats.meta.MetadataStore#setExperimenterGroupDescription(java.lang.String, int)
     */
    @Override
    public void setExperimenterGroupDescription(String description, int groupIndex)
    {
        ignoreInsecure("setExperimenterGroupDescription", description, groupIndex);
    }

    /* (non-Javadoc)
     * @see loci.formats.meta.MetadataStore#setExperimenterGroupLeader(java.lang.String, int, int)
     */
    @Override
    public void setExperimenterGroupLeader(String leader, int groupIndex,
            int leaderIndex)
    {
        ignoreInsecure("setExperimenterGroupLeader", leader, groupIndex, leaderIndex);
    }

    /* (non-Javadoc)
     * @see loci.formats.meta.MetadataStore#setExperimenterGroupName(java.lang.String, int)
     */
    @Override
    public void setExperimenterGroupName(String name, int groupIndex)
    {
        ignoreInsecure("setExperimenterGroupName",name, groupIndex);
    }

    //////// Image /////////

    /**
     * Retrieve Image
     * @param imageIndex the index of the image
     * @return the image
     */
    private Image getImage(int imageIndex)
    {
        LinkedHashMap<Index, Integer> indexes =
            new LinkedHashMap<Index, Integer>();
        indexes.put(Index.IMAGE_INDEX, imageIndex);
        Image o = getSourceObject(Image.class, indexes);
        o.setFormat(getImageFormat());
        return o;
    }

    /* (non-Javadoc)
     * @see loci.formats.meta.MetadataStore#setImageID(java.lang.String, int)
     */
    @Override
    public void setImageID(String id, int imageIndex)
    {
        checkDuplicateLSID(Image.class, id);
        LinkedHashMap<Index, Integer> indexes =
            new LinkedHashMap<Index, Integer>();
        indexes.put(Index.IMAGE_INDEX, imageIndex);
        IObjectContainer o = getIObjectContainer(Image.class, indexes);
        o.LSID = id;
        addAuthoritativeContainer(Image.class, id, o);
    }

    /* (non-Javadoc)
     * @see loci.formats.meta.MetadataStore#setImageAcquisitionDate(ome.xml.model.primitives.Timestamp, int)
     */
    @Override
    public void setImageAcquisitionDate(Timestamp acquiredDate, int imageIndex)
    {
        if (acquiredDate == null)
        {
            return;
        }
        Image o = getImage(imageIndex);
        o.setAcquisitionDate(toRType(acquiredDate));
    }

    /* (non-Javadoc)
     * @see loci.formats.meta.MetadataStore#setImageAnnotationRef(java.lang.String, int, int)
     */
    @Override
    public void setImageAnnotationRef(String annotation, int imageIndex,
            int annotationRefIndex)
    {
        LSID key = new LSID(Image.class, imageIndex);
        addReference(key, new LSID(annotation));
    }

    /* (non-Javadoc)
     * @see loci.formats.meta.MetadataStore#setImageDescription(java.lang.String, int)
     */
    @Override
    public void setImageDescription(String description, int imageIndex)
    {
        Image o = getImage(imageIndex);
        o.setDescription(toRType(description));
    }

    /* (non-Javadoc)
     * @see loci.formats.meta.MetadataStore#/erimentRef(java.lang.String, int)
     */
    @Override
    public void setImageExperimentRef(String experiment, int imageIndex)
    {
        LSID key = new LSID(Image.class, imageIndex);
        addReference(key, new LSID(experiment));
    }

    /* (non-Javadoc)
     * @see loci.formats.meta.MetadataStore#setImageExperimenterRef(java.lang.String, int)
     */
    @Override
    public void setImageExperimenterRef(String experimenter, int imageIndex)
    {
        ignoreInsecure("setImageExperimenterRef", experimenter, imageIndex);
    }

    /* (non-Javadoc)
     * @see loci.formats.meta.MetadataStore#setImageGroupRef(java.lang.String, int)
     */
    @Override
    public void setImageExperimenterGroupRef(String group, int imageIndex)
    {
        ignoreInsecure("setImageExperimenterGroupRef", group, imageIndex);
    }

    /* (non-Javadoc)
     * @see loci.formats.meta.MetadataStore#setImageInstrumentRef(java.lang.String, int)
     */
    @Override
    public void setImageInstrumentRef(String instrument, int imageIndex)
    {
        LSID key = new LSID(Image.class, imageIndex);
        addReference(key, new LSID(instrument));
    }

    /* (non-Javadoc)
     * @see loci.formats.meta.MetadataStore#setImageMicrobeamManipulationRef(java.lang.String, int, int)
     */
    @Override
    public void setImageMicrobeamManipulationRef(String microbeamManipulation,
            int imageIndex, int microbeamManipulationRefIndex)
    {
        LSID key = new LSID(Image.class, imageIndex);
        addReference(key, new LSID(microbeamManipulation));
    }

    /* (non-Javadoc)
     * @see loci.formats.meta.MetadataStore#setImageName(java.lang.String, int)
     */
    @Override
    public void setImageName(String name, int imageIndex)
    {
        Image o = getImage(imageIndex);
        o.setName(toRType(name));
    }

    /* (non-Javadoc)
     * @see loci.formats.meta.MetadataStore#setImageROIRef(java.lang.String, int, int)
     */
    @Override
    public void setImageROIRef(String roi, int imageIndex, int ROIRefIndex)
    {
        LSID key = new LSID(Image.class, imageIndex);
        addReference(key, new LSID(roi));
    }

    //////// Objective Settings /////////

    public ObjectiveSettings getObjectiveSettings(int imageIndex)
    {
        LinkedHashMap<Index, Integer> indexes =
            new LinkedHashMap<Index, Integer>();
        indexes.put(Index.IMAGE_INDEX, imageIndex);
        return getSourceObject(ObjectiveSettings.class, indexes);
    }

    /* (non-Javadoc)
     * @see loci.formats.meta.MetadataStore#setObjectiveSettingsID(java.lang.String, int)
     */
    @Override
    public void setObjectiveSettingsID(String id, int imageIndex)
    {
        getObjectiveSettings(imageIndex);
        LSID key = new LSID(ObjectiveSettings.class, imageIndex);
        addReference(key, new LSID(id));
    }

    /* (non-Javadoc)
     * @see loci.formats.meta.MetadataStore#setbjectiveSettingsCorrectionCollar(java.lang.Double, int)
     */
    @Override
    public void setObjectiveSettingsCorrectionCollar(
            Double correctionCollar, int imageIndex)
    {
        ObjectiveSettings o = getObjectiveSettings(imageIndex);
        o.setCorrectionCollar(toRType(correctionCollar));
    }

    /* (non-Javadoc)
     * @see loci.formats.meta.MetadataStore#setObjectiveSettingsMedium(ome.xml.model.enums.Medium, int)
     */
    @Override
    public void setObjectiveSettingsMedium(
            ome.xml.model.enums.Medium medium, int imageIndex)
    {
        ObjectiveSettings o = getObjectiveSettings(imageIndex);
        o.setMedium((Medium) getEnumeration(Medium.class, medium.toString()));
    }

    /* (non-Javadoc)
     * @see loci.formats.meta.MetadataStore#setObjectiveSettingsRefractiveIndex(java.lang.Double, int)
     */
    @Override
    public void setObjectiveSettingsRefractiveIndex(
            Double refractiveIndex, int imageIndex)
    {
        ObjectiveSettings o = getObjectiveSettings(imageIndex);
        o.setRefractiveIndex(toRType(refractiveIndex));
    }

    //////// Imaging Environment /////////

    public ImagingEnvironment getImagingEnvironment(int imageIndex)
    {
        LinkedHashMap<Index, Integer> indexes =
            new LinkedHashMap<Index, Integer>();
        indexes.put(Index.IMAGE_INDEX, imageIndex);
        return getSourceObject(ImagingEnvironment.class, indexes);
    }

    /* (non-Javadoc)
     * @see loci.formats.meta.MetadataStore#setImagingEnvironmentAirPressure(java.lang.Double, int)
     */
    @Override
    public void setImagingEnvironmentAirPressure(Pressure airPressure,
            int imageIndex)
    {
        ImagingEnvironment o = getImagingEnvironment(imageIndex);
        o.setAirPressure(convertPressure(airPressure));
    }

    /* (non-Javadoc)
     * @see loci.formats.meta.MetadataStore#setImagingEnvironmentCO2Percent(ome.xml.model.primitives.PercentFraction, int)
     */
    @Override
    public void setImagingEnvironmentCO2Percent(PercentFraction co2percent,
            int imageIndex)
    {
        ImagingEnvironment o = getImagingEnvironment(imageIndex);
        o.setCo2percent(toRType(co2percent));
    }

    /* (non-Javadoc)
     * @see loci.formats.meta.MetadataStore#setImagingEnvironmentHumidity(ome.xml.model.primitives.PercentFraction, int)
     */
    @Override
    public void setImagingEnvironmentHumidity(PercentFraction humidity,
            int imageIndex)
    {
        ImagingEnvironment o = getImagingEnvironment(imageIndex);
        o.setHumidity(toRType(humidity));
    }

    @Override
    public void setImagingEnvironmentMap(List<MapPair> map, int imageIndex) {
        final ImagingEnvironment o = getImagingEnvironment(imageIndex);
        o.setMap(IceMapper.convertMapPairs(map));
    }

    /* (non-Javadoc)
     * @see loci.formats.meta.MetadataStore#setImagingEnvironmentTemperature(java.lang.Double, int)
     */
    @Override
    public void setImagingEnvironmentTemperature(Temperature temperature,
            int imageIndex)
    {
        ImagingEnvironment o = getImagingEnvironment(imageIndex);
        o.setTemperature(convertTemperature(temperature));
    }

    //////// Instrument /////////

    /* (non-Javadoc)
     * @see loci.formats.meta.MetadataStore#setInstrumentID(java.lang.String, int)
     */
    @Override
    public void setInstrumentID(String id, int instrumentIndex)
    {
        checkDuplicateLSID(Instrument.class, id);
        LinkedHashMap<Index, Integer> indexes =
            new LinkedHashMap<Index, Integer>();
        indexes.put(Index.INSTRUMENT_INDEX, instrumentIndex);
        IObjectContainer o = getIObjectContainer(Instrument.class, indexes);
        o.LSID = id;
        addAuthoritativeContainer(Instrument.class, id, o);
    }

    //////// Laser /////////

    public Laser getLaser(int instrumentIndex, int lightSourceIndex)
    {
        LinkedHashMap<Index, Integer> indexes =
            new LinkedHashMap<Index, Integer>();
        indexes.put(Index.INSTRUMENT_INDEX, instrumentIndex);
        indexes.put(Index.LIGHT_SOURCE_INDEX, lightSourceIndex);
        return getSourceObject(Laser.class, indexes);
    }

    /* (non-Javadoc)
     * @see loci.formats.meta.MetadataStore#setLaserID(java.lang.String, int, int)
     */
    @Override
    public void setLaserID(String id, int instrumentIndex, int lightSourceIndex)
    {
        checkDuplicateLSID(Laser.class, id);
        LinkedHashMap<Index, Integer> indexes =
            new LinkedHashMap<Index, Integer>();
        indexes.put(Index.INSTRUMENT_INDEX, instrumentIndex);
        indexes.put(Index.LIGHT_SOURCE_INDEX, lightSourceIndex);
        IObjectContainer o = getIObjectContainer(Laser.class, indexes);
        o.LSID = id;
        addAuthoritativeContainer(Laser.class, id, o);
    }

    /* (non-Javadoc)
     * @see loci.formats.meta.MetadataStore#setLaserFrequencyMultiplication(ome.xml.model.primitives.PositiveInteger, int, int)
     */
    @Override
    public void setLaserFrequencyMultiplication(
            PositiveInteger frequencyMultiplication, int instrumentIndex,
            int lightSourceIndex)
    {
        Laser o = getLaser(instrumentIndex, lightSourceIndex);
        o.setFrequencyMultiplication(toRType(frequencyMultiplication));
    }

    /* (non-Javadoc)
     * @see loci.formats.meta.MetadataStore#setLaserLaserMedium(ome.xml.model.enums.LaserMedium, int, int)
     */
    @Override
    public void setLaserLaserMedium(
            ome.xml.model.enums.LaserMedium laserMedium, int instrumentIndex,
            int lightSourceIndex)
    {
        Laser o = getLaser(instrumentIndex, lightSourceIndex);
        o.setLaserMedium((LaserMedium) getEnumeration(LaserMedium.class, laserMedium.toString()));
    }

    /* (non-Javadoc)
     * @see loci.formats.meta.MetadataStore#setLaserLotNumber(java.lang.String, int, int)
     */
    @Override
    public void setLaserLotNumber(String lotNumber, int instrumentIndex,
            int lightSourceIndex)
    {
        Laser o = getLaser(instrumentIndex, lightSourceIndex);
        o.setLotNumber(toRType(lotNumber));
    }

    /* (non-Javadoc)
     * @see loci.formats.meta.MetadataStore#setLaserManufacturer(java.lang.String, int, int)
     */
    @Override
    public void setLaserManufacturer(String manufacturer, int instrumentIndex,
            int lightSourceIndex)
    {
        Laser o = getLaser(instrumentIndex, lightSourceIndex);
        o.setManufacturer(toRType(manufacturer));
    }

    /* (non-Javadoc)
     * @see loci.formats.meta.MetadataStore#setLaserModel(java.lang.String, int, int)
     */
    @Override
    public void setLaserModel(String model, int instrumentIndex,
            int lightSourceIndex)
    {
        Laser o = getLaser(instrumentIndex, lightSourceIndex);
        o.setModel(toRType(model));
    }

    /* (non-Javadoc)
     * @see loci.formats.meta.MetadataStore#setLaserPockelCell(java.lang.Boolean, int, int)
     */
    @Override
    public void setLaserPockelCell(Boolean pockelCell, int instrumentIndex,
            int lightSourceIndex)
    {
        Laser o = getLaser(instrumentIndex, lightSourceIndex);
        o.setPockelCell(toRType(pockelCell));
    }

    /* (non-Javadoc)
     * @see loci.formats.meta.MetadataStore#setLaserPower(java.lang.Double, int, int)
     */
    @Override
    public void setLaserPower(Power power, int instrumentIndex,
            int lightSourceIndex)
    {
        Laser o = getLaser(instrumentIndex, lightSourceIndex);
        o.setPower(convertPower(power));
    }

    /* (non-Javadoc)
     * @see loci.formats.meta.MetadataStore#setLaserPulse(ome.xml.model.enums.Pulse, int, int)
     */
    @Override
    public void setLaserPulse(ome.xml.model.enums.Pulse pulse,
            int instrumentIndex, int lightSourceIndex)
    {
        Laser o = getLaser(instrumentIndex, lightSourceIndex);
        o.setPulse((Pulse) getEnumeration(Pulse.class, pulse.toString()));
    }

    /* (non-Javadoc)
     * @see loci.formats.meta.MetadataStore#setLaserPump(java.lang.String, int, int)
     */
    @Override
    public void setLaserPump(String pump, int instrumentIndex,
            int lightSourceIndex)
    {
        LSID key = new LSID(Laser.class, instrumentIndex, lightSourceIndex);
        addReference(key, new LSID(pump));
    }

    /* (non-Javadoc)
     * @see loci.formats.meta.MetadataStore#setLaserRepetitionRate(java.lang.Double, int, int)
     */
    @Override
    public void setLaserRepetitionRate(Frequency repetitionRate,
            int instrumentIndex, int lightSourceIndex)
    {
        Laser o = getLaser(instrumentIndex, lightSourceIndex);
        o.setRepetitionRate(convertFrequency(repetitionRate));
    }

    /* (non-Javadoc)
     * @see loci.formats.meta.MetadataStore#setLaserSerialNumber(java.lang.String, int, int)
     */
    @Override
    public void setLaserSerialNumber(String serialNumber, int instrumentIndex,
            int lightSourceIndex)
    {
        Laser o = getLaser(instrumentIndex, lightSourceIndex);
        o.setSerialNumber(toRType(serialNumber));
    }

    /* (non-Javadoc)
     * @see loci.formats.meta.MetadataStore#setLaserTuneable(java.lang.Boolean, int, int)
     */
    @Override
    public void setLaserTuneable(Boolean tuneable, int instrumentIndex,
            int lightSourceIndex)
    {
        Laser o = getLaser(instrumentIndex, lightSourceIndex);
        o.setTuneable(toRType(tuneable));
    }

    /* (non-Javadoc)
     * @see loci.formats.meta.MetadataStore#setLaserType(ome.xml.model.enums.LaserType, int, int)
     */
    @Override
    public void setLaserType(ome.xml.model.enums.LaserType type,
            int instrumentIndex, int lightSourceIndex)
    {
        Laser o = getLaser(instrumentIndex, lightSourceIndex);
        o.setType((LaserType) getEnumeration(LaserType.class, type.toString()));
    }

    /* (non-Javadoc)
     * @see loci.formats.meta.MetadataStore#setLaserWavelength(ome.xml.model.primitives.PositiveFloat, int, int)
     */
    @Override
    public void setLaserWavelength(Length wavelength,
            int instrumentIndex, int lightSourceIndex)
    {
        Laser o = getLaser(instrumentIndex, lightSourceIndex);
        o.setWavelength(convertLength(wavelength));
    }

    //////// Laser Emitting Diode /////////

    public LightEmittingDiode getLightEmittingDiode(int instrumentIndex, int lightSourceIndex)
    {
        LinkedHashMap<Index, Integer> indexes =
            new LinkedHashMap<Index, Integer>();
        indexes.put(Index.INSTRUMENT_INDEX, instrumentIndex);
        indexes.put(Index.LIGHT_SOURCE_INDEX, lightSourceIndex);
        return getSourceObject(LightEmittingDiode.class, indexes);
    }

    /* (non-Javadoc)
     * @see loci.formats.meta.MetadataStore#setLightEmittingDiodeID(java.lang.String, int, int)
     */
    @Override
    public void setLightEmittingDiodeID(String id, int instrumentIndex,
            int lightSourceIndex)
    {
        checkDuplicateLSID(LightEmittingDiode.class, id);
        LinkedHashMap<Index, Integer> indexes =
            new LinkedHashMap<Index, Integer>();
        indexes.put(Index.INSTRUMENT_INDEX, instrumentIndex);
        indexes.put(Index.LIGHT_SOURCE_INDEX, lightSourceIndex);
        IObjectContainer o = getIObjectContainer(LightEmittingDiode.class, indexes);
        o.LSID = id;
        addAuthoritativeContainer(LightEmittingDiode.class, id, o);
    }

    /* (non-Javadoc)
     * @see loci.formats.meta.MetadataStore#setLightEmittingDiodeLotNumber(java.lang.String, int, int)
     */
    @Override
    public void setLightEmittingDiodeLotNumber(String lotNumber,
            int instrumentIndex, int lightSourceIndex)
    {
        LightEmittingDiode o = getLightEmittingDiode(instrumentIndex,
            lightSourceIndex);
        o.setLotNumber(toRType(lotNumber));
    }

    /* (non-Javadoc)
     * @see loci.formats.meta.MetadataStore#setLightEmittingDiodeManufacturer(java.lang.String, int, int)
     */
    @Override
    public void setLightEmittingDiodeManufacturer(String manufacturer,
            int instrumentIndex, int lightSourceIndex)
    {
        LightEmittingDiode o = getLightEmittingDiode(instrumentIndex, lightSourceIndex);
        o.setManufacturer(toRType(manufacturer));
    }

    /* (non-Javadoc)
     * @see loci.formats.meta.MetadataStore#setLightEmittingDiodeModel(java.lang.String, int, int)
     */
    @Override
    public void setLightEmittingDiodeModel(String model, int instrumentIndex,
            int lightSourceIndex)
    {
        LightEmittingDiode o = getLightEmittingDiode(instrumentIndex, lightSourceIndex);
        o.setModel(toRType(model));
    }

    /* (non-Javadoc)
     * @see loci.formats.meta.MetadataStore#setLightEmittingDiodePower(java.lang.Double, int, int)
     */
    @Override
    public void setLightEmittingDiodePower(Power power, int instrumentIndex,
            int lightSourceIndex)
    {
        LightEmittingDiode o = getLightEmittingDiode(instrumentIndex, lightSourceIndex);
        o.setPower(convertPower(power));
    }

    /* (non-Javadoc)
     * @see loci.formats.meta.MetadataStore#setLightEmittingDiodeSerialNumber(java.lang.String, int, int)
     */
    @Override
    public void setLightEmittingDiodeSerialNumber(String serialNumber,
            int instrumentIndex, int lightSourceIndex)
    {
        LightEmittingDiode o = getLightEmittingDiode(instrumentIndex, lightSourceIndex);
        o.setSerialNumber(toRType(serialNumber));
    }


    //////// Light Path /////////

    /* (non-Javadoc)
     * @see loci.formats.meta.MetadataStore#setLightPathDichroicRef(java.lang.String, int, int)
     */
    @Override
    public void setLightPathDichroicRef(String dichroic, int imageIndex,
            int channelIndex)
    {
        LSID key = new LSID(LightPath.class, imageIndex, channelIndex);
        addReference(key, new LSID(dichroic));
    }

    /* (non-Javadoc)
     * @see loci.formats.meta.MetadataStore#setLightPathEmissionFilterRef(java.lang.String, int, int, int)
     */
    @Override
    public void setLightPathEmissionFilterRef(String emissionFilter,
            int imageIndex, int channelIndex, int emissionFilterRefIndex)
    {
        // Using this suffix is kind of a gross hack but the reference
        // processing logic does not easily handle multiple A --> B or B --> A
        // linkages of the same type so we'll compromise.
        // Tue 18 May 2010 17:07:51 BST -- Chris Allan <callan@blackcat.ca>
        emissionFilter += OMERO_EMISSION_FILTER_SUFFIX;
        LSID key = new LSID(LightPath.class, imageIndex, channelIndex);
        addReference(key, new LSID(emissionFilter));
    }

    /* (non-Javadoc)
     * @see loci.formats.meta.MetadataStore#setLightPathExcitationFilterRef(java.lang.String, int, int, int)
     */
    @Override
    public void setLightPathExcitationFilterRef(String excitationFilter,
            int imageIndex, int channelIndex, int excitationFilterRefIndex)
    {
        // Using this suffix is kind of a gross hack but the reference
        // processing logic does not easily handle multiple A --> B or B --> A
        // linkages of the same type so we'll compromise.
        // Tue 18 May 2010 17:07:51 BST -- Chris Allan <callan@blackcat.ca>
        excitationFilter += OMERO_EXCITATION_FILTER_SUFFIX;
        LSID key = new LSID(LightPath.class, imageIndex, channelIndex);
        addReference(key, new LSID(excitationFilter));
    }


    //////// Line /////////

    public Line getLine(int ROIIndex, int shapeIndex)
    {
        LinkedHashMap<Index, Integer> indexes =
            new LinkedHashMap<Index, Integer>();
        indexes.put(Index.ROI_INDEX,ROIIndex);
        indexes.put(Index.SHAPE_INDEX, shapeIndex);
        return getSourceObject(Line.class, indexes);
    }

    /* (non-Javadoc)
     * @see loci.formats.meta.MetadataStore#setLineID(java.lang.String, int, int)
     */
    @Override
    public void setLineID(String id, int ROIIndex, int shapeIndex)
    {
        checkDuplicateLSID(Line.class, id);
        LinkedHashMap<Index, Integer> indexes =
            new LinkedHashMap<Index, Integer>();
        indexes.put(Index.ROI_INDEX,ROIIndex);
        indexes.put(Index.SHAPE_INDEX, shapeIndex);
        IObjectContainer o = getIObjectContainer(Line.class, indexes);
        o.LSID = id;
        addAuthoritativeContainer(Line.class, id, o);
    }

    /* (non-Javadoc)
     * @see loci.formats.meta.MetadataStore#setLineText(java.lang.String, int, int)
     */
    @Override
    public void setLineText(String text, int ROIIndex, int shapeIndex)
    {
        Line o = getLine(ROIIndex, shapeIndex);
        o.setTextValue(toRType(text));
    }

    /* (non-Javadoc)
     * @see loci.formats.meta.MetadataStore#setLineFillColor(ome.xml.model.primitives.Color, int, int)
     */
    @Override
    public void setLineFillColor(Color fill, int ROIIndex, int shapeIndex)
    {
        Line o = getLine(ROIIndex, shapeIndex);
        o.setFillColor(toRType(fill));
    }

    /* (non-Javadoc)
     * @see loci.formats.meta.MetadataStore#setLineFontSize(java.lang.Integer, int, int)
     */
    @Override
    public void setLineFontSize(Length fontSize, int ROIIndex, int shapeIndex)
    {
        Line o = getLine(ROIIndex, shapeIndex);
        o.setFontSize(convertLength(fontSize));
    }

    /* (non-Javadoc)
     * @see loci.formats.meta.MetadataStore#setLineStroke(ome.xml.model.primitives.Color, int, int)
     */
    @Override
    public void setLineStrokeColor(Color stroke, int ROIIndex, int shapeIndex)
    {
        Line o = getLine(ROIIndex, shapeIndex);
        o.setStrokeColor(toRType(stroke));
    }

    /* (non-Javadoc)
     * @see loci.formats.meta.MetadataStore#setLineStrokeDashArray(java.lang.String, int, int)
     */
    @Override
    public void setLineStrokeDashArray(String strokeDashArray, int ROIIndex,
            int shapeIndex)
    {
        Line o = getLine(ROIIndex, shapeIndex);
        o.setStrokeDashArray(toRType(strokeDashArray));
    }

    /* (non-Javadoc)
     * @see loci.formats.meta.MetadataStore#setLineStrokeWidth(java.lang.Double, int, int)
     */
    @Override
    public void setLineStrokeWidth(Length strokeWidth, int ROIIndex,
            int shapeIndex)
    {
        Line o = getLine(ROIIndex, shapeIndex);
        o.setStrokeWidth(convertLength(strokeWidth));
    }

    /* (non-Javadoc)
     * @see loci.formats.meta.MetadataStore#setLineTheC(java.lang.Integer, int, int)
     */
    @Override
    public void setLineTheC(NonNegativeInteger theC, int ROIIndex, int shapeIndex)
    {
        Line o = getLine(ROIIndex, shapeIndex);
        o.setTheC(toRType(theC));
    }

    /* (non-Javadoc)
     * @see loci.formats.meta.MetadataStore#setLineTheT(java.lang.Integer, int, int)
     */
    @Override
    public void setLineTheT(NonNegativeInteger theT, int ROIIndex, int shapeIndex)
    {
        Line o = getLine(ROIIndex, shapeIndex);
        o.setTheT(toRType(theT));
    }

    /* (non-Javadoc)
     * @see loci.formats.meta.MetadataStore#setLineTheZ(java.lang.Integer, int, int)
     */
    @Override
    public void setLineTheZ(NonNegativeInteger theZ, int ROIIndex, int shapeIndex)
    {
        Line o = getLine(ROIIndex, shapeIndex);
        o.setTheZ(toRType(theZ));
    }

    /* (non-Javadoc)
     * @see loci.formats.meta.MetadataStore#setLineTransform(ome.xml.model.AffineTransform, int, int)
     */
    @Override
    public void setLineTransform(AffineTransform transform, int ROIIndex, int shapeIndex)
    {
        Line o = getLine(ROIIndex, shapeIndex);
        o.setTransform(toRType(transform));
    }

    /* (non-Javadoc)
     * @see loci.formats.meta.MetadataStore#setLineX1(java.lang.Double, int, int)
     */
    @Override
    public void setLineX1(Double x1, int ROIIndex, int shapeIndex)
    {
        Line o = getLine(ROIIndex, shapeIndex);
        o.setX1(toRType(x1));
    }

    /* (non-Javadoc)
     * @see loci.formats.meta.MetadataStore#setLineX2(java.lang.Double, int, int)
     */
    @Override
    public void setLineX2(Double x2, int ROIIndex, int shapeIndex)
    {
        Line o = getLine(ROIIndex, shapeIndex);
        o.setX2(toRType(x2));
    }

    /* (non-Javadoc)
     * @see loci.formats.meta.MetadataStore#setLineY1(java.lang.Double, int, int)
     */
    @Override
    public void setLineY1(Double y1, int ROIIndex, int shapeIndex)
    {
        Line o = getLine(ROIIndex, shapeIndex);
        o.setY1(toRType(y1));
    }

    /* (non-Javadoc)
     * @see loci.formats.meta.MetadataStore#setLineY2(java.lang.Double, int, int)
     */
    @Override
    public void setLineY2(Double y2, int ROIIndex, int shapeIndex)
    {
        Line o = getLine(ROIIndex, shapeIndex);
        o.setY2(toRType(y2));
    }


    //////// List Annotation /////////

    public ListAnnotation getListAnnotation(int listAnnotationIndex)
    {
        LinkedHashMap<Index, Integer> indexes =
            new LinkedHashMap<Index, Integer>();
        indexes.put(Index.LIST_ANNOTATION_INDEX, listAnnotationIndex);
        return getSourceObject(ListAnnotation.class, indexes);
    }

    /* (non-Javadoc)
     * @see loci.formats.meta.MetadataStore#setListAnnotationID(java.lang.String, int)
     */
    @Override
    public void setListAnnotationID(String id, int listAnnotationIndex)
    {
        checkDuplicateLSID(ListAnnotation.class, id);
        LinkedHashMap<Index, Integer> indexes =
            new LinkedHashMap<Index, Integer>();
        indexes.put(Index.LIST_ANNOTATION_INDEX, listAnnotationIndex);
        IObjectContainer o = getIObjectContainer(ListAnnotation.class, indexes);
        o.LSID = id;
        addAuthoritativeContainer(ListAnnotation.class, id, o);
    }

    /* (non-Javadoc)
     * @see loci.formats.meta.MetadataStore#setListAnnotationAnnotationRef(java.lang.String, int, int)
     */
    @Override
    public void setListAnnotationAnnotationRef(String annotation,
            int listAnnotationIndex, int annotationRefIndex)
    {
        LSID key = new LSID(ListAnnotation.class, listAnnotationIndex);
        addReference(key, new LSID(annotation));
    }

    /* (non-Javadoc)
     * @see loci.formats.meta.MetadataStore#setListAnnotationNamespace(java.lang.String, int)
     */
    @Override
    public void setListAnnotationNamespace(String namespace,
            int listAnnotationIndex)
    {
        ListAnnotation o = getListAnnotation(listAnnotationIndex);
        o.setNs(toRType(namespace));
    }


    //////// Long Annotation /////////

    public LongAnnotation getLongAnnotation(int longAnnotationIndex)
    {
        LinkedHashMap<Index, Integer> indexes =
            new LinkedHashMap<Index, Integer>();
        indexes.put(Index.LONG_ANNOTATION_INDEX, longAnnotationIndex);
        return getSourceObject(LongAnnotation.class, indexes);
    }

    /* (non-Javadoc)
     * @see loci.formats.meta.MetadataStore#setLongAnnotationID(java.lang.String, int)
     */
    @Override
    public void setLongAnnotationID(String id, int longAnnotationIndex)
    {
        checkDuplicateLSID(LongAnnotation.class, id);
        LinkedHashMap<Index, Integer> indexes =
            new LinkedHashMap<Index, Integer>();
        indexes.put(Index.LONG_ANNOTATION_INDEX, longAnnotationIndex);
        IObjectContainer o = getIObjectContainer(LongAnnotation.class, indexes);
        o.LSID = id;
        addAuthoritativeContainer(LongAnnotation.class, id, o);
    }

    /* (non-Javadoc)
     * @see loci.formats.meta.MetadataStore#setLongAnnotationNamespace(java.lang.String, int)
     */
    @Override
    public void setLongAnnotationNamespace(String namespace,
            int longAnnotationIndex)
    {
        LongAnnotation o = getLongAnnotation(longAnnotationIndex);
        o.setNs(toRType(namespace));
    }

    /* (non-Javadoc)
     * @see loci.formats.meta.MetadataStore#setLongAnnotationValue(java.lang.Long, int)
     */
    @Override
    public void setLongAnnotationValue(Long value, int longAnnotationIndex)
    {
        LongAnnotation o = getLongAnnotation(longAnnotationIndex);
        o.setLongValue(toRType(value));
    }

    ///////// Mask ////////

    public Mask getMask(int ROIIndex, int shapeIndex)
    {
        LinkedHashMap<Index, Integer> indexes =
            new LinkedHashMap<Index, Integer>();
        indexes.put(Index.ROI_INDEX, ROIIndex);
        indexes.put(Index.SHAPE_INDEX, shapeIndex);
        return getSourceObject(Mask.class, indexes);
    }

    @Override
    public void setMaskBinData(byte[] binData, int roiIndex, int shapeIndex)
    {
        Mask o = getMask(roiIndex, shapeIndex);
        if (o != null)
        {
            o.setBytes(binData);
        }
    }

    @Override
    public void setMapAnnotationValue(List<MapPair> value, int mapAnnotationIndex) {
        final MapAnnotation o = getMapAnnotation(mapAnnotationIndex);
        o.setMapValue(IceMapper.convertMapPairs(value));
    }

    /* (non-Javadoc)
     * @see loci.formats.meta.MetadataStore#setMaskText(java.lang.String, int, int)
     */
    @Override
    public void setMaskText(String description, int ROIIndex,
            int shapeIndex)
    {
        Mask o = getMask(ROIIndex, shapeIndex);
        o.setTextValue(toRType(description));
    }

    /* (non-Javadoc)
     * @see loci.formats.meta.MetadataStore#setMaskFillColor(ome.xml.model.primitives.Color, int, int)
     */
    @Override
    public void setMaskFillColor(Color fill, int ROIIndex, int shapeIndex)
    {
        Mask o = getMask(ROIIndex, shapeIndex);
        o.setFillColor(toRType(fill));
    }

    /* (non-Javadoc)
     * @see loci.formats.meta.MetadataStore#setMaskFontSize(java.lang.Integer, int, int)
     */
    @Override
    public void setMaskFontSize(Length fontSize, int ROIIndex, int shapeIndex)
    {
        Mask o = getMask(ROIIndex, shapeIndex);
        o.setFontSize(convertLength(fontSize));
    }

    /* (non-Javadoc)
     * @see loci.formats.meta.MetadataStore#setMaskID(java.lang.String, int, int)
     */
    @Override
    public void setMaskID(String id, int ROIIndex, int shapeIndex)
    {
        checkDuplicateLSID(Mask.class, id);
        LinkedHashMap<Index, Integer> indexes =
            new LinkedHashMap<Index, Integer>();
        indexes.put(Index.ROI_INDEX, ROIIndex);
        indexes.put(Index.SHAPE_INDEX, shapeIndex);
        IObjectContainer o = getIObjectContainer(Mask.class, indexes);
        o.LSID = id;
        addAuthoritativeContainer(Mask.class, id, o);
    }

    /* (non-Javadoc)
     * @see loci.formats.meta.MetadataStore#setMaskStroke(ome.xml.model.primitives.Color, int, int)
     */
    @Override
    public void setMaskStrokeColor(Color stroke, int ROIIndex, int shapeIndex)
    {
        Mask o = getMask(ROIIndex, shapeIndex);
        o.setStrokeColor(toRType(stroke));
    }

    /* (non-Javadoc)
     * @see loci.formats.meta.MetadataStore#setMaskStrokeDashArray(java.lang.String, int, int)
     */
    @Override
    public void setMaskStrokeDashArray(String strokeDashArray, int ROIIndex,
            int shapeIndex)
    {
        Mask o = getMask(ROIIndex, shapeIndex);
        o.setStrokeDashArray(toRType(strokeDashArray));
    }

    /* (non-Javadoc)
     * @see loci.formats.meta.MetadataStore#setMaskStrokeWidth(java.lang.Double, int, int)
     */
    @Override
    public void setMaskStrokeWidth(Length strokeWidth, int ROIIndex,
            int shapeIndex)
    {
        Mask o = getMask(ROIIndex, shapeIndex);
        o.setStrokeWidth(convertLength(strokeWidth));
    }

    /* (non-Javadoc)
     * @see loci.formats.meta.MetadataStore#setMaskTheC(java.lang.Integer, int, int)
     */
    @Override
    public void setMaskTheC(NonNegativeInteger theC, int ROIIndex, int shapeIndex)
    {
        Mask o = getMask(ROIIndex, shapeIndex);
        o.setTheC(toRType(theC));
    }

    /* (non-Javadoc)
     * @see loci.formats.meta.MetadataStore#setMaskTheT(java.lang.Integer, int, int)
     */
    @Override
    public void setMaskTheT(NonNegativeInteger theT, int ROIIndex, int shapeIndex)
    {
        Mask o = getMask(ROIIndex, shapeIndex);
        o.setTheT(toRType(theT));
    }

    /* (non-Javadoc)
     * @see loci.formats.meta.MetadataStore#setMaskTheZ(java.lang.Integer, int, int)
     */
    @Override
    public void setMaskTheZ(NonNegativeInteger theZ, int ROIIndex, int shapeIndex)
    {
        Mask o = getMask(ROIIndex, shapeIndex);
        o.setTheZ(toRType(theZ));
    }

    /* (non-Javadoc)
     * @see loci.formats.meta.MetadataStore#setMaskTransform(java.lang.String, int, int)
     */
    @Override
    public void setMaskTransform(AffineTransform transform, int ROIIndex, int shapeIndex)
    {
        Mask o = getMask(ROIIndex, shapeIndex);
        o.setTransform(toRType(transform));
    }

    /* (non-Javadoc)
     * @see loci.formats.meta.MetadataStore#setMaskX(java.lang.Double, int, int)
     */
    @Override
    public void setMaskX(Double x, int ROIIndex, int shapeIndex)
    {
        Mask o = getMask(ROIIndex, shapeIndex);
        o.setX(toRType(x));
    }

    /* (non-Javadoc)
     * @see loci.formats.meta.MetadataStore#setMaskY(java.lang.Double, int, int)
     */
    @Override
    public void setMaskY(Double y, int ROIIndex, int shapeIndex)
    {
        Mask o = getMask(ROIIndex, shapeIndex);
        o.setY(toRType(y));
    }

    /* (non-Javadoc)
     * @see loci.formats.meta.MetadataStore#setMaskHeight(java.lang.Double, int, int)
     */
    @Override
    public void setMaskHeight(Double height, int ROIIndex, int shapeIndex)
    {
        Mask o = getMask(ROIIndex, shapeIndex);
        o.setHeight(toRType(height));
    }

    /* (non-Javadoc)
     * @see loci.formats.meta.MetadataStore#setMaskWidth(java.lang.Double, int, int)
     */
    @Override
    public void setMaskWidth(Double width, int ROIIndex, int shapeIndex)
    {
        Mask o = getMask(ROIIndex, shapeIndex);
        o.setWidth(toRType(width));
    }

    //////// Microbean Manipulation /////////

    public MicrobeamManipulation getMicrobeamManipulation(int experimentIndex, int microbeamManipulationIndex)
    {
        LinkedHashMap<Index, Integer> indexes =
            new LinkedHashMap<Index, Integer>();
        indexes.put(Index.EXPERIMENT_INDEX, experimentIndex);
        indexes.put(Index.MICROBEAM_MANIPULATION_INDEX, microbeamManipulationIndex);
        return getSourceObject(MicrobeamManipulation.class, indexes);
    }

    /* (non-Javadoc)
     * @see loci.formats.meta.MetadataStore#setMicrobeamManipulationID(java.lang.String, int, int)
     */
    @Override
    public void setMicrobeamManipulationID(String id, int experimentIndex,
            int microbeamManipulationIndex)
    {
        checkDuplicateLSID(MicrobeamManipulation.class, id);
        LinkedHashMap<Index, Integer> indexes =
            new LinkedHashMap<Index, Integer>();
        indexes.put(Index.EXPERIMENT_INDEX, experimentIndex);
        indexes.put(Index.MICROBEAM_MANIPULATION_INDEX, microbeamManipulationIndex);
        IObjectContainer o = getIObjectContainer(MicrobeamManipulation.class, indexes);
        o.LSID = id;
        addAuthoritativeContainer(MicrobeamManipulation.class, id, o);
    }

    @Override
    public void setMicrobeamManipulationDescription(String description, int experimentIndex, int microbeamManipulationIndex)
    {
        MicrobeamManipulation o = getMicrobeamManipulation(experimentIndex, microbeamManipulationIndex);
        o.setDescription(toRType(description));
    }

    /* (non-Javadoc)
     * @see loci.formats.meta.MetadataStore#setMicrobeamManipulationExperimenterRef(java.lang.String, int, int)
     */
    @Override
    public void setMicrobeamManipulationExperimenterRef(String experimenter,
            int experimentIndex, int microbeamManipulationIndex)
    {
        //LSID key = new LSID(MicrobeamManipulation.class, experimentIndex, microbeamManipulationIndex);
        //addReference(key, new LSID(experimenter));
    }


    /* (non-Javadoc)
     * @see loci.formats.meta.MetadataStore#setMicrobeamManipulationROIRef(java.lang.String, int, int, int)
     */
    @Override
    public void setMicrobeamManipulationROIRef(String roi, int experimentIndex,
            int microbeamManipulationIndex, int ROIRefIndex)
    {
        LSID key = new LSID(MicrobeamManipulation.class, experimentIndex, microbeamManipulationIndex);
        addReference(key, new LSID(roi));
    }

    /* (non-Javadoc)
     * @see loci.formats.meta.MetadataStore#setMicrobeamManipulationType(ome.xml.model.enums.MicrobeamManipulationType, int, int)
     */
    @Override
    public void setMicrobeamManipulationType(ome.xml.model.enums.MicrobeamManipulationType type,
            int experimentIndex, int microbeamManipulationIndex)
    {
        MicrobeamManipulation o = getMicrobeamManipulation(experimentIndex, microbeamManipulationIndex);
        o.setType((MicrobeamManipulationType) getEnumeration(MicrobeamManipulationType.class, type.toString()));
    }

    ////////Microbeam Manipulation Light Source Settings /////////

    public LightSettings getMicrobeamManipulationLightSourceSettings(int experimentIndex, int microbeamManipulationIndex,
            int lightSourceSettingsIndex)
    {
        LinkedHashMap<Index, Integer> indexes =
            new LinkedHashMap<Index, Integer>();
        indexes.put(Index.EXPERIMENT_INDEX, experimentIndex);
        indexes.put(Index.MICROBEAM_MANIPULATION_INDEX, microbeamManipulationIndex);
        indexes.put(Index.LIGHT_SOURCE_SETTINGS_INDEX, lightSourceSettingsIndex);
        return getSourceObject(LightSettings.class, indexes);
    }

    /* (non-Javadoc)
     * @see loci.formats.meta.MetadataStore#setMicrobeamManipulationLightSourceSettingsID(java.lang.String, int, int, int)
     */
    @Override
    public void setMicrobeamManipulationLightSourceSettingsID(String id,
            int experimentIndex, int microbeamManipulationIndex,
            int lightSourceSettingsIndex)
    {
        getMicrobeamManipulationLightSourceSettings(
                experimentIndex, microbeamManipulationIndex,
                lightSourceSettingsIndex);
        LSID key = new LSID(LightSettings.class, experimentIndex,
            microbeamManipulationIndex, lightSourceSettingsIndex);
        addReference(key, new LSID(id));
    }

    /* (non-Javadoc)
     * @see loci.formats.meta.MetadataStore#setMicrobeamManipulationLightSourceSettingsAttenuation(ome.xml.model.primitives.PercentFraction, int, int, int)
     */
    @Override
    public void setMicrobeamManipulationLightSourceSettingsAttenuation(
            PercentFraction attenuation, int experimentIndex,
            int microbeamManipulationIndex, int lightSourceSettingsIndex)
    {
        LightSettings o = getMicrobeamManipulationLightSourceSettings(experimentIndex,
                microbeamManipulationIndex, lightSourceSettingsIndex);
        o.setAttenuation(toRType(attenuation));
    }

    /* (non-Javadoc)
     * @see loci.formats.meta.MetadataStore#setMicrobeamManipulationLightSourceSettingsWavelength(ome.xml.model.primitives.PositiveFloat, int, int, int)
     */
    @Override
    public void setMicrobeamManipulationLightSourceSettingsWavelength(
            Length wavelength, int experimentIndex,
            int microbeamManipulationIndex, int lightSourceSettingsIndex)
    {
        LightSettings o = getMicrobeamManipulationLightSourceSettings(experimentIndex,
                microbeamManipulationIndex, lightSourceSettingsIndex);
        o.setWavelength(convertLength(wavelength));
    }

    //////// Microscope ////////

    private Microscope getMicroscope(int instrumentIndex)
    {
        LinkedHashMap<Index, Integer> indexes =
            new LinkedHashMap<Index, Integer>();
        indexes.put(Index.INSTRUMENT_INDEX, instrumentIndex);
        return getSourceObject(Microscope.class, indexes);
    }

    /* (non-Javadoc)
     * @see loci.formats.meta.MetadataStore#setMicroscopeLotNumber(java.lang.String, int)
     */
    @Override
    public void setMicroscopeLotNumber(String lotNumber, int instrumentIndex)
    {
        Microscope o = getMicroscope(instrumentIndex);
        o.setLotNumber(toRType(lotNumber));
    }

    /* (non-Javadoc)
     * @see loci.formats.meta.MetadataStore#setMicroscopeManufacturer(java.lang.String, int)
     */
    @Override
    public void setMicroscopeManufacturer(String manufacturer,
            int instrumentIndex)
    {
        Microscope o = getMicroscope(instrumentIndex);
        o.setManufacturer(toRType(manufacturer));
    }

    /* (non-Javadoc)
     * @see loci.formats.meta.MetadataStore#setMicroscopeModel(java.lang.String, int)
     */
    @Override
    public void setMicroscopeModel(String model, int instrumentIndex)
    {
        Microscope o = getMicroscope(instrumentIndex);
        o.setModel(toRType(model));
    }

    /* (non-Javadoc)
     * @see loci.formats.meta.MetadataStore#setMicroscopeSerialNumber(java.lang.String, int)
     */
    @Override
    public void setMicroscopeSerialNumber(String serialNumber,
            int instrumentIndex)
    {
        Microscope o = getMicroscope(instrumentIndex);
        o.setSerialNumber(toRType(serialNumber));
    }

    /* (non-Javadoc)
     * @see loci.formats.meta.MetadataStore#setMicroscopeType(ome.xml.model.enums.MicroscopeType, int)
     */
    @Override
    public void setMicroscopeType(ome.xml.model.enums.MicroscopeType type,
            int instrumentIndex)
    {
        Microscope o = getMicroscope(instrumentIndex);
        o.setType((MicroscopeType)
                getEnumeration(MicroscopeType.class, type.toString()));
    }

    //////// Objective /////////

    public Objective getObjective(int instrumentIndex, int objectiveIndex)
    {
      LinkedHashMap<Index, Integer> indexes =
          new LinkedHashMap<Index, Integer>();
      indexes.put(Index.INSTRUMENT_INDEX, instrumentIndex);
      indexes.put(Index.OBJECTIVE_INDEX, objectiveIndex);
      return getSourceObject(Objective.class, indexes);
    }

    /* (non-Javadoc)
     * @see loci.formats.meta.MetadataStore#setObjectiveCalibratedMagnification(java.lang.Double, int, int)
     */
    @Override
    public void setObjectiveCalibratedMagnification(
            Double calibratedMagnification, int instrumentIndex,
            int objectiveIndex)
    {
        Objective o = getObjective(instrumentIndex, objectiveIndex);
        o.setCalibratedMagnification(toRType(calibratedMagnification));
    }

    /* (non-Javadoc)
     * @see loci.formats.meta.MetadataStore#setObjectiveCorrection(ome.xml.model.enums.Correction, int, int)
     */
    @Override
    public void setObjectiveCorrection(
            ome.xml.model.enums.Correction correction, int instrumentIndex,
            int objectiveIndex)
    {
        Objective o = getObjective(instrumentIndex, objectiveIndex);
        o.setCorrection((Correction) getEnumeration(
            Correction.class, correction.toString()));
    }

    /* (non-Javadoc)
     * @see loci.formats.meta.MetadataStore#setObjectiveID(java.lang.String, int, int)
     */
    @Override
    public void setObjectiveID(String id, int instrumentIndex,
            int objectiveIndex)
    {
        checkDuplicateLSID(Objective.class, id);
        LinkedHashMap<Index, Integer> indexes =
            new LinkedHashMap<Index, Integer>();
        indexes.put(Index.INSTRUMENT_INDEX, instrumentIndex);
        indexes.put(Index.OBJECTIVE_INDEX, objectiveIndex);
        IObjectContainer o = getIObjectContainer(Objective.class, indexes);
        o.LSID = id;
        addAuthoritativeContainer(Objective.class, id, o);
    }

    /* (non-Javadoc)
     * @see loci.formats.meta.MetadataStore#setObjectiveImmersion(ome.xml.model.enums.Immersion, int, int)
     */
    @Override
    public void setObjectiveImmersion(
            ome.xml.model.enums.Immersion immersion, int instrumentIndex,
            int objectiveIndex)
    {
        Objective o = getObjective(instrumentIndex, objectiveIndex);
        o.setImmersion(
            (Immersion) getEnumeration(Immersion.class, immersion.toString()));
    }

    /* (non-Javadoc)
     * @see loci.formats.meta.MetadataStore#setObjectiveIris(java.lang.Boolean, int, int)
     */
    @Override
    public void setObjectiveIris(Boolean iris, int instrumentIndex,
            int objectiveIndex)
    {
        Objective o = getObjective(instrumentIndex, objectiveIndex);
        o.setIris(toRType(iris));
    }

    /* (non-Javadoc)
     * @see loci.formats.meta.MetadataStore#setObjectiveLensNA(java.lang.Double, int, int)
     */
    @Override
    public void setObjectiveLensNA(Double lensNA, int instrumentIndex,
            int objectiveIndex)
    {
        Objective o = getObjective(instrumentIndex, objectiveIndex);
        o.setLensNA(toRType(lensNA));
    }

    /* (non-Javadoc)
     * @see loci.formats.meta.MetadataStore#setObjectiveLotNumber(java.lang.String, int, int)
     */
    @Override
    public void setObjectiveLotNumber(String lotNumber, int instrumentIndex,
            int objectiveIndex)
    {
        Objective o = getObjective(instrumentIndex, objectiveIndex);
        o.setLotNumber(toRType(lotNumber));
    }

    /* (non-Javadoc)
     * @see loci.formats.meta.MetadataStore#setObjectiveManufacturer(java.lang.String, int, int)
     */
    @Override
    public void setObjectiveManufacturer(String manufacturer,
            int instrumentIndex, int objectiveIndex)
    {
        Objective o = getObjective(instrumentIndex, objectiveIndex);
        o.setManufacturer(toRType(manufacturer));
    }

    /* (non-Javadoc)
     * @see loci.formats.meta.MetadataStore#setObjectiveModel(java.lang.String, int, int)
     */
    @Override
    public void setObjectiveModel(String model, int instrumentIndex,
            int objectiveIndex)
    {
        Objective o = getObjective(instrumentIndex, objectiveIndex);
        o.setModel(toRType(model));
    }

    /* (non-Javadoc)
     * @see loci.formats.meta.MetadataStore#setObjectiveNominalMagnification(java.lang.Double, int, int)
     */
    @Override
    public void setObjectiveNominalMagnification(Double nominalMagnification,
            int instrumentIndex, int objectiveIndex)
    {
        Objective o = getObjective(instrumentIndex, objectiveIndex);
        o.setNominalMagnification(toRType(nominalMagnification));
    }

    /* (non-Javadoc)
     * @see loci.formats.meta.MetadataStore#setObjectiveSerialNumber(java.lang.String, int, int)
     */
    @Override
    public void setObjectiveSerialNumber(String serialNumber,
            int instrumentIndex, int objectiveIndex)
    {
        Objective o = getObjective(instrumentIndex, objectiveIndex);
        o.setSerialNumber(toRType(serialNumber));
    }

    /* (non-Javadoc)
     * @see loci.formats.meta.MetadataStore#setObjectiveWorkingDistance(java.lang.Double, int, int)
     */
    @Override
    public void setObjectiveWorkingDistance(Length workingDistance,
            int instrumentIndex, int objectiveIndex)
    {
        Objective o = getObjective(instrumentIndex, objectiveIndex);
        o.setWorkingDistance(convertLength(workingDistance));
    }

    //////// Pixels /////////

    private Pixels getPixels(int imageIndex)
    {
        LinkedHashMap<Index, Integer> indexes =
            new LinkedHashMap<Index, Integer>();
        indexes.put(Index.IMAGE_INDEX, imageIndex);
        Pixels p = getSourceObject(Pixels.class, indexes);
        p.setSha1(rstring("Foo"));
        return p;

    }

    /* (non-Javadoc)
     * @see loci.formats.meta.MetadataStore#setPixelsID(java.lang.String, int)
     */
    @Override
    public void setPixelsID(String id, int imageIndex)
    {
        checkDuplicateLSID(Pixels.class, id);
        LinkedHashMap<Index, Integer> indexes =
            new LinkedHashMap<Index, Integer>();
        indexes.put(Index.IMAGE_INDEX, imageIndex);
        IObjectContainer o = getIObjectContainer(Pixels.class, indexes);
        o.LSID = id;
        addAuthoritativeContainer(Pixels.class, id, o);
    }

    /* (non-Javadoc)
     * @see loci.formats.meta.MetadataStore#setPixelsBigEndian(java.lang.Boolean,int)
     */
    @Override
    public void  setPixelsBigEndian(Boolean value,  int index)
    {
        ignoreUnneeded("setPixelsBigEndian", value, index);
    }

    /* (non-Javadoc)
     * @see loci.formats.meta.MetadataStore#setPixelsBinDataBigEndian(java.lang.Boolean, int, int)
     */
    @Override
    public void setPixelsBinDataBigEndian(Boolean bigEndian, int imageIndex,
            int binDataIndex)
    {
        ignoreUnneeded("setPixelsBinDataBigEndian", bigEndian, imageIndex);
    }

    /* (non-Javadoc)
     * @see loci.formats.meta.MetadataStore#setPixelsDimensionOrder(ome.xml.model.enums.DimensionOrder, int)
     */
    @Override
    public void setPixelsDimensionOrder(
            ome.xml.model.enums.DimensionOrder dimensionOrder, int imageIndex)
    {
        Pixels o = getPixels(imageIndex);
        // We're always the same dimension order in the server; force it to
        // "XYZCT" (ticket:3124, ticket:3718, ticket:3668)
        o.setDimensionOrder((DimensionOrder) getEnumeration(
            DimensionOrder.class, "XYZCT"));
    }

    /* (non-Javadoc)
     * @see loci.formats.meta.MetadataStore#setPixelsInterleaved(java.lang.Boolean,int)
     */
    @Override
    public void  setPixelsInterleaved(Boolean value,  int index)
    {
        ignoreUnneeded("setPixelsInterleaved", value, index);
    }


    /* (non-Javadoc)
     * @see loci.formats.meta.MetadataStore#setPixelsPhysicalSizeX(ome.xml.model.primitives.PositiveFloat, int)
     */
    @Override
    public void setPixelsPhysicalSizeX(Length physicalSizeX, int imageIndex)
    {
        Pixels o = getPixels(imageIndex);
        o.setPhysicalSizeX(convertLength(physicalSizeX));
    }

    /* (non-Javadoc)
     * @see loci.formats.meta.MetadataStore#setPixelsPhysicalSizeY(ome.xml.model.primitives.PositiveFloat, int)
     */
    @Override
    public void setPixelsPhysicalSizeY(Length physicalSizeY, int imageIndex)
    {
        Pixels o = getPixels(imageIndex);
        o.setPhysicalSizeY(convertLength(physicalSizeY));
    }

    /* (non-Javadoc)
     * @see loci.formats.meta.MetadataStore#setPixelsPhysicalSizeZ(ome.xml.model.primitives.PositiveFloat, int)
     */
    @Override
    public void setPixelsPhysicalSizeZ(Length physicalSizeZ, int imageIndex)
    {
        Pixels o = getPixels(imageIndex);
        o.setPhysicalSizeZ(convertLength(physicalSizeZ));
    }

    /* (non-Javadoc)
     * @see loci.formats.meta.MetadataStore#setPixelsSignificantBits(ome.xml.model.primitives.PositiveInteger,int)
     */
    @Override
    public void  setPixelsSignificantBits(PositiveInteger value,  int imageIndex)
    {
        Pixels o = getPixels(imageIndex);
        o.setSignificantBits(toRType(value));
    }

    /* (non-Javadoc)
     * @see loci.formats.meta.MetadataStore#setPixelsSizeC(ome.xml.model.primitives.PositiveInteger, int)
     */
    @Override
    public void setPixelsSizeC(PositiveInteger sizeC, int imageIndex)
    {
        Pixels o = getPixels(imageIndex);
        o.setSizeC(toRType(sizeC));
    }

    /* (non-Javadoc)
     * @see loci.formats.meta.MetadataStore#setPixelsSizeT(ome.xml.model.primitives.PositiveInteger, int)
     */
    @Override
    public void setPixelsSizeT(PositiveInteger sizeT, int imageIndex)
    {
        Pixels o = getPixels(imageIndex);
        o.setSizeT(toRType(sizeT));
    }

    /* (non-Javadoc)
     * @see loci.formats.meta.MetadataStore#setPixelsSizeX(ome.xml.model.primitives.PositiveInteger, int)
     */
    @Override
    public void setPixelsSizeX(PositiveInteger sizeX, int imageIndex)
    {
        Pixels o = getPixels(imageIndex);
        o.setSizeX(toRType(sizeX));
    }

    /* (non-Javadoc)
     * @see loci.formats.meta.MetadataStore#setPixelsSizeY(ome.xml.model.primitives.PositiveInteger, int)
     */
    @Override
    public void setPixelsSizeY(PositiveInteger sizeY, int imageIndex)
    {
        Pixels o = getPixels(imageIndex);
        o.setSizeY(toRType(sizeY));
    }

    /* (non-Javadoc)
     * @see loci.formats.meta.MetadataStore#setPixelsSizeZ(ome.xml.model.primitives.PositiveInteger, int)
     */
    @Override
    public void setPixelsSizeZ(PositiveInteger sizeZ, int imageIndex)
    {
        Pixels o = getPixels(imageIndex);
        o.setSizeZ(toRType(sizeZ));
    }

    /* (non-Javadoc)
     * @see loci.formats.meta.MetadataStore#setPixelsTimeIncrement(java.lang.Double, int)
     */
    @Override
    public void setPixelsTimeIncrement(Time timeIncrement, int imageIndex)
    {
        Pixels o = getPixels(imageIndex);
        o.setTimeIncrement(toRType(timeIncrement));
    }

    /* (non-Javadoc)
     * @see loci.formats.meta.MetadataStore#setPixelsType(ome.xml.model.enums.PixelType, int)
     */
    @Override
    public void setPixelsType(PixelType type, int imageIndex)
    {
        Pixels o = getPixels(imageIndex);
        o.setPixelsType(
            (PixelsType) getEnumeration(PixelsType.class, type.toString()));
    }

    //////// Plane /////////

    private PlaneInfo getPlane(int imageIndex, int planeIndex)
    {
        LinkedHashMap<Index, Integer> indexes =
            new LinkedHashMap<Index, Integer>();
        indexes.put(Index.IMAGE_INDEX, imageIndex);
        indexes.put(Index.PLANE_INDEX, planeIndex);
        return getSourceObject(PlaneInfo.class, indexes);
    }

    /* (non-Javadoc)
     * @see loci.formats.meta.MetadataStore#setPlaneAnnotationRef(java.lang.String, int, int, int)
     */
    @Override
    public void setPlaneAnnotationRef(String annotation, int imageIndex,
            int planeIndex, int annotationRefIndex)
    {
        LSID key = new LSID(
            PlaneInfo.class, imageIndex, planeIndex);
        addReference(key, new LSID(annotation));
    }

    /* (non-Javadoc)
     * @see loci.formats.meta.MetadataStore#setPlaneDeltaT(java.lang.Double, int, int)
     */
    @Override
    public void setPlaneDeltaT(Time deltaT, int imageIndex, int planeIndex)
    {
        PlaneInfo o = getPlane(imageIndex, planeIndex);
        o.setDeltaT(convertTime(deltaT));
    }

    /* (non-Javadoc)
     * @see loci.formats.meta.MetadataStore#setPlaneExposureTime(java.lang.Double, int, int)
     */
    @Override
    public void setPlaneExposureTime(Time exposureTime, int imageIndex,
            int planeIndex)
    {
        PlaneInfo o = getPlane(imageIndex, planeIndex);
        o.setExposureTime(convertTime(exposureTime));
    }

    /* (non-Javadoc)
     * @see loci.formats.meta.MetadataStore#setPlaneHashSHA1(java.lang.String, int, int)
     */
    @Override
    public void setPlaneHashSHA1(String hashSHA1, int imageIndex, int planeIndex)
    {
        ignoreUnneeded("setPlaneHashSHA1", hashSHA1, imageIndex, planeIndex);
    }

    /* (non-Javadoc)
     * @see loci.formats.meta.MetadataStore#setPlanePositionX(java.lang.Double, int, int)
     */
    @Override
    public void setPlanePositionX(Length positionX, int imageIndex,
            int planeIndex)
    {
        PlaneInfo o = getPlane(imageIndex, planeIndex);
        o.setPositionX(convertLength(positionX));
    }

    /* (non-Javadoc)
     * @see loci.formats.meta.MetadataStore#setPlanePositionY(java.lang.Double, int, int)
     */
    @Override
    public void setPlanePositionY(Length positionY, int imageIndex,
            int planeIndex)
    {
        PlaneInfo o = getPlane(imageIndex, planeIndex);
        o.setPositionY(convertLength(positionY));
    }

    /* (non-Javadoc)
     * @see loci.formats.meta.MetadataStore#setPlanePositionZ(java.lang.Double, int, int)
     */
    @Override
    public void setPlanePositionZ(Length positionZ, int imageIndex,
            int planeIndex)
    {
        PlaneInfo o = getPlane(imageIndex, planeIndex);
        o.setPositionZ(convertLength(positionZ));
    }

    /* (non-Javadoc)
     * @see loci.formats.meta.MetadataStore#setPlaneTheC(java.lang.Integer, int, int)
     */
    @Override
    public void setPlaneTheC(NonNegativeInteger theC, int imageIndex, int planeIndex)
    {
        PlaneInfo o = getPlane(imageIndex, planeIndex);
        o.setTheC(toRType(theC));
    }

    /* (non-Javadoc)
     * @see loci.formats.meta.MetadataStore#setPlaneTheT(java.lang.Integer, int, int)
     */
    @Override
    public void setPlaneTheT(NonNegativeInteger theT, int imageIndex, int planeIndex)
    {
        PlaneInfo o = getPlane(imageIndex, planeIndex);
        o.setTheT(toRType(theT));
    }

    /* (non-Javadoc)
     * @see loci.formats.meta.MetadataStore#setPlaneTheZ(java.lang.Integer, int, int)
     */
    @Override
    public void setPlaneTheZ(NonNegativeInteger theZ, int imageIndex, int planeIndex)
    {
        PlaneInfo o = getPlane(imageIndex, planeIndex);
        o.setTheZ(toRType(theZ));
    }

    //////// PlateAcquisition /////////

    private PlateAcquisition getPlateAcquisition(
        int plateIndex, int plateAcquisitionIndex)
    {
        LinkedHashMap<Index, Integer> indexes =
            new LinkedHashMap<Index, Integer>();
        indexes.put(Index.PLATE_INDEX, plateIndex);
        indexes.put(Index.PLATE_ACQUISITION_INDEX, plateAcquisitionIndex);
        return getSourceObject(PlateAcquisition.class, indexes);
    }

    /* (non-Javadoc)
     * @see loci.formats.meta.MetadataStore#setPlateAcquisitionAnnotationRef(java.lang.String, int, int, int)
     */
    @Override
    public void setPlateAcquisitionAnnotationRef(String annotation,
            int plateIndex, int plateAcquisitionIndex, int annotationRefIndex)
    {
        LSID key = new LSID(PlateAcquisition.class, plateIndex,
            plateAcquisitionIndex);
        addReference(key, new LSID(annotation));
    }

    /* (non-Javadoc)
     * @see loci.formats.meta.MetadataStore#setPlateAcquisitionDescription(java.lang.String, int, int)
     */
    @Override
    public void setPlateAcquisitionDescription(String description,
            int plateIndex, int plateAcquisitionIndex)
    {
        PlateAcquisition o =
            getPlateAcquisition(plateIndex, plateAcquisitionIndex);
        o.setDescription(toRType(description));
    }

    /* (non-Javadoc)
     * @see loci.formats.meta.MetadataStore#setPlateAcquisitionEndTime(ome.xml.model.primitives.Timestamp, int, int)
     */
    @Override
    public void setPlateAcquisitionEndTime(Timestamp endTime, int plateIndex,
            int plateAcquisitionIndex)
    {
        PlateAcquisition o =
            getPlateAcquisition(plateIndex, plateAcquisitionIndex);
        o.setEndTime(toRType(endTime));
    }

    /* (non-Javadoc)
     * @see loci.formats.meta.MetadataStore#setPlateAcquisitionID(java.lang.String, int, int)
     */
    @Override
    public void setPlateAcquisitionID(String id, int plateIndex,
            int plateAcquisitionIndex)
    {
        checkDuplicateLSID(PlateAcquisition.class, id);
        LinkedHashMap<Index, Integer> indexes =
            new LinkedHashMap<Index, Integer>();
        indexes.put(Index.PLATE_INDEX, plateIndex);
        indexes.put(Index.PLATE_ACQUISITION_INDEX, plateAcquisitionIndex);
        IObjectContainer o =
            getIObjectContainer(PlateAcquisition.class, indexes);
        o.LSID = id;
        addAuthoritativeContainer(PlateAcquisition.class, id, o);
    }

    /* (non-Javadoc)
     * @see loci.formats.meta.MetadataStore#setPlateAcquisitionMaximumFieldCount(java.lang.Integer, int, int)
     */
    @Override
    public void setPlateAcquisitionMaximumFieldCount(PositiveInteger maximumFieldCount,
            int plateIndex, int plateAcquisitionIndex)
    {
        PlateAcquisition o =
            getPlateAcquisition(plateIndex, plateAcquisitionIndex);
        o.setMaximumFieldCount(toRType(maximumFieldCount));
    }

    /* (non-Javadoc)
     * @see loci.formats.meta.MetadataStore#setPlateAcquisitionName(java.lang.String, int, int)
     */
    @Override
    public void setPlateAcquisitionName(String name, int plateIndex,
            int plateAcquisitionIndex)
    {
        PlateAcquisition o =
            getPlateAcquisition(plateIndex, plateAcquisitionIndex);
        o.setName(toRType(name));
    }

    /* (non-Javadoc)
     * @see loci.formats.meta.MetadataStore#setPlateAcquisitionStartTime(ome.xml.model.primitives.Timestamp, int, int)
     */
    @Override
    public void setPlateAcquisitionStartTime(Timestamp startTime, int plateIndex,
            int plateAcquisitionIndex)
    {
        PlateAcquisition o =
            getPlateAcquisition(plateIndex, plateAcquisitionIndex);
        o.setStartTime(toRType(startTime));
    }

    /* (non-Javadoc)
     * @see loci.formats.meta.MetadataStore#setPlateAcquisitionWellSampleRef(java.lang.String, int, int, int)
     */
    @Override
    public void setPlateAcquisitionWellSampleRef(String wellSample,
            int plateIndex, int plateAcquisitionIndex, int wellSampleRefIndex)
    {
        LSID key = new LSID(PlateAcquisition.class, plateIndex,
            plateAcquisitionIndex);
        addReference(key, new LSID(wellSample));
    }

    //////// Plate /////////

    private Plate getPlate(int plateIndex)
    {
        LinkedHashMap<Index, Integer> indexes =
            new LinkedHashMap<Index, Integer>();
        indexes.put(Index.PLATE_INDEX, plateIndex);
        return getSourceObject(Plate.class, indexes);
    }

    /* (non-Javadoc)
     * @see loci.formats.meta.MetadataStore#setPlateAnnotationRef(java.lang.String, int, int)
     */
    @Override
    public void setPlateAnnotationRef(String annotation, int plateIndex,
            int annotationRefIndex)
    {
        LSID key = new LSID(Plate.class, plateIndex);
        addReference(key, new LSID(annotation));
    }

    /* (non-Javadoc)
     * @see loci.formats.meta.MetadataStore#setPlateColumnNamingConvention(ome.xml.model.enums.NamingConvention, int)
     */
    @Override
    public void setPlateColumnNamingConvention(
            NamingConvention columnNamingConvention, int plateIndex)
    {
        Plate o = getPlate(plateIndex);
        o.setColumnNamingConvention(toRType(columnNamingConvention));
    }

    /* (non-Javadoc)
     * @see loci.formats.meta.MetadataStore#setPlateColumns(java.lang.Integer, int)
     */
    @Override
    public void setPlateColumns(PositiveInteger columns, int plateIndex)
    {
        Plate o = getPlate(plateIndex);
        o.setColumns(toRType(columns));
    }

    /* (non-Javadoc)
     * @see loci.formats.meta.MetadataStore#setPlateDescription(java.lang.String, int)
     */
    @Override
    public void setPlateDescription(String description, int plateIndex)
    {
        Plate o = getPlate(plateIndex);
        o.setDescription(toRType(description));
    }

    /* (non-Javadoc)
     * @see loci.formats.meta.MetadataStore#setPlateExternalIdentifier(java.lang.String, int)
     */
    @Override
    public void setPlateExternalIdentifier(String externalIdentifier,
            int plateIndex)
    {
        Plate o = getPlate(plateIndex);
        o.setExternalIdentifier(toRType(externalIdentifier));
    }

    /* (non-Javadoc)
     * @see loci.formats.meta.MetadataStore#setPlateID(java.lang.String, int)
     */
    @Override
    public void setPlateID(String id, int plateIndex)
    {
        checkDuplicateLSID(Plate.class, id);
        LinkedHashMap<Index, Integer> indexes =
            new LinkedHashMap<Index, Integer>();
        indexes.put(Index.PLATE_INDEX, plateIndex);
        IObjectContainer o = getIObjectContainer(Plate.class, indexes);
        o.LSID = id;
        addAuthoritativeContainer(Plate.class, id, o);
    }

    /* (non-Javadoc)
     * @see loci.formats.meta.MetadataStore#setPlateName(java.lang.String, int)
     */
    @Override
    public void setPlateName(String name, int plateIndex)
    {
        Plate o = getPlate(plateIndex);
        o.setName(toRType(name));
    }

    /* (non-Javadoc)
     * @see loci.formats.meta.MetadataStore#setPlateRowNamingConvention(ome.xml.model.enums.NamingConvention, int)
     */
    @Override
    public void setPlateRowNamingConvention(
            NamingConvention rowNamingConvention, int plateIndex)
    {
        Plate o = getPlate(plateIndex);
        o.setRowNamingConvention(toRType(rowNamingConvention));
    }

    /* (non-Javadoc)
     * @see loci.formats.meta.MetadataStore#setPlateRows(java.lang.Integer, int)
     */
    @Override
    public void setPlateRows(PositiveInteger rows, int plateIndex)
    {
        Plate o = getPlate(plateIndex);
        o.setRows(toRType(rows));
    }

    /* (non-Javadoc)
     * @see loci.formats.meta.MetadataStore#setPlateStatus(java.lang.String, int)
     */
    @Override
    public void setPlateStatus(String status, int plateIndex)
    {
        Plate o = getPlate(plateIndex);
        o.setStatus(toRType(status));
    }

    /* (non-Javadoc)
     * @see loci.formats.meta.MetadataStore#setPlateWellOriginX(java.lang.Double, int)
     */
    @Override
    public void setPlateWellOriginX(Length wellOriginX, int plateIndex)
    {
        Plate o = getPlate(plateIndex);
        o.setWellOriginX(convertLength(wellOriginX));
    }

    /* (non-Javadoc)
     * @see loci.formats.meta.MetadataStore#setPlateWellOriginY(java.lang.Double, int)
     */
    @Override
    public void setPlateWellOriginY(Length wellOriginY, int plateIndex)
    {
        Plate o = getPlate(plateIndex);
        o.setWellOriginY(convertLength(wellOriginY));
    }

    //////// Point /////////

    private Point getPoint(int ROIIndex, int shapeIndex)
    {
        LinkedHashMap<Index, Integer> indexes =
            new LinkedHashMap<Index, Integer>();
        indexes.put(Index.ROI_INDEX, ROIIndex);
        indexes.put(Index.SHAPE_INDEX, shapeIndex);
        return getSourceObject(Point.class, indexes);
    }

    /* (non-Javadoc)
     * @see loci.formats.meta.MetadataStore#setPointText(java.lang.String, int, int)
     */
    @Override
    public void setPointText(String text, int ROIIndex, int shapeIndex)
    {
        Point o = getPoint(ROIIndex, shapeIndex);
        o.setTextValue(toRType(text));
    }

    /* (non-Javadoc)
     * @see loci.formats.meta.MetadataStore#setPointFillColor(ome.xml.model.primitives.Color, int, int)
     */
    @Override
    public void setPointFillColor(Color fill, int ROIIndex, int shapeIndex)
    {
        Point o = getPoint(ROIIndex, shapeIndex);
        o.setFillColor(toRType(fill));
    }

    /* (non-Javadoc)
     * @see loci.formats.meta.MetadataStore#setPointFontSize(java.lang.Integer, int, int)
     */
    @Override
    public void setPointFontSize(Length fontSize, int ROIIndex, int shapeIndex)
    {
        Point o = getPoint(ROIIndex, shapeIndex);
        o.setFontSize(convertLength(fontSize));
    }

    /* (non-Javadoc)
     * @see loci.formats.meta.MetadataStore#setPointID(java.lang.String, int, int)
     */
    @Override
    public void setPointID(String id, int ROIIndex, int shapeIndex)
    {
        checkDuplicateLSID(Point.class, id);
        LinkedHashMap<Index, Integer> indexes =
            new LinkedHashMap<Index, Integer>();
        indexes.put(Index.ROI_INDEX, ROIIndex);
        indexes.put(Index.SHAPE_INDEX, shapeIndex);
        IObjectContainer o = getIObjectContainer(Point.class, indexes);
        o.LSID = id;
        addAuthoritativeContainer(Point.class, id, o);
    }

    /* (non-Javadoc)
     * @see loci.formats.meta.MetadataStore#setPointStroke(ome.xml.model.primitives.Color, int, int)
     */
    @Override
    public void setPointStrokeColor(Color stroke, int ROIIndex, int shapeIndex)
    {
        Point o = getPoint(ROIIndex, shapeIndex);
        o.setStrokeColor(toRType(stroke));
    }

    /* (non-Javadoc)
     * @see loci.formats.meta.MetadataStore#setPointStrokeDashArray(java.lang.String, int, int)
     */
    @Override
    public void setPointStrokeDashArray(String strokeDashArray, int ROIIndex,
            int shapeIndex)
    {
        Point o = getPoint(ROIIndex, shapeIndex);
        o.setStrokeDashArray(toRType(strokeDashArray));
    }

    /* (non-Javadoc)
     * @see loci.formats.meta.MetadataStore#setPointStrokeWidth(java.lang.Double, int, int)
     */
    @Override
    public void setPointStrokeWidth(Length strokeWidth, int ROIIndex,
            int shapeIndex)
    {
        Point o = getPoint(ROIIndex, shapeIndex);
        o.setStrokeWidth(convertLength(strokeWidth));
    }

    /* (non-Javadoc)
     * @see loci.formats.meta.MetadataStore#setPointTheC(java.lang.Integer, int, int)
     */
    @Override
    public void setPointTheC(NonNegativeInteger theC, int ROIIndex, int shapeIndex)
    {
        Point o = getPoint(ROIIndex, shapeIndex);
        o.setTheC(toRType(theC));
    }

    /* (non-Javadoc)
     * @see loci.formats.meta.MetadataStore#setPointTheT(java.lang.Integer, int, int)
     */
    @Override
    public void setPointTheT(NonNegativeInteger theT, int ROIIndex, int shapeIndex)
    {
        Point o = getPoint(ROIIndex, shapeIndex);
        o.setTheT(toRType(theT));
    }

    /* (non-Javadoc)
     * @see loci.formats.meta.MetadataStore#setPointTheZ(java.lang.Integer, int, int)
     */
    @Override
    public void setPointTheZ(NonNegativeInteger theZ, int ROIIndex, int shapeIndex)
    {
        Point o = getPoint(ROIIndex, shapeIndex);
        o.setTheZ(toRType(theZ));
    }

    /* (non-Javadoc)
     * @see loci.formats.meta.MetadataStore#setPointTransform(ome.xml.model.AffineTransform, int, int)
     */
    @Override
    public void setPointTransform(AffineTransform transform, int ROIIndex, int shapeIndex)
    {
        Point o = getPoint(ROIIndex, shapeIndex);
        o.setTransform(toRType(transform));
    }

    /* (non-Javadoc)
     * @see loci.formats.meta.MetadataStore#setPointX(java.lang.Double, int, int)
     */
    @Override
    public void setPointX(Double x, int ROIIndex, int shapeIndex)
    {
        Point o = getPoint(ROIIndex, shapeIndex);
        o.setCx(toRType(x));
    }

    /* (non-Javadoc)
     * @see loci.formats.meta.MetadataStore#setPointY(java.lang.Double, int, int)
     */
    @Override
    public void setPointY(Double y, int ROIIndex, int shapeIndex)
    {
        Point o = getPoint(ROIIndex, shapeIndex);
        o.setCy(toRType(y));
    }

    //////// Polyline /////////

    private Polyline getPolyline(int ROIIndex, int shapeIndex)
    {
        LinkedHashMap<Index, Integer> indexes =
            new LinkedHashMap<Index, Integer>();
        indexes.put(Index.ROI_INDEX, ROIIndex);
        indexes.put(Index.SHAPE_INDEX, shapeIndex);
        return getSourceObject(Polyline.class, indexes);
    }

    /* (non-Javadoc)
     * @see loci.formats.meta.MetadataStore#setPolylineID(java.lang.String, int, int)
     */
    @Override
    public void setPolylineID(String id, int ROIIndex, int shapeIndex)
    {
        checkDuplicateLSID(Polyline.class, id);
        LinkedHashMap<Index, Integer> indexes =
            new LinkedHashMap<Index, Integer>();
        indexes.put(Index.ROI_INDEX, ROIIndex);
        indexes.put(Index.SHAPE_INDEX, shapeIndex);
        IObjectContainer o = getIObjectContainer(Polyline.class, indexes);
        o.LSID = id;
        addAuthoritativeContainer(Polyline.class, id, o);
    }

    /* (non-Javadoc)
     * @see loci.formats.meta.MetadataStore#setPolylineText(java.lang.String, int, int)
     */
    @Override
    public void setPolylineText(String text, int ROIIndex, int shapeIndex)
    {
        Polyline o = getPolyline(ROIIndex, shapeIndex);
        o.setTextValue(toRType(text));
    }

    /* (non-Javadoc)
     * @see loci.formats.meta.MetadataStore#setPolylineFillColor(ome.xml.model.primitives.Color, int, int)
     */
    @Override
    public void setPolylineFillColor(Color fill, int ROIIndex, int shapeIndex)
    {
        Polyline o = getPolyline(ROIIndex, shapeIndex);
        o.setFillColor(toRType(fill));
    }

    /* (non-Javadoc)
     * @see loci.formats.meta.MetadataStore#setPolylineFontSize(java.lang.Integer, int, int)
     */
    @Override
    public void setPolylineFontSize(Length fontSize, int ROIIndex,
            int shapeIndex)
    {
        Polyline o = getPolyline(ROIIndex, shapeIndex);
        o.setFontSize(convertLength(fontSize));
    }

    /* (non-Javadoc)
     * @see loci.formats.meta.MetadataStore#setPolylinePoints(java.lang.String, int, int)
     */
    @Override
    public void setPolylinePoints(String points, int ROIIndex, int shapeIndex)
    {
      Polyline o = getPolyline(ROIIndex, shapeIndex);
      o.setPoints(toRType(points));
    }

    /* (non-Javadoc)
     * @see loci.formats.meta.MetadataStore#setPolylineStroke(ome.xml.model.primitives.Color, int, int)
     */
    @Override
    public void setPolylineStrokeColor(Color stroke, int ROIIndex, int shapeIndex)
    {
        Polyline o = getPolyline(ROIIndex, shapeIndex);
        o.setStrokeColor(toRType(stroke));
    }

    /* (non-Javadoc)
     * @see loci.formats.meta.MetadataStore#setPolylineStrokeDashArray(java.lang.String, int, int)
     */
    @Override
    public void setPolylineStrokeDashArray(String strokeDashArray,
            int ROIIndex, int shapeIndex)
    {
        Polyline o = getPolyline(ROIIndex, shapeIndex);
        o.setStrokeDashArray(toRType(strokeDashArray));
    }

    /* (non-Javadoc)
     * @see loci.formats.meta.MetadataStore#setPolylineStrokeWidth(java.lang.Double, int, int)
     */
    @Override
    public void setPolylineStrokeWidth(Length strokeWidth, int ROIIndex,
            int shapeIndex)
    {
        Polyline o = getPolyline(ROIIndex, shapeIndex);
        o.setStrokeWidth(convertLength(strokeWidth));
    }

    /* (non-Javadoc)
     * @see loci.formats.meta.MetadataStore#setPolylineTheC(java.lang.Integer, int, int)
     */
    @Override
    public void setPolylineTheC(NonNegativeInteger theC, int ROIIndex, int shapeIndex)
    {
        Polyline o = getPolyline(ROIIndex, shapeIndex);
        o.setTheC(toRType(theC));
    }

    /* (non-Javadoc)
     * @see loci.formats.meta.MetadataStore#setPolylineTheT(java.lang.Integer, int, int)
     */
    @Override
    public void setPolylineTheT(NonNegativeInteger theT, int ROIIndex, int shapeIndex)
    {
        Polyline o = getPolyline(ROIIndex, shapeIndex);
        o.setTheT(toRType(theT));
    }

    /* (non-Javadoc)
     * @see loci.formats.meta.MetadataStore#setPolylineTheZ(java.lang.Integer, int, int)
     */
    @Override
    public void setPolylineTheZ(NonNegativeInteger theZ, int ROIIndex, int shapeIndex)
    {
        Polyline o = getPolyline(ROIIndex, shapeIndex);
        o.setTheZ(toRType(theZ));
    }

    /* (non-Javadoc)
     * @see loci.formats.meta.MetadataStore#setPolylineTransform(ome.xml.model.AffineTransform, int, int)
     */
    @Override
    public void setPolylineTransform(AffineTransform transform, int ROIIndex,
            int shapeIndex)
    {
        Polyline o = getPolyline(ROIIndex, shapeIndex);
        o.setTransform(toRType(transform));
    }

    //////// Project /////////

    /* (non-Javadoc)
     * @see loci.formats.meta.MetadataStore#setProjectID(java.lang.String, int)
     */
    @Override
    public void setProjectID(String id, int projectIndex)
    {
        ignoreUnsupported("setProjectID", id, projectIndex);
    }

    /* (non-Javadoc)
     * @see loci.formats.meta.MetadataStore#setProjectAnnotationRef(java.lang.String, int, int)
     */
    @Override
    public void setProjectAnnotationRef(String annotation, int projectIndex,
            int annotationRefIndex)
    {
        ignoreUnsupported("setProjectAnnotationRef", annotation, projectIndex,
                annotationRefIndex);
    }

    /* (non-Javadoc)
     * @see loci.formats.meta.MetadataStore#setProjectDescription(java.lang.String, int)
     */
    @Override
    public void setProjectDescription(String description, int projectIndex)
    {
        ignoreUnsupported("setProjectDescription", description, projectIndex);
    }

    /* (non-Javadoc)
     * @see loci.formats.meta.MetadataStore#setProjectExperimenterRef(java.lang.String, int)
     */
    @Override
    public void setProjectExperimenterRef(String experimenter, int projectIndex)
    {
        ignoreInsecure("setProjectExperimenterRef", experimenter, projectIndex);
    }

    /* (non-Javadoc)
     * @see loci.formats.meta.MetadataStore#setProjectExperimenterGroupRef(java.lang.String, int)
     */
    @Override
    public void setProjectExperimenterGroupRef(String group, int projectIndex)
    {
        ignoreInsecure("setProjectExperimenterGroupRef", group, projectIndex);
    }

    /* (non-Javadoc)
     * @see loci.formats.meta.MetadataStore#setProjectName(java.lang.String, int)
     */
    @Override
    public void setProjectName(String name, int projectIndex)
    {
        ignoreInsecure("setProjectName", name, projectIndex);
    }

    //////// ROI /////////

    private Roi getROI(int ROIIndex)
    {
        LinkedHashMap<Index, Integer> indexes =
            new LinkedHashMap<Index, Integer>();
        indexes.put(Index.ROI_INDEX, ROIIndex);
        return getSourceObject(Roi.class, indexes);
    }

    /* (non-Javadoc)
     * @see loci.formats.meta.MetadataStore#setROIID(java.lang.String, int)
     */
    @Override
    public void setROIID(String id, int ROIIndex)
    {
        checkDuplicateLSID(Roi.class, id);
        LinkedHashMap<Index, Integer> indexes =
            new LinkedHashMap<Index, Integer>();
        indexes.put(Index.ROI_INDEX, ROIIndex);
        IObjectContainer o = getIObjectContainer(Roi.class, indexes);
        o.LSID = id;
        addAuthoritativeContainer(Roi.class, id, o);
    }

    /* (non-Javadoc)
     * @see loci.formats.meta.MetadataStore#setROIAnnotationRef(java.lang.String, int, int)
     */
    @Override
    public void setROIAnnotationRef(String annotation, int ROIIndex,
            int annotationRefIndex)
    {
        LSID key = new LSID(Roi.class, ROIIndex);
        addReference(key, new LSID(annotation));
    }

    /* (non-Javadoc)
     * @see loci.formats.meta.MetadataStore#setROIDescription(java.lang.String, int)
     */
    @Override
    public void setROIDescription(String description, int ROIIndex)
    {
        Roi o = getROI(ROIIndex);
        o.setDescription(toRType(description));
    }

    /* (non-Javadoc)
     * @see loci.formats.meta.MetadataStore#setROIName(java.lang.String, int)
     */
    @Override
    public void setROIName(String name, int ROIIndex)
    {
        ignoreMissing("setROIName", name, ROIIndex);
    }

    //////// Reagent /////////

    /**
     * Retrieve Reagent
     * @param screenIndex the index of the screen
     * @param reagentIndex the index of the reagent within the screen
     * @return the reagent
     */
    private Reagent getReagent(int screenIndex, int reagentIndex)
    {
        LinkedHashMap<Index, Integer> indexes =
            new LinkedHashMap<Index, Integer>();
        indexes.put(Index.SCREEN_INDEX, screenIndex);
        indexes.put(Index.REAGENT_INDEX, reagentIndex);
        return getSourceObject(Reagent.class, indexes);
    }

    /* (non-Javadoc)
     * @see loci.formats.meta.MetadataStore#setReagentID(java.lang.String, int, int)
     */
    @Override
    public void setReagentID(String id, int screenIndex, int reagentIndex)
    {
        checkDuplicateLSID(Reagent.class, id);
        LinkedHashMap<Index, Integer> indexes =
            new LinkedHashMap<Index, Integer>();
        indexes.put(Index.SCREEN_INDEX, screenIndex);
        indexes.put(Index.REAGENT_INDEX, reagentIndex);
        IObjectContainer o = getIObjectContainer(Reagent.class, indexes);
        o.LSID = id;
        addAuthoritativeContainer(Reagent.class, id, o);
    }

    /* (non-Javadoc)
     * @see loci.formats.meta.MetadataStore#setReagentAnnotationRef(java.lang.String, int, int, int)
     */
    @Override
    public void setReagentAnnotationRef(String annotation, int screenIndex,
            int reagentIndex, int annotationRefIndex)
    {
        LSID key = new LSID(Reagent.class, screenIndex, reagentIndex);
        addReference(key, new LSID(annotation));
    }

    /* (non-Javadoc)
     * @see loci.formats.meta.MetadataStore#setReagentDescription(java.lang.String, int, int)
     */
    @Override
    public void setReagentDescription(String description, int screenIndex,
            int reagentIndex)
    {
        Reagent o = getReagent(screenIndex, reagentIndex);
        o.setDescription(toRType(description));
    }

    /* (non-Javadoc)
     * @see loci.formats.meta.MetadataStore#setReagentName(java.lang.String, int, int)
     */
    @Override
    public void setReagentName(String name, int screenIndex, int reagentIndex)
    {
        Reagent o = getReagent(screenIndex, reagentIndex);
        o.setName(toRType(name));
    }

    /* (non-Javadoc)
     * @see loci.formats.meta.MetadataStore#setReagentReagentIdentifier(java.lang.String, int, int)
     */
    @Override
    public void setReagentReagentIdentifier(String reagentIdentifier,
            int screenIndex, int reagentIndex)
    {
        Reagent o = getReagent(screenIndex, reagentIndex);
        o.setReagentIdentifier(toRType(reagentIdentifier));
    }


    //////// Rectangle /////////

    /**
     * Retrieve the Rectangle object.
     * @param ROIIndex the index of the ROI
     * @param shapeIndex the index of the shape within the ROI
     * @return the rectangle
     */
    private Rectangle getRectangle(int ROIIndex, int shapeIndex)
    {
        LinkedHashMap<Index, Integer> indexes =
            new LinkedHashMap<Index, Integer>();
        indexes.put(Index.ROI_INDEX, ROIIndex);
        indexes.put(Index.SHAPE_INDEX, shapeIndex);
        return getSourceObject(Rectangle.class, indexes);
    }

    /* (non-Javadoc)
     * @see loci.formats.meta.MetadataStore#setRectangleID(java.lang.String, int, int)
     */
    @Override
    public void setRectangleID(String id, int ROIIndex, int shapeIndex)
    {
        checkDuplicateLSID(Rectangle.class, id);
        LinkedHashMap<Index, Integer> indexes =
            new LinkedHashMap<Index, Integer>();
        indexes.put(Index.ROI_INDEX, ROIIndex);
        indexes.put(Index.SHAPE_INDEX, shapeIndex);
        IObjectContainer o = getIObjectContainer(Rectangle.class, indexes);
        o.LSID = id;
        addAuthoritativeContainer(Rectangle.class, id, o);
    }

    /* (non-Javadoc)
     * @see loci.formats.meta.MetadataStore#setRectangleText(java.lang.String, int, int)
     */
    @Override
    public void setRectangleText(String description, int ROIIndex,
            int shapeIndex)
    {
        Rectangle o = getRectangle(ROIIndex, shapeIndex);
        o.setTextValue(toRType(description));
    }

    /* (non-Javadoc)
     * @see loci.formats.meta.MetadataStore#setRectangleFillColor(ome.xml.model.primitives.Color, int, int)
     */
    @Override
    public void setRectangleFillColor(Color fill, int ROIIndex, int shapeIndex)
    {
        Rectangle o = getRectangle(ROIIndex, shapeIndex);
        o.setFillColor(toRType(fill));
    }

    /* (non-Javadoc)
     * @see loci.formats.meta.MetadataStore#setRectangleFontSize(java.lang.Integer, int, int)
     */
    @Override
    public void setRectangleFontSize(Length fontSize, int ROIIndex,
            int shapeIndex)
    {
        Rectangle o = getRectangle(ROIIndex, shapeIndex);
        o.setFontSize(convertLength(fontSize));
    }

    /* (non-Javadoc)
     * @see loci.formats.meta.MetadataStore#setRectangleHeight(java.lang.Double, int, int)
     */
    @Override
    public void setRectangleHeight(Double height, int ROIIndex, int shapeIndex)
    {
        Rectangle o = getRectangle(ROIIndex, shapeIndex);
        o.setHeight(toRType(height));
    }

    /* (non-Javadoc)
     * @see loci.formats.meta.MetadataStore#setRectangleStroke(ome.xml.model.primitives.Color, int, int)
     */
    @Override
    public void setRectangleStrokeColor(Color stroke, int ROIIndex, int shapeIndex)
    {
        Rectangle o = getRectangle(ROIIndex, shapeIndex);
        o.setStrokeColor(toRType(stroke));
    }

    /* (non-Javadoc)
     * @see loci.formats.meta.MetadataStore#setRectangleStrokeDashArray(java.lang.String, int, int)
     */
    @Override
    public void setRectangleStrokeDashArray(String strokeDashArray,
            int ROIIndex, int shapeIndex)
    {
        Rectangle o = getRectangle(ROIIndex, shapeIndex);
        o.setStrokeDashArray(toRType(strokeDashArray));
    }

    /* (non-Javadoc)
     * @see loci.formats.meta.MetadataStore#setRectangleStrokeWidth(java.lang.Double, int, int)
     */
    @Override
    public void setRectangleStrokeWidth(Length strokeWidth, int ROIIndex,
            int shapeIndex)
    {
        Rectangle o = getRectangle(ROIIndex, shapeIndex);
        o.setStrokeWidth(convertLength(strokeWidth));
    }

    /* (non-Javadoc)
     * @see loci.formats.meta.MetadataStore#setRectangleTheC(java.lang.Integer, int, int)
     */
    @Override
    public void setRectangleTheC(NonNegativeInteger theC, int ROIIndex, int shapeIndex)
    {
        Rectangle o = getRectangle(ROIIndex, shapeIndex);
        o.setTheC(toRType(theC));
    }

    /* (non-Javadoc)
     * @see loci.formats.meta.MetadataStore#setRectangleTheT(java.lang.Integer, int, int)
     */
    @Override
    public void setRectangleTheT(NonNegativeInteger theT, int ROIIndex, int shapeIndex)
    {
        Rectangle o = getRectangle(ROIIndex, shapeIndex);
        o.setTheT(toRType(theT));
    }

    /* (non-Javadoc)
     * @see loci.formats.meta.MetadataStore#setRectangleTheZ(java.lang.Integer, int, int)
     */
    @Override
    public void setRectangleTheZ(NonNegativeInteger theZ, int ROIIndex, int shapeIndex)
    {
        Rectangle o = getRectangle(ROIIndex, shapeIndex);
        o.setTheZ(toRType(theZ));
    }

    /* (non-Javadoc)
     * @see loci.formats.meta.MetadataStore#setRectangleTransform(ome.xml.model.AffineTransform, int, int)
     */
    @Override
    public void setRectangleTransform(AffineTransform transform, int ROIIndex,
            int shapeIndex)
    {
        Rectangle o = getRectangle(ROIIndex, shapeIndex);
        o.setTransform(toRType(transform));
    }

    /* (non-Javadoc)
     * @see loci.formats.meta.MetadataStore#setRectangleWidth(java.lang.Double, int, int)
     */
    @Override
    public void setRectangleWidth(Double width, int ROIIndex, int shapeIndex)
    {
        Rectangle o = getRectangle(ROIIndex, shapeIndex);
        o.setWidth(toRType(width));
    }

    /* (non-Javadoc)
     * @see loci.formats.meta.MetadataStore#setRectangleX(java.lang.Double, int, int)
     */
    @Override
    public void setRectangleX(Double x, int ROIIndex, int shapeIndex)
    {
        Rectangle o = getRectangle(ROIIndex, shapeIndex);
        o.setX(toRType(x));
    }

    /* (non-Javadoc)
     * @see loci.formats.meta.MetadataStore#setRectangleY(java.lang.Double, int, int)
     */
    @Override
    public void setRectangleY(Double y, int ROIIndex, int shapeIndex)
    {
        Rectangle o = getRectangle(ROIIndex, shapeIndex);
        o.setY(toRType(y));
    }

    /* (non-Javadoc)
     * @see loci.formats.meta.MetadataStore#setRoot(MetadataRoot)
     */
    @Override
    public void setRoot(MetadataRoot root)
    {
        ignoreUnneeded("setRoot", root);
    }

    //////// Screen /////////

    /**
     * Retrieve Screen
     * @param screenIndex the index of the screen
     * @return the screen
     */
    private Screen getScreen(int screenIndex)
    {
        LinkedHashMap<Index, Integer> indexes =
            new LinkedHashMap<Index, Integer>();
        indexes.put(Index.SCREEN_INDEX, screenIndex);
        return getSourceObject(Screen.class, indexes);
    }

    /* (non-Javadoc)
     * @see loci.formats.meta.MetadataStore#setScreenID(java.lang.String, int)
     */
    @Override
    public void setScreenID(String id, int screenIndex)
    {
        checkDuplicateLSID(Screen.class, id);
        LinkedHashMap<Index, Integer> indexes =
            new LinkedHashMap<Index, Integer>();
        indexes.put(Index.SCREEN_INDEX, screenIndex);
        IObjectContainer o = getIObjectContainer(Screen.class, indexes);
        o.LSID = id;
        addAuthoritativeContainer(Screen.class, id, o);
    }

    /* (non-Javadoc)
     * @see loci.formats.meta.MetadataStore#setScreenAnnotationRef(java.lang.String, int, int)
     */
    @Override
    public void setScreenAnnotationRef(String annotation, int screenIndex,
            int annotationRefIndex)
    {
        LSID key = new LSID(Screen.class, screenIndex);
        addReference(key, new LSID(annotation));
    }

    /* (non-Javadoc)
     * @see loci.formats.meta.MetadataStore#setScreenDescription(java.lang.String, int)
     */
    @Override
    public void setScreenDescription(String description, int screenIndex)
    {
        Screen o = getScreen(screenIndex);
        o.setDescription(toRType(description));
    }

    /* (non-Javadoc)
     * @see loci.formats.meta.MetadataStore#setScreenName(java.lang.String, int)
     */
    @Override
    public void setScreenName(String name, int screenIndex)
    {
        Screen o = getScreen(screenIndex);
        o.setName(toRType(name));
    }

    /* (non-Javadoc)
     * @see loci.formats.meta.MetadataStore#setScreenPlateRef(java.lang.String, int, int)
     */
    @Override
    public void setScreenPlateRef(String plate, int screenIndex,
            int plateRefIndex)
    {
        LSID key = new LSID(Screen.class, screenIndex);
        addReference(key, new LSID(plate));
    }

    /* (non-Javadoc)
     * @see loci.formats.meta.MetadataStore#setScreenProtocolDescription(java.lang.String, int)
     */
    @Override
    public void setScreenProtocolDescription(String protocolDescription,
            int screenIndex)
    {
        Screen o = getScreen(screenIndex);
        o.setProtocolDescription(toRType(protocolDescription));
    }

    /* (non-Javadoc)
     * @see loci.formats.meta.MetadataStore#setScreenProtocolIdentifier(java.lang.String, int)
     */
    @Override
    public void setScreenProtocolIdentifier(String protocolIdentifier,
            int screenIndex)
    {
        Screen o = getScreen(screenIndex);
        o.setProtocolIdentifier(toRType(protocolIdentifier));
    }

    /* (non-Javadoc)
     * @see loci.formats.meta.MetadataStore#setScreenReagentSetDescription(java.lang.String, int)
     */
    @Override
    public void setScreenReagentSetDescription(String reagentSetDescription,
            int screenIndex)
    {
        Screen o = getScreen(screenIndex);
        o.setReagentSetDescription(toRType(reagentSetDescription));
    }

    /* (non-Javadoc)
     * @see loci.formats.meta.MetadataStore#setScreenReagentSetIdentifier(java.lang.String, int)
     */
    @Override
    public void setScreenReagentSetIdentifier(String reagentSetIdentifier,
            int screenIndex)
    {
        Screen o = getScreen(screenIndex);
        o.setReagentSetIdentifier(toRType(reagentSetIdentifier));
    }

    /* (non-Javadoc)
     * @see loci.formats.meta.MetadataStore#setScreenType(java.lang.String, int)
     */
    @Override
    public void setScreenType(String type, int screenIndex)
    {
        Screen o = getScreen(screenIndex);
        o.setType(toRType(type));
    }

    //////// StageLabel /////////

    /**
     * Retrieve StageLabel
     * @param imageIndex the index of the image
     * @return the image's stage label
     */
    private StageLabel getStageLabel(int imageIndex)
    {
        LinkedHashMap<Index, Integer> indexes =
            new LinkedHashMap<Index, Integer>();
        indexes.put(Index.IMAGE_INDEX, imageIndex);
        return getSourceObject(StageLabel.class, indexes);
    }

    /* (non-Javadoc)
     * @see loci.formats.meta.MetadataStore#setStageLabelName(java.lang.String, int)
     */
    @Override
    public void setStageLabelName(String name, int imageIndex)
    {
        StageLabel o = getStageLabel(imageIndex);
        o.setName(toRType(name));
    }

    /* (non-Javadoc)
     * @see loci.formats.meta.MetadataStore#setStageLabelX(java.lang.Double, int)
     */
    @Override
    public void setStageLabelX(Length x, int imageIndex)
    {
        StageLabel o = getStageLabel(imageIndex);
        o.setPositionX(convertLength(x));
    }

    /* (non-Javadoc)
     * @see loci.formats.meta.MetadataStore#setStageLabelY(java.lang.Double, int)
     */
    @Override
    public void setStageLabelY(Length y, int imageIndex)
    {
        StageLabel o = getStageLabel(imageIndex);
        o.setPositionY(convertLength(y));
    }

    /* (non-Javadoc)
     * @see loci.formats.meta.MetadataStore#setStageLabelZ(java.lang.Double, int)
     */
    @Override
    public void setStageLabelZ(Length z, int imageIndex)
    {
        StageLabel o = getStageLabel(imageIndex);
        o.setPositionZ(convertLength(z));
    }

    //////// String Annotation /////////

    /**
     * Retrieve CommentAnnotation object
     * @param commentAnnotationIndex the index of the comment annotation
     * @return the comment annotation
     */
    private CommentAnnotation getCommentAnnotation(int commentAnnotationIndex)
    {
        LinkedHashMap<Index, Integer> indexes =
            new LinkedHashMap<Index, Integer>();
        indexes.put(Index.COMMENT_ANNOTATION_INDEX, commentAnnotationIndex);
        return getSourceObject(CommentAnnotation.class, indexes);
    }

    /* (non-Javadoc)
     * @see loci.formats.meta.MetadataStore#setCommentAnnotationID(java.lang.String, int)
     */
    @Override
    public void setCommentAnnotationID(String id, int commentAnnotationIndex)
    {
        checkDuplicateLSID(CommentAnnotation.class, id);
        LinkedHashMap<Index, Integer> indexes =
            new LinkedHashMap<Index, Integer>();
        indexes.put(Index.COMMENT_ANNOTATION_INDEX, commentAnnotationIndex);
        IObjectContainer o = getIObjectContainer(CommentAnnotation.class, indexes);
        o.LSID = id;
        addAuthoritativeContainer(CommentAnnotation.class, id, o);
    }

    /* (non-Javadoc)
     * @see loci.formats.meta.MetadataStore#setCommentAnnotationNamespace(java.lang.String, int)
     */
    @Override
    public void setCommentAnnotationNamespace(String namespace,
            int commentAnnotationIndex)
    {
        CommentAnnotation o = getCommentAnnotation(commentAnnotationIndex);
        o.setNs(toRType(namespace));
    }

    /* (non-Javadoc)
     * @see loci.formats.meta.MetadataStore#setCommentAnnotationAnnotator(java.lang.String,int)
     */
    @Override
    public void  setCommentAnnotationAnnotator(String value, int index)
    {
        ignoreAnnotator("setCommentAnnotationAnnotator", value, index);
    }

    /* (non-Javadoc)
     * @see loci.formats.meta.MetadataStore#setCommentAnnotationValue(java.lang.String, int)
     */
    @Override
    public void setCommentAnnotationValue(String value, int commentAnnotationIndex)
    {
        CommentAnnotation o = getCommentAnnotation(commentAnnotationIndex);
        o.setTextValue(toRType(value));
    }

    //////// Label /////////

    /**
     * Retrieve the Label object
     * @param ROIIndex the index of the ROI
     * @param shapeIndex the index of the shape within the ROI
     * @return the label
     */
    private Label getLabel(int ROIIndex, int shapeIndex)
    {

        LinkedHashMap<Index, Integer> indexes =
            new LinkedHashMap<Index, Integer>();
        indexes.put(Index.ROI_INDEX, ROIIndex);
        indexes.put(Index.SHAPE_INDEX, shapeIndex);
        return getSourceObject(Label.class, indexes);
    }

    /* (non-Javadoc)
     * @see loci.formats.meta.MetadataStore#setLabelID(java.lang.String, int, int)
     */
    @Override
    public void setLabelID(String id, int ROIIndex, int shapeIndex)
    {
        checkDuplicateLSID(Label.class, id);
        LinkedHashMap<Index, Integer> indexes =
            new LinkedHashMap<Index, Integer>();
        indexes.put(Index.ROI_INDEX, ROIIndex);
        indexes.put(Index.SHAPE_INDEX, shapeIndex);
        IObjectContainer o = getIObjectContainer(Label.class, indexes);
        o.LSID = id;
        addAuthoritativeContainer(Label.class, id, o);
    }

    /* (non-Javadoc)
     * @see loci.formats.meta.MetadataStore#setLabelText(java.lang.String, int, int)
     */
    @Override
    public void setLabelText(String text, int ROIIndex, int shapeIndex)
    {
        Label o = getLabel(ROIIndex, shapeIndex);
        o.setTextValue(toRType(text));
    }

    /* (non-Javadoc)
     * @see loci.formats.meta.MetadataStore#setLabelFillColor(ome.xml.model.primitives.Color, int, int)
     */
    @Override
    public void setLabelFillColor(Color fill, int ROIIndex, int shapeIndex)
    {
        Label o = getLabel(ROIIndex, shapeIndex);
        o.setFillColor(toRType(fill));
    }

    /* (non-Javadoc)
     * @see loci.formats.meta.MetadataStore#setLabelFontSize(ome.xml.model.primitives.NonNegativeInteger, int, int)
     */
    @Override
    public void setLabelFontSize(Length fontSize, int ROIIndex, int shapeIndex)
    {
        Label o = getLabel(ROIIndex, shapeIndex);
        o.setFontSize(convertLength(fontSize));
    }

    /* (non-Javadoc)
     * @see loci.formats.meta.MetadataStore#setLabelStrokeColor(ome.xml.model.primitives.Color, int, int)
     */
    @Override
    public void setLabelStrokeColor(Color stroke, int ROIIndex, int shapeIndex)
    {
        Label o = getLabel(ROIIndex, shapeIndex);
        o.setStrokeColor(toRType(stroke));
    }

    /* (non-Javadoc)
     * @see loci.formats.meta.MetadataStore#setLabelStrokeDashArray(java.lang.String, int, int)
     */
    @Override
    public void setLabelStrokeDashArray(String strokeDashArray, int ROIIndex,
            int shapeIndex)
    {
        Label o = getLabel(ROIIndex, shapeIndex);
        o.setStrokeDashArray(toRType(strokeDashArray));
    }

    /* (non-Javadoc)
     * @see loci.formats.meta.MetadataStore#setLabelStrokeWidth(java.lang.Double, int, int)
     */
    @Override
    public void setLabelStrokeWidth(Length strokeWidth, int ROIIndex,
            int shapeIndex)
    {
        Label o = getLabel(ROIIndex, shapeIndex);
        o.setStrokeWidth(convertLength (strokeWidth));
    }

    /* (non-Javadoc)
     * @see loci.formats.meta.MetadataStore#setLabelTheC(ome.xml.model.primitives.NonNegativeInteger, int, int)
     */
    @Override
    public void setLabelTheC(NonNegativeInteger theC, int ROIIndex, int shapeIndex)
    {
        Label o = getLabel(ROIIndex, shapeIndex);
        o.setTheC(toRType(theC));
    }

    /* (non-Javadoc)
     * @see loci.formats.meta.MetadataStore#setLabelTheT(ome.xml.model.primitives.NonNegativeInteger, int, int)
     */
    @Override
    public void setLabelTheT(NonNegativeInteger theT, int ROIIndex, int shapeIndex)
    {
        Label o = getLabel(ROIIndex, shapeIndex);
        o.setTheT(toRType(theT));
    }

    /* (non-Javadoc)
     * @see loci.formats.meta.MetadataStore#setLabelTheZ(ome.xml.model.primitives.NonNegativeInteger, int, int)
     */
    @Override
    public void setLabelTheZ(NonNegativeInteger theZ, int ROIIndex, int shapeIndex)
    {
        Label o = getLabel(ROIIndex, shapeIndex);
        o.setTheZ(toRType(theZ));
    }

    /* (non-Javadoc)
     * @see loci.formats.meta.MetadataStore#setLabelTransform(ome.xml.model.AffineTransform, int, int)
     */
    @Override
    public void setLabelTransform(AffineTransform transform, int ROIIndex, int shapeIndex)
    {
        Label o = getLabel(ROIIndex, shapeIndex);
        o.setTransform(toRType(transform));
    }

    /* (non-Javadoc)
     * @see loci.formats.meta.MetadataStore#setLabelX(java.lang.Double, int, int)
     */
    @Override
    public void setLabelX(Double x, int ROIIndex, int shapeIndex)
    {
        Label o = getLabel(ROIIndex, shapeIndex);
        o.setX(toRType(x));
    }

    /* (non-Javadoc)
     * @see loci.formats.meta.MetadataStore#setLabelY(java.lang.Double, int, int)
     */
    @Override
    public void setLabelY(Double y, int ROIIndex, int shapeIndex)
    {
        Label o = getLabel(ROIIndex, shapeIndex);
        o.setY(toRType(y));
    }

    //////// TiffData /////////

    /* (non-Javadoc)
     * @see loci.formats.meta.MetadataStore#setTiffDataFirstC(java.lang.Integer, int, int)
     */
    @Override
    public void setTiffDataFirstC(NonNegativeInteger firstC, int imageIndex,
            int tiffDataIndex)
    {
        ignoreUnneeded("setTiffDataFirstC", firstC, imageIndex, tiffDataIndex);
    }

    /* (non-Javadoc)
     * @see loci.formats.meta.MetadataStore#setTiffDataFirstT(java.lang.Integer, int, int)
     */
    @Override
    public void setTiffDataFirstT(NonNegativeInteger firstT, int imageIndex,
            int tiffDataIndex)
    {
        ignoreUnneeded("setTiffDataFirstT", firstT, imageIndex, tiffDataIndex);
    }

    /* (non-Javadoc)
     * @see loci.formats.meta.MetadataStore#setTiffDataFirstZ(java.lang.Integer, int, int)
     */
    @Override
    public void setTiffDataFirstZ(NonNegativeInteger firstZ, int imageIndex,
            int tiffDataIndex)
    {
        ignoreUnneeded("setTiffDataFirstZ", firstZ, imageIndex, tiffDataIndex);
    }

    /* (non-Javadoc)
     * @see loci.formats.meta.MetadataStore#setTiffDataIFD(java.lang.Integer, int, int)
     */
    @Override
    public void setTiffDataIFD(NonNegativeInteger ifd, int imageIndex, int tiffDataIndex)
    {
        ignoreUnneeded("setTiffDataIFD", ifd, imageIndex, tiffDataIndex);
    }

    /* (non-Javadoc)
     * @see loci.formats.meta.MetadataStore#setTiffDataPlaneCount(java.lang.Integer, int, int)
     */
    @Override
    public void setTiffDataPlaneCount(NonNegativeInteger planeCount, int imageIndex,
            int tiffDataIndex)
    {
        ignoreUnneeded("setTiffDataPlaneCount", planeCount, imageIndex, tiffDataIndex);
    }

    //////// Timestamp /////////

    /**
     * Retrieve TimestampAnnotation
     * @param timestampAnnotationIndex the index of the timestamp annotation
     * @return the timestamp annotation
     */
    private TimestampAnnotation getTimestampAnnotation(int timestampAnnotationIndex)
    {
        LinkedHashMap<Index, Integer> indexes =
            new LinkedHashMap<Index, Integer>();
        indexes.put(Index.TIMESTAMP_ANNOTATION_INDEX, timestampAnnotationIndex);
        return getSourceObject(TimestampAnnotation.class, indexes);
    }

    /* (non-Javadoc)
     * @see loci.formats.meta.MetadataStore#setTimestampAnnotationID(java.lang.String, int)
     */
    @Override
    public void setTimestampAnnotationID(String id, int timestampAnnotationIndex)
    {
        checkDuplicateLSID(TimestampAnnotation.class, id);
        LinkedHashMap<Index, Integer> indexes =
            new LinkedHashMap<Index, Integer>();
        indexes.put(Index.TIMESTAMP_ANNOTATION_INDEX, timestampAnnotationIndex);
        IObjectContainer o = getIObjectContainer(TimestampAnnotation.class, indexes);
        o.LSID = id;
        addAuthoritativeContainer(TimestampAnnotation.class, id, o);       }

    /* (non-Javadoc)
     * @see loci.formats.meta.MetadataStore#setTimestampAnnotationNamespace(java.lang.String, int)
     */
    @Override
    public void setTimestampAnnotationNamespace(String namespace,
            int timestampAnnotationIndex)
    {
        TimestampAnnotation o = getTimestampAnnotation(timestampAnnotationIndex);
        o.setNs(toRType(namespace));
    }

    /* (non-Javadoc)
     * @see loci.formats.meta.MetadataStore#setTimestampAnnotationValue(ome.xml.model.primitives.Timestamp, int)
     */
    @Override
    public void setTimestampAnnotationValue(Timestamp value,
            int timestampAnnotationIndex)
    {
        TimestampAnnotation o = getTimestampAnnotation(timestampAnnotationIndex);
        o.setTimeValue(toRType(value));
    }

    //////// TransmittanceRange /////////

    private TransmittanceRange getTransmittanceRange(int instrumentIndex, int filterIndex)
    {
        Filter filter = getFilter(instrumentIndex, filterIndex);
        TransmittanceRange tm = filter.getTransmittanceRange();
        if (tm == null)
        {
            tm = new TransmittanceRangeI();
            filter.setTransmittanceRange(tm);
        }
        return tm;
    }

    /* (non-Javadoc)
     * @see loci.formats.meta.MetadataStore#setTransmittanceRangeCutIn(java.lang.Integer, int, int)
     */
    @Override
    public void setTransmittanceRangeCutIn(Length cutIn, int instrumentIndex,
            int filterIndex)
    {
        TransmittanceRange o = getTransmittanceRange(instrumentIndex, filterIndex);
        o.setCutIn(convertLength(cutIn));
    }

    /* (non-Javadoc)
     * @see loci.formats.meta.MetadataStore#setTransmittanceRangeCutInTolerance(java.lang.Integer, int, int)
     */
    @Override
    public void setTransmittanceRangeCutInTolerance(Length cutInTolerance,
            int instrumentIndex, int filterIndex)
    {
        TransmittanceRange o = getTransmittanceRange(instrumentIndex, filterIndex);
        o.setCutInTolerance(convertLength(cutInTolerance));
    }

    /* (non-Javadoc)
     * @see loci.formats.meta.MetadataStore#setTransmittanceRangeCutOut(java.lang.Integer, int, int)
     */
    @Override
    public void setTransmittanceRangeCutOut(Length cutOut,
            int instrumentIndex, int filterIndex)
    {
        TransmittanceRange o = getTransmittanceRange(instrumentIndex, filterIndex);
        o.setCutOut(convertLength(cutOut));
    }

    /* (non-Javadoc)
     * @see loci.formats.meta.MetadataStore#setTransmittanceRangeCutOutTolerance(java.lang.Integer, int, int)
     */
    @Override
    public void setTransmittanceRangeCutOutTolerance(Length cutOutTolerance,
            int instrumentIndex, int filterIndex)
    {
        TransmittanceRange o = getTransmittanceRange(instrumentIndex, filterIndex);
        o.setCutOutTolerance(convertLength(cutOutTolerance));
    }

    /* (non-Javadoc)
     * @see loci.formats.meta.MetadataStore#setTransmittanceRangeTransmittance(ome.xml.model.primitives.PercentFraction, int, int)
     */
    @Override
    public void setTransmittanceRangeTransmittance(
            PercentFraction transmittance, int instrumentIndex, int filterIndex)
    {
        TransmittanceRange o = getTransmittanceRange(instrumentIndex, filterIndex);
        o.setTransmittance(toRType(transmittance));
    }

    //////// UUID /////////

    /* (non-Javadoc)
     * @see loci.formats.meta.MetadataStore#setUUID(java.lang.String)
     */
    @Override
    public void setUUID(String uuid)
    {
        ignoreUnneeded("setUUID", uuid);
    }

    /* (non-Javadoc)
     * @see loci.formats.meta.MetadataStore#setUUIDFileName(java.lang.String, int, int)
     */
    @Override
    public void setUUIDFileName(String fileName, int imageIndex,
            int tiffDataIndex)
    {
        ignoreUnneeded("setUUIDFileName", fileName, imageIndex, tiffDataIndex);
    }

    @Override
    public void setUUIDValue(String fileName, int imageIndex,
            int tiffDataIndex)
    {
        ignoreUnneeded("setUUIDValue", fileName, imageIndex, tiffDataIndex);
    }

    //////// Well /////////

    /**
     * Retrieve Well
     * @param plateIndex the index of the plate
     * @param wellIndex the index of the well within the plate
     * @return the well
     */
    private Well getWell(int plateIndex, int wellIndex)
    {
        LinkedHashMap<Index, Integer> indexes =
            new LinkedHashMap<Index, Integer>();
        indexes.put(Index.PLATE_INDEX, plateIndex);
        indexes.put(Index.WELL_INDEX, wellIndex);
        return getSourceObject(Well.class, indexes);
    }

    /* (non-Javadoc)
     * @see loci.formats.meta.MetadataStore#setWellID(java.lang.String, int, int)
     */
    @Override
    public void setWellID(String id, int plateIndex, int wellIndex)
    {
        checkDuplicateLSID(Well.class, id);
        LinkedHashMap<Index, Integer> indexes =
            new LinkedHashMap<Index, Integer>();
        indexes.put(Index.PLATE_INDEX, plateIndex);
        indexes.put(Index.WELL_INDEX, wellIndex);
        IObjectContainer o = getIObjectContainer(Well.class, indexes);
        o.LSID = id;
        addAuthoritativeContainer(Well.class, id, o);
    }

    /* (non-Javadoc)
     * @see loci.formats.meta.MetadataStore#setWellAnnotationRef(java.lang.String, int, int, int)
     */
    @Override
    public void setWellAnnotationRef(String annotation, int plateIndex,
            int wellIndex, int annotationRefIndex)
    {
        LSID key = new LSID(Well.class, plateIndex, wellIndex);
        addReference(key, new LSID(annotation));
    }

    /* (non-Javadoc)
     * @see loci.formats.meta.MetadataStore#setWellColor(ome.xml.model.primitives.Color, int, int)
     */
    @Override
    public void setWellColor(Color color, int plateIndex, int wellIndex)
    {
        Well o = getWell(plateIndex, wellIndex);
        o.setRed(toRType(color.getRed()));
        o.setGreen(toRType(color.getGreen()));
        o.setBlue(toRType(color.getBlue()));
        o.setAlpha(toRType(color.getAlpha()));
    }

    /* (non-Javadoc)
     * @see loci.formats.meta.MetadataStore#setWellColumn(ome.xml.model.primitives.NonNegativeInteger, int, int)
     */
    @Override
    public void setWellColumn(NonNegativeInteger column, int plateIndex,
            int wellIndex)
    {
        Well o = getWell(plateIndex, wellIndex);
        o.setColumn(toRType(column));
    }

    /* (non-Javadoc)
     * @see loci.formats.meta.MetadataStore#setWellExternalDescription(java.lang.String, int, int)
     */
    @Override
    public void setWellExternalDescription(String externalDescription,
            int plateIndex, int wellIndex)
    {
        Well o = getWell(plateIndex, wellIndex);
        o.setExternalDescription(toRType(externalDescription));
    }

    /* (non-Javadoc)
     * @see loci.formats.meta.MetadataStore#setWellExternalIdentifier(java.lang.String, int, int)
     */
    @Override
    public void setWellExternalIdentifier(String externalIdentifier,
            int plateIndex, int wellIndex)
    {
        Well o = getWell(plateIndex, wellIndex);
        o.setExternalIdentifier(toRType(externalIdentifier));
    }

    /* (non-Javadoc)
     * @see loci.formats.meta.MetadataStore#setWellReagentRef(java.lang.String, int, int)
     */
    @Override
    public void setWellReagentRef(String reagent, int plateIndex, int wellIndex)
    {
        LSID key = new LSID(Well.class, plateIndex, wellIndex);
        addReference(key, new LSID(reagent));
    }

    /* (non-Javadoc)
     * @see loci.formats.meta.MetadataStore#setWellRow(ome.xml.model.primitives.NonNegativeInteger, int, int)
     */
    @Override
    public void setWellRow(NonNegativeInteger row, int plateIndex, int wellIndex)
    {
        Well o = getWell(plateIndex, wellIndex);
        o.setRow(toRType(row));
    }

    //////// WellSample /////////

    /**
     * Retrieve WellSample
     * @param plateIndex the index of the plate
     * @param wellIndex the index of the well within the plate
     * @param wellSampleIndex the index of the field within the well
     * @return the well sample
     */
    private WellSample getWellSample(int plateIndex, int wellIndex, int wellSampleIndex)
    {
        LinkedHashMap<Index, Integer> indexes =
            new LinkedHashMap<Index, Integer>();
        indexes.put(Index.PLATE_INDEX, plateIndex);
        indexes.put(Index.WELL_INDEX, wellIndex);
        indexes.put(Index.WELL_SAMPLE_INDEX, wellSampleIndex);

        WellSample ws = getSourceObject(WellSample.class, indexes);
        return ws;
    }

    /* (non-Javadoc)
     * @see loci.formats.meta.MetadataStore#setWellSampleID(java.lang.String, int, int, int)
     */
    @Override
    public void setWellSampleID(String id, int plateIndex, int wellIndex,
            int wellSampleIndex)
    {
        checkDuplicateLSID(WellSample.class, id);
        LinkedHashMap<Index, Integer> indexes =
            new LinkedHashMap<Index, Integer>();
        indexes.put(Index.PLATE_INDEX, plateIndex);
        indexes.put(Index.WELL_INDEX, wellIndex);
        indexes.put(Index.WELL_SAMPLE_INDEX, wellSampleIndex);
        IObjectContainer o = getIObjectContainer(WellSample.class, indexes);
        o.LSID = id;
        addAuthoritativeContainer(WellSample.class, id, o);
    }

    /* (non-Javadoc)
     * @see loci.formats.meta.MetadataStore#setWellSampleImageRef(java.lang.String, int, int, int)
     */
    @Override
    public void setWellSampleImageRef(String image, int plateIndex,
            int wellIndex, int wellSampleIndex)
    {
        LSID key = new LSID(WellSample.class, plateIndex, wellIndex, wellSampleIndex);
        addReference(key, new LSID(image));
    }

    /* (non-Javadoc)
     * @see loci.formats.meta.MetadataStore#setWellSampleIndex(ome.xml.model.primitives.NonNegativeInteger, int, int, int)
     */
    @Override
    public void setWellSampleIndex(NonNegativeInteger index, int plateIndex,
            int wellIndex, int wellSampleIndex)
    {
        ignoreMissing("setWellSampleIndex", index, plateIndex, wellIndex,
                wellSampleIndex);
        // Perhaps "unneeded"?
    }

    /* (non-Javadoc)
     * @see loci.formats.meta.MetadataStore#setWellSamplePositionX(java.lang.Double, int, int, int)
     */
    @Override
    public void setWellSamplePositionX(Length positionX, int plateIndex,
            int wellIndex, int wellSampleIndex)
    {
        WellSample o = getWellSample(plateIndex, wellIndex, wellSampleIndex);
        o.setPosX(convertLength(positionX));
    }

    /* (non-Javadoc)
     * @see loci.formats.meta.MetadataStore#setWellSamplePositionY(java.lang.Double, int, int, int)
     */
    @Override
    public void setWellSamplePositionY(Length positionY, int plateIndex,
            int wellIndex, int wellSampleIndex)
    {
        WellSample o = getWellSample(plateIndex, wellIndex, wellSampleIndex);
        o.setPosY(convertLength(positionY));
    }

    /* (non-Javadoc)
     * @see loci.formats.meta.MetadataStore#setWellSampleTimepoint(ome.xml.model.primitives.Timestamp, int, int, int)
     */
    @Override
    public void setWellSampleTimepoint(Timestamp timepoint, int plateIndex,
            int wellIndex, int wellSampleIndex)
    {
        if (timepoint == null)
        {
            return;
        }
        WellSample o =
            getWellSample(plateIndex, wellIndex, wellSampleIndex);
        o.setTimepoint(toRType(timepoint));
    }

    //////// XMLAnnotation /////////

    /**
     * Retrieve XMLAnnotation
     * @param XMLAnnotationIndex the index of the XML annotation
     * @return the XML annotation
     */

    private XmlAnnotation getXMLAnnotation(int XMLAnnotationIndex)
    {
        LinkedHashMap<Index, Integer> indexes =
            new LinkedHashMap<Index, Integer>();
        indexes.put(Index.XML_ANNOTATION_INDEX, XMLAnnotationIndex);
        return getSourceObject(XmlAnnotation.class, indexes);
    }

    /* (non-Javadoc)
     * @see loci.formats.meta.MetadataStore#setXMLAnnotationID(java.lang.String, int)
     */
    @Override
    public void setXMLAnnotationID(String id, int XMLAnnotationIndex)
    {
        checkDuplicateLSID(XmlAnnotation.class, id);
        LinkedHashMap<Index, Integer> indexes =
            new LinkedHashMap<Index, Integer>();
        indexes.put(Index.XML_ANNOTATION_INDEX, XMLAnnotationIndex);
        IObjectContainer o = getIObjectContainer(XmlAnnotation.class, indexes);
        o.LSID = id;
        addAuthoritativeContainer(XmlAnnotation.class, id, o);
    }

    /* (non-Javadoc)
     * @see loci.formats.meta.MetadataStore#setXMLAnnotationNamespace(java.lang.String, int)
     */
    @Override
    public void setXMLAnnotationNamespace(String namespace,
            int XMLAnnotationIndex)
    {
        XmlAnnotation o = getXMLAnnotation(XMLAnnotationIndex);
        o.setNs(toRType(namespace));
   }

    /* (non-Javadoc)
     * @see loci.formats.meta.MetadataStore#setXMLAnnotationValue(java.lang.String, int)
     */
   @Override
    public void setXMLAnnotationValue(String value, int XMLAnnotationIndex)
    {
        XmlAnnotation o = getXMLAnnotation(XMLAnnotationIndex);
        o.setTextValue(toRType(value));
    }

    /* (non-Javadoc)
     * @see loci.formats.meta.MetadataStore#setXMLAnnotationAnnotator(java.lang.String,int)
     */
   @Override
    public void  setXMLAnnotationAnnotator(String value, int index)
    {
        ignoreAnnotator("setXMLAnnotationAnnotator", value, index);
    }

    /* (non-Javadoc)
     * @see loci.formats.meta.MetadataStore#setXMLAnnotationAnnotationRef(java.lang.String, int, int)
     */
   @Override
    public void setXMLAnnotationAnnotationRef(String annotation,
            int XMLAnnotationIndex, int annotationRefIndex)
    {
        LSID key = new LSID(XmlAnnotation.class, XMLAnnotationIndex);
        addReference(key, new LSID(annotation));
    }

    /* (non-Javadoc)
     * @see loci.formats.meta.MetadataStore#setXMLAnnotationDescription(java.lang.String, int)
     */
   @Override
    public void setXMLAnnotationDescription(String description,
            int XMLAnnotationIndex)
    {
        XmlAnnotation o = getXMLAnnotation(XMLAnnotationIndex);
        o.setDescription(toRType(description));
    }

    /* (non-Javadoc)
     * @see loci.formats.meta.MetadataStore#setBooleanAnnotationAnnotationRef(java.lang.String, int, int)
     */
   @Override
    public void setBooleanAnnotationAnnotationRef(String annotation,
            int booleanAnnotationIndex, int annotationRefIndex)
    {
        LSID key = new LSID(BooleanAnnotation.class, booleanAnnotationIndex);
        addReference(key, new LSID(annotation));
    }

    /* (non-Javadoc)
     * @see loci.formats.meta.MetadataStore#setBooleanAnnotationDescription(java.lang.String, int)
     */
   @Override
    public void setBooleanAnnotationDescription(String description,
            int booleanAnnotationIndex)
    {
        BooleanAnnotation o = getBooleanAnnotation(booleanAnnotationIndex);
        o.setDescription(toRType(description));
    }

    /* (non-Javadoc)
     * @see loci.formats.meta.MetadataStore#setBooleanAnnotationAnnotator(java.lang.String,int)
     */
   @Override
    public void  setBooleanAnnotationAnnotator(String value, int index)
    {
        ignoreAnnotator("setBooleanAnnotationAnnotator", value, index);
    }

    /* (non-Javadoc)
     * @see loci.formats.meta.MetadataStore#setCommentAnnotationAnnotationRef(java.lang.String, int, int)
     */
   @Override
    public void setCommentAnnotationAnnotationRef(String annotation,
            int commentAnnotationIndex, int annotationRefIndex)
    {
        LSID key = new LSID(CommentAnnotation.class, commentAnnotationIndex);
        addReference(key, new LSID(annotation));
    }

    /* (non-Javadoc)
     * @see loci.formats.meta.MetadataStore#setCommentAnnotationDescription(java.lang.String, int)
     */
   @Override
    public void setCommentAnnotationDescription(String description,
            int commentAnnotationIndex)
    {
        CommentAnnotation o = getCommentAnnotation(commentAnnotationIndex);
        o.setDescription(toRType(description));
    }

    /* (non-Javadoc)
     * @see loci.formats.meta.MetadataStore#setDoubleAnnotationAnnotationRef(java.lang.String, int, int)
     */
   @Override
    public void setDoubleAnnotationAnnotationRef(String annotation,
            int doubleAnnotationIndex, int annotationRefIndex)
    {
        LSID key = new LSID(DoubleAnnotation.class, doubleAnnotationIndex);
        addReference(key, new LSID(annotation));
    }

    /* (non-Javadoc)
     * @see loci.formats.meta.MetadataStore#setDoubleAnnotationDescription(java.lang.String, int)
     */
   @Override
    public void setDoubleAnnotationDescription(String description,
            int doubleAnnotationIndex)
    {
        DoubleAnnotation o = getDoubleAnnotation(doubleAnnotationIndex);
        o.setDescription(toRType(description));
    }

    /* (non-Javadoc)
     * @see loci.formats.meta.MetadataStore#setDoubleAnnotationAnnotator(java.lang.String,int)
     */
   @Override
    public void  setDoubleAnnotationAnnotator(String value, int index)
    {
        ignoreAnnotator("setDoubleAnnotationAnnotator", value, index);
    }

    /* (non-Javadoc)
     * @see loci.formats.meta.MetadataStore#setFileAnnotationAnnotationRef(java.lang.String, int, int)
     */
   @Override
    public void setFileAnnotationAnnotationRef(String annotation,
            int fileAnnotationIndex, int annotationRefIndex)
    {
        LSID key = new LSID(FileAnnotation.class, fileAnnotationIndex);
        addReference(key, new LSID(annotation));
    }

    /* (non-Javadoc)
     * @see loci.formats.meta.MetadataStore#setFileAnnotationDescription(java.lang.String, int)
     */
   @Override
    public void setFileAnnotationDescription(String description,
            int fileAnnotationIndex)
    {
        FileAnnotation o = getFileAnnotation(fileAnnotationIndex);
        o.setDescription(toRType(description));
    }

    /* (non-Javadoc)
     * @see loci.formats.meta.MetadataStore#setFileAnnotationAnnotator(java.lang.String,int)
     */
   @Override
    public void  setFileAnnotationAnnotator(String value, int index)
    {
        ignoreAnnotator("setFileAnnotationAnnotator", value, index);
    }

    /* (non-Javadoc)
     * @see loci.formats.meta.MetadataStore#setListAnnotationDescription(java.lang.String, int)
     */
   @Override
    public void setListAnnotationDescription(String description,
            int listAnnotationIndex)
    {
        ListAnnotation o = getListAnnotation(listAnnotationIndex);
        o.setDescription(toRType(description));
    }

    /* (non-Javadoc)
     * @see loci.formats.meta.MetadataStore#setListAnnotationAnnotator(java.lang.String,int)
     */
   @Override
    public void  setListAnnotationAnnotator(String value, int index)
    {
        ignoreAnnotator("setListAnnotationAnnotator", value, index);
    }


    /* (non-Javadoc)
     * @see loci.formats.meta.MetadataStore#setLongAnnotationAnnotationRef(java.lang.String, int, int)
     */
   @Override
    public void setLongAnnotationAnnotationRef(String annotation,
            int longAnnotationIndex, int annotationRefIndex)
    {
        LSID key = new LSID(LongAnnotation.class, longAnnotationIndex);
        addReference(key, new LSID(annotation));
    }

    /* (non-Javadoc)
     * @see loci.formats.meta.MetadataStore#setLongAnnotationDescription(java.lang.String, int)
     */
   @Override
    public void setLongAnnotationDescription(String description,
            int longAnnotationIndex)
    {
        LongAnnotation o = getLongAnnotation(longAnnotationIndex);
        o.setDescription(toRType(description));
    }

    /* (non-Javadoc)
     * @see loci.formats.meta.MetadataStore#setLongAnnotationAnnotator(java.lang.String,int)
     */
   @Override
    public void  setLongAnnotationAnnotator(String value, int XMLAnnotationIndex)
    {
        ignoreAnnotator("setLongAnnotationAnnotator", value, XMLAnnotationIndex);
    }

    private MapAnnotation getMapAnnotation(int mapAnnotationIndex)
    {
        final LinkedHashMap<Index, Integer> indexes = new LinkedHashMap<Index, Integer>(1);
        indexes.put(Index.MAP_ANNOTATION_INDEX, mapAnnotationIndex);
        return getSourceObject(MapAnnotation.class, indexes);
    }

    @Override
    public void setMapAnnotationAnnotationRef(String annotation, int mapAnnotationIndex, int annotationRefIndex) {
        final LSID key = new LSID(MapAnnotation.class, mapAnnotationIndex);
        addReference(key, new LSID(annotation));
    }

    @Override
    public void setMapAnnotationAnnotator(String annotator, int mapAnnotationIndex) {
        ignoreAnnotator("setMapAnnotationAnnotator", annotator, mapAnnotationIndex);
    }

    @Override
    public void setMapAnnotationDescription(String description, int mapAnnotationIndex) {
        final MapAnnotation o = getMapAnnotation(mapAnnotationIndex);
        o.setDescription(toRType(description));
    }

    @Override
    public void setMapAnnotationID(String id, int mapAnnotationIndex) {
        checkDuplicateLSID(MapAnnotation.class, id);
        final LinkedHashMap<Index, Integer> indexes = new LinkedHashMap<Index, Integer>(1);
        indexes.put(Index.MAP_ANNOTATION_INDEX, mapAnnotationIndex);
        final IObjectContainer o = getIObjectContainer(MapAnnotation.class, indexes);
        o.LSID = id;
        addAuthoritativeContainer(MapAnnotation.class, id, o);
    }

    @Override
    public void setMapAnnotationNamespace(String namespace, int mapAnnotationIndex) {
        final MapAnnotation o = getMapAnnotation(mapAnnotationIndex);
        o.setNs(toRType(namespace));
    }

    /**
     * Retrieve TagAnnotation object
     * @param tagAnnotationIndex the index of the tag annotation
     * @return the tag annotation
     */
    private TagAnnotation getTagAnnotation(int tagAnnotationIndex)
    {
        LinkedHashMap<Index, Integer> indexes =
            new LinkedHashMap<Index, Integer>();
        indexes.put(Index.TAG_ANNOTATION_INDEX, tagAnnotationIndex);
        return getSourceObject(TagAnnotation.class, indexes);
    }

    /* (non-Javadoc)
     * @see loci.formats.meta.MetadataStore#setTagAnnotationAnnotationRef(java.lang.String, int, int)
     */
    @Override
    public void setTagAnnotationAnnotationRef(String annotation,
            int tagAnnotationIndex, int annotationRefIndex)
    {
        LSID key = new LSID(TagAnnotation.class, tagAnnotationIndex);
        addReference(key, new LSID(annotation));
    }

    /* (non-Javadoc)
     * @see loci.formats.meta.MetadataStore#setTagAnnotationDescription(java.lang.String, int)
     */
    @Override
    public void setTagAnnotationDescription(String description,
            int tagAnnotationIndex)
    {
        TagAnnotation o = getTagAnnotation(tagAnnotationIndex);
        o.setDescription(toRType(description));
    }

    /* (non-Javadoc)
     * @see loci.formats.meta.MetadataStore#setTagAnnotationID(java.lang.String, int)
     */
    @Override
    public void setTagAnnotationID(String id, int tagAnnotationIndex)
    {
        checkDuplicateLSID(TagAnnotation.class, id);
        LinkedHashMap<Index, Integer> indexes =
            new LinkedHashMap<Index, Integer>();
        indexes.put(Index.TAG_ANNOTATION_INDEX, tagAnnotationIndex);
        IObjectContainer o = getIObjectContainer(TagAnnotation.class, indexes);
        o.LSID = id;
        addAuthoritativeContainer(TagAnnotation.class, id, o);
    }

    /* (non-Javadoc)
     * @see loci.formats.meta.MetadataStore#setTagAnnotationNamespace(java.lang.String, int)
     */
    @Override
    public void setTagAnnotationNamespace(String namespace,
            int tagAnnotationIndex)
    {
        TagAnnotation o = getTagAnnotation(tagAnnotationIndex);
        o.setNs(toRType(namespace));
    }

    /* (non-Javadoc)
     * @see loci.formats.meta.MetadataStore#setTagAnnotationAnnotator(java.lang.String,int)
     */
    @Override
    public void  setTagAnnotationAnnotator(String value, int index)
    {
        ignoreAnnotator("setTagAnnotationAnnotator", value, index);
    }

    /* (non-Javadoc)
     * @see loci.formats.meta.MetadataStore#setTagAnnotationValue(java.lang.String, int)
     */
    @Override
    public void setTagAnnotationValue(String value, int tagAnnotationIndex)
    {
        TagAnnotation o = getTagAnnotation(tagAnnotationIndex);
        o.setTextValue(toRType(value));
    }

    /**
     * Retrieve TermAnnotation object
     * @param termAnnotationIndex the index of the term annotation
     * @return the term annotation
     */
    private TermAnnotation getTermAnnotation(int termAnnotationIndex)
    {
        LinkedHashMap<Index, Integer> indexes =
            new LinkedHashMap<Index, Integer>();
        indexes.put(Index.TERM_ANNOTATION_INDEX, termAnnotationIndex);
        return getSourceObject(TermAnnotation.class, indexes);
    }

    /* (non-Javadoc)
     * @see loci.formats.meta.MetadataStore#setTermAnnotationAnnotationRef(java.lang.String, int, int)
     */
    @Override
    public void setTermAnnotationAnnotationRef(String annotation,
            int termAnnotationIndex, int annotationRefIndex)
    {
        LSID key = new LSID(TermAnnotation.class, termAnnotationIndex);
        addReference(key, new LSID(annotation));
    }

    /* (non-Javadoc)
     * @see loci.formats.meta.MetadataStore#setTermAnnotationDescription(java.lang.String, int)
     */
    @Override
    public void setTermAnnotationDescription(String description,
            int termAnnotationIndex)
    {
        TermAnnotation o = getTermAnnotation(termAnnotationIndex);
        o.setDescription(toRType(description));
    }

    /* (non-Javadoc)
     * @see loci.formats.meta.MetadataStore#setTermAnnotationID(java.lang.String, int)
     */
    @Override
    public void setTermAnnotationID(String id, int termAnnotationIndex)
    {
        checkDuplicateLSID(TermAnnotation.class, id);
        LinkedHashMap<Index, Integer> indexes =
            new LinkedHashMap<Index, Integer>();
        indexes.put(Index.TERM_ANNOTATION_INDEX, termAnnotationIndex);
        IObjectContainer o = getIObjectContainer(TermAnnotation.class, indexes);
        o.LSID = id;
        addAuthoritativeContainer(TermAnnotation.class, id, o);
    }

    /* (non-Javadoc)
     * @see loci.formats.meta.MetadataStore#setTermAnnotationNamespace(java.lang.String, int)
     */
    @Override
    public void setTermAnnotationNamespace(String namespace,
            int termAnnotationIndex)
    {
        TermAnnotation o = getTermAnnotation(termAnnotationIndex);
        o.setNs(toRType(namespace));
    }

    /* (non-Javadoc)
     * @see loci.formats.meta.MetadataStore#setTermAnnotationAnnotator(java.lang.String,int)
     */
    @Override
    public void  setTermAnnotationAnnotator(String value, int index)
    {
        ignoreAnnotator("setTermAnnotationAnnotator", value, index);
    }

    /* (non-Javadoc)
     * @see loci.formats.meta.MetadataStore#setTermAnnotationValue(java.lang.String, int)
     */
    @Override
    public void setTermAnnotationValue(String value, int termAnnotationIndex)
    {
        TermAnnotation o = getTermAnnotation(termAnnotationIndex);
        o.setTermValue(toRType(value));
    }

    /* (non-Javadoc)
     * @see loci.formats.meta.MetadataStore#setTimestampAnnotationAnnotationRef(java.lang.String, int, int)
     */
    @Override
    public void setTimestampAnnotationAnnotationRef(String annotation,
            int timestampAnnotationIndex, int annotationRefIndex)
    {
        LSID key = new LSID(TimestampAnnotation.class, timestampAnnotationIndex);
        addReference(key, new LSID(annotation));
    }

    /* (non-Javadoc)
     * @see loci.formats.meta.MetadataStore#setTimestampAnnotationDescription(java.lang.String, int)
     */
    @Override
    public void setTimestampAnnotationDescription(String description,
            int timestampAnnotationIndex)
    {
        TimestampAnnotation o = getTimestampAnnotation(timestampAnnotationIndex);
        o.setDescription(toRType(description));
    }

    /* (non-Javadoc)
     * @see loci.formats.meta.MetadataStore#setTimestampAnnotationAnnotator(java.lang.String,int)
     */
    @Override
    public void  setTimestampAnnotationAnnotator(String value, int index)
    {
        ignoreAnnotator("setTimestampAnnotationAnnotator", value, index);
    }

    //
    // 4.4.0 additions
    //

    /* (non-Javadoc)
     * @see loci.formats.meta.MetadataStore#setPlateFieldIndex(ome.xml.model.primitives.NonNegativeInteger, int)
     */
    @Override
    public void setPlateFieldIndex(NonNegativeInteger fieldIndex, int plateIndex)
    {
        ignoreMissing("setPlateFieldIndex", fieldIndex, plateIndex);
    }

    /* (non-Javadoc)
     * @see loci.formats.meta.MetadataStore#setBinaryFileFileName(java.lang.String, int)
     */
    @Override
    public void setBinaryFileFileName(String fileName, int fileAnnotationIndex)
    {
        ignoreUnneeded("setBinaryFileFileName", fileName,
                fileAnnotationIndex);
    }

    /* (non-Javadoc)
     * @see loci.formats.meta.MetadataStore#setBinaryFileMIMEType(java.lang.String, int)
     */
    @Override
    public void setBinaryFileMIMEType(String mimeType, int fileAnnotationIndex)
    {
        ignoreUnneeded("setBinaryFileMIMEType", mimeType, fileAnnotationIndex);
    }

    /* (non-Javadoc)
     * @see loci.formats.meta.MetadataStore#setBinaryFileSize(ome.xml.model.primitives.NonNegativeLong, int)
     */
    @Override
    public void setBinaryFileSize(NonNegativeLong size, int fileAnnotationIndex)
    {
        ignoreUnneeded("setBinaryFileSize", size, fileAnnotationIndex);
    }

    /* (non-Javadoc)
     * @see loci.formats.meta.MetadataStore#setDatasetImageRef(java.lang.String, int, int)
     */
    @Override
    public void setDatasetImageRef(String image, int datasetIndex,
            int imageRefIndex)
    {
        ignoreUnsupported("setDatasetImageRef", image, datasetIndex, imageRefIndex);
    }

    /* (non-Javadoc)
     * @see loci.formats.meta.MetadataStore#setEllipseFillRule(ome.xml.model.enums.FillRule, int, int)
     */
    @Override
    public void setEllipseFillRule(FillRule fillRule, int ROIIndex,
            int shapeIndex)
    {
        Ellipse o = getEllipse(ROIIndex, shapeIndex);
        o.setFillRule(toRType(fillRule.getValue()));
    }

    /* (non-Javadoc)
     * @see loci.formats.meta.MetadataStore#setEllipseFontFamily(ome.xml.model.enums.FontFamily, int, int)
     */
    @Override
    public void setEllipseFontFamily(FontFamily fontFamily, int ROIIndex,
            int shapeIndex)
    {
        Ellipse o = getEllipse(ROIIndex, shapeIndex);
        o.setFontFamily(toRType(fontFamily.getValue()));
    }

    /* (non-Javadoc)
     * @see loci.formats.meta.MetadataStore#setEllipseFontStyle(ome.xml.model.enums.FontStyle, int, int)
     */
    @Override
    public void setEllipseFontStyle(FontStyle fontStyle, int ROIIndex,
            int shapeIndex)
    {
        Ellipse o = getEllipse(ROIIndex, shapeIndex);
        o.setFontFamily(toRType(fontStyle.getValue()));
    }

    /* (non-Javadoc)
     * @see loci.formats.meta.MetadataStore#setEllipseLineCap(ome.xml.model.enums.LineCap, int, int)
     */
    @Override
    public void setEllipseLineCap(LineCap lineCap, int ROIIndex, int shapeIndex)
    {
        ignoreMissing("setEllipseLineCap", lineCap, ROIIndex, shapeIndex);
    }

    /* (non-Javadoc)
     * @see loci.formats.meta.MetadataStore#setEllipseLocked(java.lang.Boolean, int, int)
     */
    @Override
    public void setEllipseLocked(Boolean locked, int ROIIndex, int shapeIndex)
    {
        Ellipse o = getEllipse(ROIIndex, shapeIndex);
        o.setLocked(toRType(locked));
    }

    /* (non-Javadoc)
     * @see loci.formats.meta.MetadataStore#setExperimenterGroupAnnotationRef(java.lang.String, int, int)
     */
    @Override
    public void setExperimenterGroupAnnotationRef(String annotation,
            int experimenterGroupIndex, int annotationRefIndex)
    {
        ignoreInsecure("setExperimenterGroupAnnotationRef", annotation,
                experimenterGroupIndex, annotationRefIndex);
    }

    /* (non-Javadoc)
     * @see loci.formats.meta.MetadataStore#setExperimenterGroupExperimenterRef(java.lang.String, int, int)
     */
    @Override
    public void setExperimenterGroupExperimenterRef(String experimenter,
            int experimenterGroupIndex, int experimenterRefIndex)
    {
        ignoreInsecure("setExperimenterGroupExperimenterRef", experimenter,
                experimenterGroupIndex, experimenterRefIndex);
    }

    /* (non-Javadoc)
     * @see loci.formats.meta.MetadataStore#setLabelFillRule(ome.xml.model.enums.FillRule, int, int)
     */
    @Override
    public void setLabelFillRule(FillRule fillRule, int ROIIndex, int shapeIndex)
    {
        Label o = getLabel(ROIIndex, shapeIndex);
        o.setFillRule(toRType(fillRule.getValue()));
    }

    /* (non-Javadoc)
     * @see loci.formats.meta.MetadataStore#setLabelFontFamily(ome.xml.model.enums.FontFamily, int, int)
     */
    @Override
    public void setLabelFontFamily(FontFamily fontFamily, int ROIIndex,
            int shapeIndex)
    {
        Label o = getLabel(ROIIndex, shapeIndex);
        o.setFontFamily(toRType(fontFamily.getValue()));
    }

    /* (non-Javadoc)
     * @see loci.formats.meta.MetadataStore#setLabelFontStyle(ome.xml.model.enums.FontStyle, int, int)
     */
    @Override
    public void setLabelFontStyle(FontStyle fontStyle, int ROIIndex,
            int shapeIndex)
    {
        Label o = getLabel(ROIIndex, shapeIndex);
        o.setFontStyle(toRType(fontStyle.getValue()));
    }

    /* (non-Javadoc)
     * @see loci.formats.meta.MetadataStore#setLabelLineCap(ome.xml.model.enums.LineCap, int, int)
     */
    @Override
    public void setLabelLineCap(LineCap lineCap, int ROIIndex, int shapeIndex)
    {
        ignoreMissing("setLabelLineCap", lineCap, ROIIndex, shapeIndex);
    }

    /* (non-Javadoc)
     * @see loci.formats.meta.MetadataStore#setLabelLocked(java.lang.Boolean, int, int)
     */
    @Override
    public void setLabelLocked(Boolean locked, int ROIIndex, int shapeIndex)
    {
        Label o = getLabel(ROIIndex, shapeIndex);
        o.setLocked(toRType(locked));
    }

    /* (non-Javadoc)
     * @see loci.formats.meta.MetadataStore#setLineFillRule(ome.xml.model.enums.FillRule, int, int)
     */
    @Override
    public void setLineFillRule(FillRule fillRule, int ROIIndex, int shapeIndex)
    {
        Line o = getLine(ROIIndex, shapeIndex);
        o.setFillRule(toRType(fillRule.getValue()));
    }

    /* (non-Javadoc)
     * @see loci.formats.meta.MetadataStore#setLineFontFamily(ome.xml.model.enums.FontFamily, int, int)
     */
    @Override
    public void setLineFontFamily(FontFamily fontFamily, int ROIIndex,
            int shapeIndex)
    {
        Line o = getLine(ROIIndex, shapeIndex);
        o.setFontFamily(toRType(fontFamily.getValue()));
    }

    /* (non-Javadoc)
     * @see loci.formats.meta.MetadataStore#setLineFontStyle(ome.xml.model.enums.FontStyle, int, int)
     */
    @Override
    public void setLineFontStyle(FontStyle fontStyle, int ROIIndex,
            int shapeIndex)
    {
        Line o = getLine(ROIIndex, shapeIndex);
        o.setFontFamily(toRType(fontStyle.getValue()));
    }

    /* (non-Javadoc)
     * @see loci.formats.meta.MetadataStore#setLineLineCap(ome.xml.model.enums.LineCap, int, int)
     */
    @Override
    public void setLineLineCap(LineCap lineCap, int ROIIndex, int shapeIndex)
    {
        ignoreMissing("setLineLineCap", lineCap, ROIIndex, shapeIndex);
    }

    /* (non-Javadoc)
     * @see loci.formats.meta.MetadataStore#setLineLocked(java.lang.Boolean, int, int)
     */
    @Override
    public void setLineLocked(Boolean locked, int ROIIndex, int shapeIndex)
    {
        Line o = getLine(ROIIndex, shapeIndex);
        o.setLocked(toRType(locked));
    }

    /* (non-Javadoc)
     * @see loci.formats.meta.MetadataStore#setLineMarkerEnd(ome.xml.model.enums.Marker, int, int)
     */
    @Override
    public void setLineMarkerEnd(Marker markerEnd, int ROIIndex, int shapeIndex)
    {
        ignoreMissing("setLineMarkerEnd", markerEnd, ROIIndex, shapeIndex);
    }

    /* (non-Javadoc)
     * @see loci.formats.meta.MetadataStore#setLineMarkerStart(ome.xml.model.enums.Marker, int, int)
     */
    @Override
    public void setLineMarkerStart(Marker markerStart, int ROIIndex,
            int shapeIndex)
    {
        ignoreMissing("setLineMarkerStart", markerStart, ROIIndex, shapeIndex);
    }

    /* (non-Javadoc)
     * @see loci.formats.meta.MetadataStore#setMaskFillRule(ome.xml.model.enums.FillRule, int, int)
     */
    @Override
    public void setMaskFillRule(FillRule fillRule, int ROIIndex, int shapeIndex)
    {
        Mask o = getMask(ROIIndex, shapeIndex);
        o.setFillRule(toRType(fillRule.getValue()));
    }

    /* (non-Javadoc)
     * @see loci.formats.meta.MetadataStore#setMaskFontFamily(ome.xml.model.enums.FontFamily, int, int)
     */
    @Override
    public void setMaskFontFamily(FontFamily fontFamily, int ROIIndex,
            int shapeIndex)
    {
        Mask o = getMask(ROIIndex, shapeIndex);
        o.setFontFamily(toRType(fontFamily.getValue()));
    }

    /* (non-Javadoc)
     * @see loci.formats.meta.MetadataStore#setMaskFontStyle(ome.xml.model.enums.FontStyle, int, int)
     */
    @Override
    public void setMaskFontStyle(FontStyle fontStyle, int ROIIndex,
            int shapeIndex)
    {
        Mask o = getMask(ROIIndex, shapeIndex);
        o.setFontStyle(toRType(fontStyle.getValue()));
    }

    /* (non-Javadoc)
     * @see loci.formats.meta.MetadataStore#setMaskLineCap(ome.xml.model.enums.LineCap, int, int)
     */
    @Override
    public void setMaskLineCap(LineCap lineCap, int ROIIndex, int shapeIndex)
    {
        ignoreMissing("setMaskLineCap", lineCap, ROIIndex, shapeIndex);
    }

    /* (non-Javadoc)
     * @see loci.formats.meta.MetadataStore#setMaskLocked(java.lang.Boolean, int, int)
     */
    @Override
    public void setMaskLocked(Boolean locked, int ROIIndex, int shapeIndex)
    {
        Mask o = getMask(ROIIndex, shapeIndex);
        o.setLocked(toRType(locked));
    }

    /* (non-Javadoc)
     * @see loci.formats.meta.MetadataStore#setPointFillRule(ome.xml.model.enums.FillRule, int, int)
     */
    @Override
    public void setPointFillRule(FillRule fillRule, int ROIIndex, int shapeIndex)
    {
        Point o = getPoint(ROIIndex, shapeIndex);
        o.setFillRule(toRType(fillRule.getValue()));
    }

    /* (non-Javadoc)
     * @see loci.formats.meta.MetadataStore#setPointFontFamily(ome.xml.model.enums.FontFamily, int, int)
     */
    @Override
    public void setPointFontFamily(FontFamily fontFamily, int ROIIndex,
            int shapeIndex)
    {
        Point o = getPoint(ROIIndex, shapeIndex);
        o.setFontFamily(toRType(fontFamily.getValue()));
    }

    /* (non-Javadoc)
     * @see loci.formats.meta.MetadataStore#setPointFontStyle(ome.xml.model.enums.FontStyle, int, int)
     */
    @Override
    public void setPointFontStyle(FontStyle fontStyle, int ROIIndex,
            int shapeIndex)
    {
        Point o = getPoint(ROIIndex, shapeIndex);
        o.setFontStyle(toRType(fontStyle.getValue()));
    }

    /* (non-Javadoc)
     * @see loci.formats.meta.MetadataStore#setPointLineCap(ome.xml.model.enums.LineCap, int, int)
     */
    @Override
    public void setPointLineCap(LineCap lineCap, int ROIIndex, int shapeIndex)
    {
        ignoreMissing("setPointLineCap", lineCap, ROIIndex, shapeIndex);
    }

    /* (non-Javadoc)
     * @see loci.formats.meta.MetadataStore#setPointLocked(java.lang.Boolean, int, int)
     */
    @Override
    public void setPointLocked(Boolean locked, int ROIIndex, int shapeIndex)
    {
        Point o = getPoint(ROIIndex, shapeIndex);
        o.setLocked(toRType(locked));
    }

    //////// Polygon /////////

    private Polygon getPolygon(int ROIIndex, int shapeIndex)
    {
        LinkedHashMap<Index, Integer> indexes =
            new LinkedHashMap<Index, Integer>();
        indexes.put(Index.ROI_INDEX, ROIIndex);
        indexes.put(Index.SHAPE_INDEX, shapeIndex);
        return getSourceObject(Polygon.class, indexes);
    }

    /* (non-Javadoc)
     * @see loci.formats.meta.MetadataStore#setPolygonFillColor(ome.xml.model.primitives.Color, int, int)
     */
    @Override
    public void setPolygonFillColor(Color fillColor, int ROIIndex,
            int shapeIndex)
    {
        Polygon o = getPolygon(ROIIndex, shapeIndex);
        o.setFillColor(toRType(fillColor));
    }

    /* (non-Javadoc)
     * @see loci.formats.meta.MetadataStore#setPolygonFillRule(ome.xml.model.enums.FillRule, int, int)
     */
    @Override
    public void setPolygonFillRule(FillRule fillRule, int ROIIndex,
            int shapeIndex)
    {
        Polygon o = getPolygon(ROIIndex, shapeIndex);
        o.setFillRule(toRType(fillRule.getValue()));
    }

    /* (non-Javadoc)
     * @see loci.formats.meta.MetadataStore#setPolygonFontFamily(ome.xml.model.enums.FontFamily, int, int)
     */
    @Override
    public void setPolygonFontFamily(FontFamily fontFamily, int ROIIndex,
            int shapeIndex)
    {
        Polygon o = getPolygon(ROIIndex, shapeIndex);
        o.setFontFamily(toRType(fontFamily.getValue()));
    }

    /* (non-Javadoc)
     * @see loci.formats.meta.MetadataStore#setPolygonFontSize(ome.xml.model.primitives.NonNegativeInteger, int, int)
     */
    @Override
    public void setPolygonFontSize(Length fontSize, int ROIIndex,
            int shapeIndex)
    {
        Polygon o = getPolygon(ROIIndex, shapeIndex);
        o.setFontSize(convertLength(fontSize));
    }

    /* (non-Javadoc)
     * @see loci.formats.meta.MetadataStore#setPolygonFontStyle(ome.xml.model.enums.FontStyle, int, int)
     */
    @Override
    public void setPolygonFontStyle(FontStyle fontStyle, int ROIIndex,
            int shapeIndex)
    {
        Polygon o = getPolygon(ROIIndex, shapeIndex);
        o.setFontStyle(toRType(fontStyle.getValue()));
    }

    /* (non-Javadoc)
     * @see loci.formats.meta.MetadataStore#setPolygonID(java.lang.String, int, int)
     */
    @Override
    public void setPolygonID(String id, int ROIIndex, int shapeIndex)
    {
        checkDuplicateLSID(Polygon.class, id);
        LinkedHashMap<Index, Integer> indexes =
            new LinkedHashMap<Index, Integer>();
        indexes.put(Index.ROI_INDEX, ROIIndex);
        indexes.put(Index.SHAPE_INDEX, shapeIndex);
        IObjectContainer o = getIObjectContainer(Polygon.class, indexes);
        o.LSID = id;
        addAuthoritativeContainer(Polygon.class, id, o);
    }

    /* (non-Javadoc)
     * @see loci.formats.meta.MetadataStore#setPolygonLineCap(ome.xml.model.enums.LineCap, int, int)
     */
    @Override
    public void setPolygonLineCap(LineCap lineCap, int ROIIndex, int shapeIndex)
    {
        ignoreMissing("setPolygonLineCap", lineCap, ROIIndex, shapeIndex);
    }

    /* (non-Javadoc)
     * @see loci.formats.meta.MetadataStore#setPolygonLocked(java.lang.Boolean, int, int)
     */
    @Override
    public void setPolygonLocked(Boolean locked, int ROIIndex, int shapeIndex)
    {
        Polygon o = getPolygon(ROIIndex, shapeIndex);
        o.setLocked(toRType(locked));
    }

    /* (non-Javadoc)
     * @see loci.formats.meta.MetadataStore#setPolygonStrokeColor(ome.xml.model.primitives.Color, int, int)
     */
    @Override
    public void setPolygonStrokeColor(Color strokeColor, int ROIIndex,
            int shapeIndex)
    {
        Polygon o = getPolygon(ROIIndex, shapeIndex);
        o.setStrokeColor(toRType(strokeColor));
    }

    /* (non-Javadoc)
     * @see loci.formats.meta.MetadataStore#setPolygonStrokeDashArray(java.lang.String, int, int)
     */
    @Override
    public void setPolygonStrokeDashArray(String strokeDashArray, int ROIIndex,
            int shapeIndex)
    {
        Polygon o = getPolygon(ROIIndex, shapeIndex);
        o.setStrokeDashArray(toRType(strokeDashArray));
    }

    /* (non-Javadoc)
     * @see loci.formats.meta.MetadataStore#setPolygonStrokeWidth(java.lang.Double, int, int)
     */
    @Override
    public void setPolygonStrokeWidth(Length strokeWidth, int ROIIndex,
            int shapeIndex)
    {
        Polygon o = getPolygon(ROIIndex, shapeIndex);
        o.setStrokeWidth(convertLength(strokeWidth));
    }

    /* (non-Javadoc)
     * @see loci.formats.meta.MetadataStore#setPolygonText(java.lang.String, int, int)
     */
    @Override
    public void setPolygonText(String text, int ROIIndex, int shapeIndex)
    {
        Polygon o = getPolygon(ROIIndex, shapeIndex);
        o.setTextValue(toRType(text));
    }

    /* (non-Javadoc)
     * @see loci.formats.meta.MetadataStore#setPolygonTheC(ome.xml.model.primitives.NonNegativeInteger, int, int)
     */
    @Override
    public void setPolygonTheC(NonNegativeInteger theC, int ROIIndex,
            int shapeIndex)
    {
        Polygon o = getPolygon(ROIIndex, shapeIndex);
        o.setTheC(toRType(theC));
    }

    /* (non-Javadoc)
     * @see loci.formats.meta.MetadataStore#setPolygonTheT(ome.xml.model.primitives.NonNegativeInteger, int, int)
     */
    @Override
    public void setPolygonTheT(NonNegativeInteger theT, int ROIIndex,
            int shapeIndex)
    {
        Polygon o = getPolygon(ROIIndex, shapeIndex);
        o.setTheT(toRType(theT.getValue()));
    }

    /* (non-Javadoc)
     * @see loci.formats.meta.MetadataStore#setPolygonTheZ(ome.xml.model.primitives.NonNegativeInteger, int, int)
     */
    @Override
    public void setPolygonTheZ(NonNegativeInteger theZ, int ROIIndex,
            int shapeIndex)
    {
        Polygon o = getPolygon(ROIIndex, shapeIndex);
        o.setTheZ(toRType(theZ.getValue()));
    }

    /* (non-Javadoc)
     * @see loci.formats.meta.MetadataStore#setPolygonTransform(ome.xml.model.AffineTransform, int, int)
     */
    @Override
    public void setPolygonTransform(AffineTransform transform, int ROIIndex,
            int shapeIndex)
    {
        Polygon o = getPolygon(ROIIndex, shapeIndex);
        o.setTransform(toRType(transform));
    }

    /* (non-Javadoc)
     * @see loci.formats.meta.MetadataStore#setPolygonPoints(java.lang.String, int, int)
     */
    @Override
    public void setPolygonPoints(String points, int ROIIndex, int shapeIndex)
    {
        Polygon o = getPolygon(ROIIndex, shapeIndex);
        o.setPoints(toRType(points));
    }

    /* (non-Javadoc)
     * @see loci.formats.meta.MetadataStore#setPolylineFillRule(ome.xml.model.enums.FillRule, int, int)
     */
    @Override
    public void setPolylineFillRule(FillRule fillRule, int ROIIndex,
            int shapeIndex)
    {
        Polyline o = getPolyline(ROIIndex, shapeIndex);
        o.setFillRule(toRType(fillRule.getValue()));
    }

    /* (non-Javadoc)
     * @see loci.formats.meta.MetadataStore#setPolylineFontFamily(ome.xml.model.enums.FontFamily, int, int)
     */
    @Override
    public void setPolylineFontFamily(FontFamily fontFamily, int ROIIndex,
            int shapeIndex)
    {
        Polyline o = getPolyline(ROIIndex, shapeIndex);
        o.setFontFamily(toRType(fontFamily.getValue()));
    }

    /* (non-Javadoc)
     * @see loci.formats.meta.MetadataStore#setPolylineFontStyle(ome.xml.model.enums.FontStyle, int, int)
     */
    @Override
    public void setPolylineFontStyle(FontStyle fontStyle, int ROIIndex,
            int shapeIndex)
    {
        Polyline o = getPolyline(ROIIndex, shapeIndex);
        o.setFontStyle(toRType(fontStyle.getValue()));
    }

    /* (non-Javadoc)
     * @see loci.formats.meta.MetadataStore#setPolylineLineCap(ome.xml.model.enums.LineCap, int, int)
     */
    @Override
    public void setPolylineLineCap(LineCap lineCap, int ROIIndex, int shapeIndex)
    {
        ignoreMissing("setPolylineLineCap", lineCap, ROIIndex, shapeIndex);
    }

    /* (non-Javadoc)
     * @see loci.formats.meta.MetadataStore#setPolylineLocked(java.lang.Boolean, int, int)
     */
    @Override
    public void setPolylineLocked(Boolean locked, int ROIIndex, int shapeIndex)
    {
        Polyline o = getPolyline(ROIIndex, shapeIndex);
        o.setLocked(toRType(locked));
    }

    /* (non-Javadoc)
     * @see loci.formats.meta.MetadataStore#setPolylineMarkerEnd(ome.xml.model.enums.Marker, int, int)
     */
    @Override
    public void setPolylineMarkerEnd(Marker markerEnd, int ROIIndex,
            int shapeIndex)
    {
        ignoreMissing("setPolylineMarkerEnd", markerEnd, ROIIndex, shapeIndex);
    }

    /* (non-Javadoc)
     * @see loci.formats.meta.MetadataStore#setPolylineMarkerStart(ome.xml.model.enums.Marker, int, int)
     */
    @Override
    public void setPolylineMarkerStart(Marker markerStart, int ROIIndex,
            int shapeIndex)
    {
        ignoreMissing("setPolylineMarkerStart", markerStart, ROIIndex, shapeIndex);
    }

    /* (non-Javadoc)
     * @see loci.formats.meta.MetadataStore#setProjectDatasetRef(java.lang.String, int, int)
     */
    @Override
    public void setProjectDatasetRef(String dataset, int projectIndex,
            int datasetRefIndex)
    {
        ignoreUnsupported("setProjectDatasetRef", dataset, projectIndex,
                datasetRefIndex);
    }

    /* (non-Javadoc)
     * @see loci.formats.meta.MetadataStore#setRectangleFillRule(ome.xml.model.enums.FillRule, int, int)
     */
    @Override
    public void setRectangleFillRule(FillRule fillRule, int ROIIndex,
            int shapeIndex)
    {
        Rectangle o = getRectangle(ROIIndex, shapeIndex);
        o.setFillRule(toRType(fillRule.getValue()));
    }

    /* (non-Javadoc)
     * @see loci.formats.meta.MetadataStore#setRectangleFontFamily(ome.xml.model.enums.FontFamily, int, int)
     */
    @Override
    public void setRectangleFontFamily(FontFamily fontFamily, int ROIIndex,
            int shapeIndex)
    {
        Rectangle o = getRectangle(ROIIndex, shapeIndex);
        o.setFontFamily(toRType(fontFamily.getValue()));
    }

    /* (non-Javadoc)
     * @see loci.formats.meta.MetadataStore#setRectangleFontStyle(ome.xml.model.enums.FontStyle, int, int)
     */
    @Override
    public void setRectangleFontStyle(FontStyle fontStyle, int ROIIndex,
            int shapeIndex)
    {
        Rectangle o = getRectangle(ROIIndex, shapeIndex);
        o.setFontStyle(toRType(fontStyle.getValue()));
    }

    /* (non-Javadoc)
     * @see loci.formats.meta.MetadataStore#setRectangleLineCap(ome.xml.model.enums.LineCap, int, int)
     */
    @Override
    public void setRectangleLineCap(LineCap lineCap, int ROIIndex,
            int shapeIndex)
    {
        ignoreMissing("setRectangleLineCap", lineCap, ROIIndex, shapeIndex);
    }

    /* (non-Javadoc)
     * @see loci.formats.meta.MetadataStore#setRectangleLocked(java.lang.Boolean, int, int)
     */
    @Override
    public void setRectangleLocked(Boolean locked, int ROIIndex, int shapeIndex)
    {
        Rectangle o = getRectangle(ROIIndex, shapeIndex);
        o.setLocked(toRType(locked));
    }

    /* (non-Javadoc)
<<<<<<< HEAD
=======
     * @see loci.formats.meta.MetadataStore#setRectangleVisible(java.lang.Boolean, int, int)
     */
    @Override
    public void setRectangleVisible(Boolean visible, int ROIIndex,
            int shapeIndex)
    {
        Rectangle o = getRectangle(ROIIndex, shapeIndex);
        o.setVisibility(toRType(visible));
    }

    /* (non-Javadoc)
>>>>>>> c5a38a1e
     * @see loci.formats.meta.MetadataStore#setWellType(java.lang.String, int, int)
     */
    @Override
    public void setWellType(String type, int plateIndex, int wellIndex)
    {
        Well o = getWell(plateIndex, wellIndex);
        o.setType(toRType(type));
    }

    /* (non-Javadoc)
     * @see loci.formats.meta.MetadataStore#setRightsRightsHeld(java.lang.String)
     */
    @Override
    public void  setRightsRightsHeld(String value)
    {
        ignoreMissing("setRightsRightsHeld", value);
    }

    /* (non-Javadoc)
     * @see loci.formats.meta.MetadataStore#setRightsRightsHolder(java.lang.String)
     */
    @Override
    public void  setRightsRightsHolder(String value)
    {
        ignoreMissing("setRightsRightsHolder", value);
        // TODO: Now with FS, shouldn't we attach to this file/fileset?
    }


    /* (non-Javadoc)
     * @see loci.formats.meta.MetadataStore#setDetectorAnnotationRef(String, int, int, int)
     */
    @Override
    public void setDetectorAnnotationRef(String annotation, int instrumentIndex, int detectorIndex, int annotationRefIndex) {
        LSID key = new LSID(Detector.class, instrumentIndex, detectorIndex);
        addReference(key, new LSID(annotation));
    }

    /* (non-Javadoc)
     * @see loci.formats.meta.MetadataStore#setDichroicAnnotationRef(String, int, int, int)
     */
    @Override
    public void setDichroicAnnotationRef(String annotation, int instrumentIndex, int dichroicIndex, int annotationRefIndex) {
        LSID key = new LSID(Dichroic.class, instrumentIndex, dichroicIndex);
        addReference(key, new LSID(annotation));
    }

    /* (non-Javadoc)
     * @see loci.formats.meta.MetadataStore#setEllipseAnnotationRef(String, int, int, int)
     */
    @Override
    public void setEllipseAnnotationRef(String annotation, int ROIIndex, int shapeIndex, int annotationRefIndex) {
        LSID key = new LSID(Ellipse.class, ROIIndex, shapeIndex);
        addReference(key, new LSID(annotation));
    }

    /* (non-Javadoc)
     * @see loci.formats.meta.MetadataStore#setFilamentAnnotationRef(String, int, int, int)
     */
    @Override
    public void setFilamentAnnotationRef(String annotation, int instrumentIndex, int lightSourceIndex, int annotationRefIndex) {
        LSID key = new LSID(Filament.class, instrumentIndex, lightSourceIndex);
        addReference(key, new LSID(annotation));
    }

    /* (non-Javadoc)
     * @see loci.formats.meta.MetadataStore#setFilterAnnotationRef(String, int, int, int)
     */
    @Override
    public void setFilterAnnotationRef(String annotation, int instrumentIndex, int filterIndex, int annotationRefIndex) {
        LSID key = new LSID(Filter.class, instrumentIndex, filterIndex);
        addReference(key, new LSID(annotation));
    }

    /* (non-Javadoc)
     * @see loci.formats.meta.MetadataStore#setGenericExcitationSourceAnnotationRef(String, int, int, int)
     */
    @Override
    public void setGenericExcitationSourceAnnotationRef(String annotation, int instrumentIndex, int lightSourceIndex, int annotationRefIndex) {
        LSID key = new LSID(GenericExcitationSource.class, instrumentIndex, lightSourceIndex);
        addReference(key, new LSID(annotation));
    }

    /* (non-Javadoc)
     * @see loci.formats.meta.MetadataStore#setInstrumentAnnotationRef(String, int, int)
     */
    @Override
    public void setInstrumentAnnotationRef(String annotation, int instrumentIndex, int annotationRefIndex) {
        LSID key = new LSID(Instrument.class, instrumentIndex);
        addReference(key, new LSID(annotation));
    }

    /* (non-Javadoc)
     * @see loci.formats.meta.MetadataStore#setLabelAnnotationRef(String, int, int, int)
     */
    @Override
    public void setLabelAnnotationRef(String annotation, int ROIIndex, int shapeIndex, int annotationRefIndex) {
        LSID key = new LSID(Label.class, ROIIndex, shapeIndex);
        addReference(key, new LSID(annotation));
    }

    /* (non-Javadoc)
     * @see loci.formats.meta.MetadataStore#setLaserAnnotationRef(String, int, int, int)
     */
    @Override
    public void setLaserAnnotationRef(String annotation, int instrumentIndex, int lightSourceIndex, int annotationRefIndex) {
        LSID key = new LSID(Laser.class, instrumentIndex, lightSourceIndex);
        addReference(key, new LSID(annotation));
    }

    /* (non-Javadoc)
     * @see loci.formats.meta.MetadataStore#setLightEmittingDiodeAnnotationRef(String, int, int, int)
     */
    @Override
    public void setLightEmittingDiodeAnnotationRef(String annotation, int instrumentIndex, int lightSourceIndex, int annotationRefIndex) {
        LSID key = new LSID(LightEmittingDiode.class, instrumentIndex, lightSourceIndex);
        addReference(key, new LSID(annotation));
    }

    /* (non-Javadoc)
     * @see loci.formats.meta.MetadataStore#setLightPathAnnotationRef(String, int, int, int)
     */
    @Override
    public void setLightPathAnnotationRef(String annotation, int imageIndex, int channelIndex, int annotationRefIndex) {
        LSID key = new LSID(LightPath.class, imageIndex, channelIndex);
        addReference(key, new LSID(annotation));
    }

    /* (non-Javadoc)
     * @see loci.formats.meta.MetadataStore#setLineAnnotationRef(String, int, int, int)
     */
    @Override
    public void setLineAnnotationRef(String annotation, int ROIIndex, int shapeIndex, int annotationRefIndex) {
        LSID key = new LSID(Line.class, ROIIndex, shapeIndex);
        addReference(key, new LSID(annotation));
    }

    /* (non-Javadoc)
     * @see loci.formats.meta.MetadataStore#setMaskAnnotationRef(String, int, int, int)
     */
    @Override
    public void setMaskAnnotationRef(String annotation, int ROIIndex, int shapeIndex, int annotationRefIndex) {
        LSID key = new LSID(Mask.class, ROIIndex, shapeIndex);
        addReference(key, new LSID(annotation));
    }

    /* (non-Javadoc)
     * @see loci.formats.meta.MetadataStore#setObjectiveAnnotationRef(String, int, int, int)
     */
    @Override
    public void setObjectiveAnnotationRef(String annotation, int instrumentIndex, int objectiveIndex, int annotationRefIndex) {
        LSID key = new LSID(Objective.class, instrumentIndex, objectiveIndex);
        addReference(key, new LSID(annotation));
    }

    /* (non-Javadoc)
     * @see loci.formats.meta.MetadataStore#setPointAnnotationRef(String, int, int, int)
     */
    @Override
    public void setPointAnnotationRef(String annotation, int ROIIndex, int shapeIndex, int annotationRefIndex) {
        LSID key = new LSID(Point.class, ROIIndex, shapeIndex);
        addReference(key, new LSID(annotation));
    }

    /* (non-Javadoc)
     * @see loci.formats.meta.MetadataStore#setPolygonAnnotationRef(String, int, int, int)
     */
    @Override
    public void setPolygonAnnotationRef(String annotation, int ROIIndex, int shapeIndex, int annotationRefIndex) {
        LSID key = new LSID(Polygon.class, ROIIndex, shapeIndex);
        addReference(key, new LSID(annotation));
    }

    /* (non-Javadoc)
     * @see loci.formats.meta.MetadataStore#setPolylineAnnotationRef(String, int, int, int)
     */
    @Override
    public void setPolylineAnnotationRef(String annotation, int ROIIndex, int shapeIndex, int annotationRefIndex) {
        LSID key = new LSID(Polyline.class, ROIIndex, shapeIndex);
        addReference(key, new LSID(annotation));
    }

    /* (non-Javadoc)
     * @see loci.formats.meta.MetadataStore#setRectangleAnnotationRef(String, int, int, int)
     */
    @Override
    public void setRectangleAnnotationRef(String annotation, int ROIIndex, int shapeIndex, int annotationRefIndex) {
        LSID key = new LSID(Rectangle.class, ROIIndex, shapeIndex);
        addReference(key, new LSID(annotation));
    }

    //
    // LOGGING OF UNIMPLEMENTED METHODS
    //

    private String ignoreMessage(String reason, String method, Object...args) {
        StringBuilder sb = new StringBuilder();
        sb.append(reason);
        sb.append("Ignoring ");
        sb.append(method);
        sb.append("(");
        boolean added = false;
        for (int i = 0; i < args.length; i++) {
            if (added) {
                sb.append(", ");
            } else {
                added = true;
            }
            sb.append("{}");
        }
        sb.append("(");
        return sb.toString();
    }

    /**
     * Called when a property is missing from the OMERO model (WARN).
     */
    protected void ignoreMissing(String method, Object...args) {
        String msg = ignoreMessage("Unneeded in OMERO. ", method, args);
        log.warn(msg, args);
    }

    /**
     * Called when a property is not needed in OMERO since the data can
     * be gotten elsewhere, as in directly from the file itself (DEBUG).
     */
    protected void ignoreUnneeded(String method, Object...args) {
        String msg = ignoreMessage("Unneeded in OMERO. ", method, args);
        log.debug(msg, args);
    }

    /**
     * Called when a property is not expected in a file to be imported.
     * log.warn is used to signal to the user that something is being missed
     * (WARN).
     */
    protected void ignoreUnsupported(String method, Object...args) {
        String msg = ignoreMessage("Unsupported in OMERO. ", method, args);
        log.warn(msg, args);
    }

    /**
     * Called when saving a property to OMERO would result in a SecurityViolation
     * (DEBUG). These are logged at debug since there's nothing the user need
     * worry about.
     */
    protected void ignoreInsecure(String method, Object...args) {
        String msg = ignoreMessage("Disallowed in OMERO. ", method, args);
        log.debug(msg, args);
    }

    /**
     * For all cases of an annotator being ignore (WARN).
     */
    protected void ignoreAnnotator(String method, Object...args) {
        String msg = ignoreMessage("No annotators linked. ", method, args);
        log.warn(msg, args);
    }
}<|MERGE_RESOLUTION|>--- conflicted
+++ resolved
@@ -322,7 +322,7 @@
     /** Executor that will run our keep alive task. */
     private ScheduledThreadPoolExecutor executor;
 
-    /** Emission filter LSID suffix. 
+    /** Emission filter LSID suffix.
      * See {@link #setFilterSetEmissionFilterRef(String, int, int, int)}
      * for an explanation of its usage.
      */
@@ -2167,7 +2167,7 @@
      * The call to close on the RawPixelsStorePrx may throw, in which case
      * the current import should be considered failed, since the saving of
      * the pixels server-side will have not completed successfully.
-     * 
+     *
      * @throws ServerError if the pixel store could not be finalized or a new one created
      * @see <a href="http://trac.openmicroscopy.org/ome/ticket/5594">Trac ticket #5594</a>
      */
@@ -8706,20 +8706,6 @@
     }
 
     /* (non-Javadoc)
-<<<<<<< HEAD
-=======
-     * @see loci.formats.meta.MetadataStore#setRectangleVisible(java.lang.Boolean, int, int)
-     */
-    @Override
-    public void setRectangleVisible(Boolean visible, int ROIIndex,
-            int shapeIndex)
-    {
-        Rectangle o = getRectangle(ROIIndex, shapeIndex);
-        o.setVisibility(toRType(visible));
-    }
-
-    /* (non-Javadoc)
->>>>>>> c5a38a1e
      * @see loci.formats.meta.MetadataStore#setWellType(java.lang.String, int, int)
      */
     @Override
