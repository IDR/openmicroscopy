/*
 * ome.formats.OMEROMetadataStoreClient
 *
 *------------------------------------------------------------------------------
 *  Copyright (C) 2006-2014 University of Dundee. All rights reserved.
 *
 *
 *  This program is free software; you can redistribute it and/or modify
 *  it under the terms of the GNU General Public License as published by
 *  the Free Software Foundation; either version 2 of the License, or
 *  (at your option) any later version.
 *  This program is distributed in the hope that it will be useful,
 *  but WITHOUT ANY WARRANTY; without even the implied warranty of
 *  MERCHANTABILITY or FITNESS FOR A PARTICULAR PURPOSE.  See the
 *  GNU General Public License for more details.
 *
 *  You should have received a copy of the GNU General Public License along
 *  with this program; if not, write to the Free Software Foundation, Inc.,
 *  51 Franklin Street, Fifth Floor, Boston, MA 02110-1301 USA.
 *
 *------------------------------------------------------------------------------
 *
 */

package ome.formats;

import static omero.rtypes.rbool;
import static omero.rtypes.rdouble;
import static omero.rtypes.rint;
import static omero.rtypes.rlong;
import static omero.rtypes.rstring;
import static omero.rtypes.rtime;

import java.util.ArrayList;
import java.util.Collection;
import java.util.Collections;
import java.util.HashMap;
import java.util.HashSet;
import java.util.Iterator;
import java.util.LinkedHashMap;
import java.util.List;
import java.util.Map;
import java.util.Set;
import java.util.TreeMap;
import java.util.Map.Entry;
import java.util.concurrent.ScheduledThreadPoolExecutor;
import java.util.concurrent.TimeUnit;

import loci.formats.IFormatReader;
import loci.formats.ImageReader;
import loci.formats.meta.IMinMaxStore;
import loci.formats.meta.MetadataStore;
import ome.formats.enums.EnumerationProvider;
import ome.formats.enums.IQueryEnumProvider;
import ome.formats.importer.ImportEvent;
import ome.formats.importer.util.ClientKeepAlive;
import ome.formats.model.BlitzInstanceProvider;
import ome.formats.model.ChannelProcessor;
import ome.formats.model.IObjectContainerStore;
import ome.formats.model.InstanceProvider;
import ome.formats.model.InstrumentProcessor;
import ome.formats.model.ModelProcessor;
import ome.formats.model.PixelsProcessor;
import ome.formats.model.PlaneInfoProcessor;
import ome.formats.model.ReferenceProcessor;
import ome.formats.model.ShapeProcessor;
import ome.formats.model.TargetProcessor;
import ome.formats.model.WellProcessor;
import ome.services.blitz.repo.ManagedImportRequestI;
import ome.util.LSID;
import ome.xml.meta.MetadataRoot;
import ome.xml.model.AffineTransform;
import ome.xml.model.enums.FillRule;
import ome.xml.model.enums.FontFamily;
import ome.xml.model.enums.FontStyle;
import ome.xml.model.enums.IlluminationType;
import ome.xml.model.enums.LineCap;
import ome.xml.model.enums.Marker;
import ome.xml.model.enums.NamingConvention;
import ome.xml.model.enums.PixelType;
import ome.xml.model.primitives.Color;
import ome.xml.model.primitives.NonNegativeInteger;
import ome.xml.model.primitives.NonNegativeLong;
import ome.xml.model.primitives.PercentFraction;
import ome.xml.model.primitives.PositiveInteger;
import ome.xml.model.primitives.PositiveFloat;
import ome.xml.model.primitives.Timestamp;
import omero.RBool;
import omero.RDouble;
import omero.RInt;
import omero.RLong;
import omero.RString;
import omero.RTime;
import omero.ServerError;
import omero.client;
import omero.api.IAdminPrx;
import omero.api.IContainerPrx;
import omero.api.IQueryPrx;
import omero.api.IRenderingSettingsPrx;
import omero.api.IRepositoryInfoPrx;
import omero.api.IUpdatePrx;
import omero.api.MetadataStorePrx;
import omero.api.MetadataStorePrxHelper;
import omero.api.RawFileStorePrx;
import omero.api.RawPixelsStorePrx;
import omero.api.ServiceFactoryPrx;
import omero.api.ServiceInterfacePrx;
import omero.api.ThumbnailStorePrx;
import omero.constants.METADATASTORE;
import omero.constants.namespaces.NSCOMPANIONFILE;
import omero.grid.InteractiveProcessorPrx;
import omero.metadatastore.IObjectContainer;
import omero.model.AcquisitionMode;
import omero.model.Annotation;
import omero.model.Arc;
import omero.model.ArcType;
import omero.model.Binning;
import omero.model.BooleanAnnotation;
import omero.model.Channel;
import omero.model.CommentAnnotation;
import omero.model.ContrastMethod;
import omero.model.Correction;
import omero.model.Dataset;
import omero.model.DatasetI;
import omero.model.Detector;
import omero.model.DetectorSettings;
import omero.model.DetectorType;
import omero.model.Dichroic;
import omero.model.DimensionOrder;
import omero.model.DoubleAnnotation;
import omero.model.Ellipse;
import omero.model.Experiment;
import omero.model.ExperimentType;
import omero.model.ExperimenterGroup;
import omero.model.Filament;
import omero.model.FilamentType;
import omero.model.FileAnnotation;
import omero.model.FileAnnotationI;
import omero.model.Fileset;
import omero.model.FilesetJobLink;
import omero.model.Filter;
import omero.model.FilterSet;
import omero.model.FilterType;
import omero.model.Format;
import omero.model.GenericExcitationSource;
import omero.model.IObject;
import omero.model.Illumination;
import omero.model.Image;
import omero.model.ImageAnnotationLink;
import omero.model.ImageAnnotationLinkI;
import omero.model.ImageI;
import omero.model.ImagingEnvironment;
import omero.model.Immersion;
import omero.model.Instrument;
import omero.model.Label;
import omero.model.Laser;
import omero.model.LaserMedium;
import omero.model.LaserType;
import omero.model.LightEmittingDiode;
import omero.model.LightPath;
import omero.model.LightSettings;
import omero.model.Line;
import omero.model.ListAnnotation;
import omero.model.LogicalChannel;
import omero.model.LongAnnotation;
import omero.model.MapAnnotation;
import omero.model.Mask;
import omero.model.Medium;
import omero.model.MicrobeamManipulation;
import omero.model.MicrobeamManipulationType;
import omero.model.Microscope;
import omero.model.MicroscopeType;
import omero.model.Objective;
import omero.model.ObjectiveSettings;
import omero.model.OriginalFile;
import omero.model.OriginalFileI;
import omero.model.Permissions;
import omero.model.Pixels;
import omero.model.PixelsType;
import omero.model.PlaneInfo;
import omero.model.Plate;
import omero.model.PlateAcquisition;
import omero.model.Point;
import omero.model.Polygon;
import omero.model.Polyline;
import omero.model.Project;
import omero.model.ProjectI;
import omero.model.Pulse;
import omero.model.Reagent;
import omero.model.Rect;
import omero.model.Roi;
import omero.model.Screen;
import omero.model.ScreenI;
import omero.model.StageLabel;
import omero.model.TagAnnotation;
import omero.model.TermAnnotation;
import omero.model.TimestampAnnotation;
import omero.model.TransmittanceRange;
import omero.model.TransmittanceRangeI;
import omero.model.Well;
import omero.model.WellSample;
import omero.model.XmlAnnotation;
import omero.sys.EventContext;
import omero.sys.ParametersI;
import omero.util.IceMapper;

import org.apache.commons.io.FilenameUtils;
import org.slf4j.Logger;
import org.slf4j.LoggerFactory;

import Glacier2.CannotCreateSessionException;
import Glacier2.PermissionDeniedException;


/**
 * Client side implementation of the Bio-Formats {@link MetadataStore}. It is
 * responsible for handling metadata from Bio-Formats and maintaining
 * communication with an OMERO server.
 * @author Brian Loranger, brain at lifesci.dundee.ac.uk
 * @author Chris Allan, callan at lifesci.dundee.ac.uk
 */
public class OMEROMetadataStoreClient
    implements MetadataStore, IMinMaxStore, IObjectContainerStore
{

    /** Logger for this class */
    private Logger log = LoggerFactory.getLogger(OMEROMetadataStoreClient.class);

    private MetadataStorePrx delegate;

    /**
     * Begins empty to allow access to all groups. Once a target object
     * has been chosen, the id will be set to reflect the target.
     */
    private Long groupID = null;

    /** Our IObject container cache. */
    private Map<LSID, IObjectContainer> containerCache =
        new TreeMap<LSID, IObjectContainer>(new OMEXMLModelComparator());

    /** Our LSID reference cache. */
    private Map<LSID, List<LSID>> referenceCache =
        new HashMap<LSID, List<LSID>>();

    /** Our authoritative LSID container cache. */
    private Map<Class<? extends IObject>, Map<String, IObjectContainer>>
        authoritativeContainerCache =
            new HashMap<Class<? extends IObject>, Map<String, IObjectContainer>>();

    /**
     * Our string based reference cache. This will be populated after all
     * model population has been completed by a ReferenceProcessor.
     */
    private Map<String, String[]> referenceStringCache;

    /** Our model processors. Will be called on saveToDB(). */
    private List<ModelProcessor> modelProcessors;

    /** Bio-Formats reader that's populating us. */
    private IFormatReader reader;

    private OMEROMetadataStoreClientRoot pixelsList = new OMEROMetadataStoreClientRoot();

    private boolean encryptedConnection = false;

    private client c;
    private ServiceFactoryPrx serviceFactory;
    private EventContext eventContext;
    private IUpdatePrx iUpdate;
    private IQueryPrx iQuery;
    private IAdminPrx iAdmin;
    private RawFileStorePrx rawFileStore;
    private RawPixelsStorePrx rawPixelStore;
    private IRepositoryInfoPrx iRepoInfo;
    private IContainerPrx iContainer;
    private IRenderingSettingsPrx iSettings;
    private ThumbnailStorePrx thumbnailStore;

    /** Our enumeration provider. */
    private EnumerationProvider enumProvider;

    /** Our OMERO model object provider. */
    private InstanceProvider instanceProvider;

    /** Current pixels ID we're writing planes for. */
    private Long currentPixId;

    /** Annotations from the user for use by model processors. */
    private List<Annotation> userSpecifiedAnnotations;

    /** Image/Plate name the user specified for use by model processors. */
    private String userSpecifiedName;

    /** Image/Plate description the user specified for use by model processors. */
    private String userSpecifiedDescription;

    /** Filename of the log file where services will save logging output. */
    private String logFilename;

    /** Token passed together with the log file name into the call context. */
    private String token;

    /** Linkage target for all Images/Plates for use by model processors. */
    private IObject userSpecifiedTarget;

    /** Physical pixel sizes the user specified for use by model processors. */
    private Double[] userSpecifiedPhysicalPixelSizes;

    /** Image channel minimums and maximums. */
    private double[][][] imageChannelGlobalMinMax;

    /** Executor that will run our keep alive task. */
    private ScheduledThreadPoolExecutor executor;

    /** Emission filter LSID suffix. 
     * See {@link #setFilterSetEmissionFilterRef(String, int, int, int)}
     * for an explanation of its usage.
     */
    public static final String OMERO_EMISSION_FILTER_SUFFIX =
        ":OMERO_EMISSION_FILTER";

    /** Excitation filter LSID suffix.
     * See {@link #setFilterSetExcitationFilterRef(String, int, int, int)}
     * for an explanation of its usage.
     */
    public static final String OMERO_EXCITATION_FILTER_SUFFIX =
        ":OMERO_EXCITATION_FILTER";

    /** The default longest side of a thumbnail in OMERO.insight. */
    private static final int DEFAULT_INSIGHT_THUMBNAIL_LONGEST_SIDE = 96;

    /** Keep alive runnable, pings all services. */
    private ClientKeepAlive keepAlive = new ClientKeepAlive();

    /**
     * Map of series vs. populated Image graph as set by <code>prepare</code>.
     * This map is valid for a single execution of <code>importImage()</code>
     * only.
     */
    private Map<Integer, Image> existingMetadata;

    /**
     * Returns clientKeepAlive created in store
     *
     * @return current ClientKeepAlive
     */
    public ClientKeepAlive getKeepAlive() {
        return keepAlive;
    }

    private void resetPixelsId(Long pixId) throws ServerError
    {
        if (pixId != null && !pixId.equals(currentPixId))
        {
            rawPixelStore.setPixelsId(pixId, true);
            currentPixId = pixId;
        }
    }

    public void logVersionInfo(String clientVersion) throws ServerError {
        if (serviceFactory != null) {
            log.info("Server: " + serviceFactory.getConfigService().getVersion());
        } else {
            log.info("Unknown server version (no service factory)");
        }
        if (clientVersion != null) {
            log.info("Client: " + clientVersion);
        } else {
            log.info("Unknown client version (null sent)");
        }
        log.info("Java Version: " + System.getProperty("java.version"));
        log.info("OS Name: " + System.getProperty("os.name"));
        log.info("OS Arch: " + System.getProperty("os.arch"));
        log.info("OS Version: " + System.getProperty("os.version"));
    }

    /**
     * Initialize all services needed
     *
     * @param manageLifecycle
     *
     *            Whether or not to call the {@link Thread#start()} method on
     *            the {@link #keepAlive} instance. This will be set to false
     *            when an {@link omero.client} or a {@link ServiceFactoryPrx}
     *            instance is provided to {@link #initialize(client)} since the
     *            assumption is that the consumer will take care of the keep
     *            alive. In that case, {@link #closeServices()} should be called
     *            when importing is finished.
     *
     *  @param group
     *
     *            Value to pass set in {@link #callCtx}
     *
     * @throws ServerError
     */
    private void initializeServices(boolean manageLifecycle)
        throws ServerError
    {

        closeServices();
        Map<String, String> callCtx = new HashMap<String, String>();
        if (groupID != null) {
            callCtx.put("omero.group", groupID.toString());
            log.info(String.format("Call context: {omero.group:%s}", groupID));
        }
        if (logFilename != null) {
            callCtx.put("omero.logfilename", logFilename);
            callCtx.put("omero.logfilename.token", token);
            log.info(String.format("Call context: {omero.logfilename:%s}",
                    logFilename));
        }

        // Blitz services
        iAdmin = (IAdminPrx) serviceFactory.getAdminService().ice_context(callCtx);
        iQuery = (IQueryPrx) serviceFactory.getQueryService().ice_context(callCtx);
        eventContext = iAdmin.getEventContext();
        iUpdate = (IUpdatePrx) serviceFactory.getUpdateService().ice_context(callCtx);
        rawFileStore = (RawFileStorePrx) serviceFactory.createRawFileStore().ice_context(callCtx);
        rawPixelStore = (RawPixelsStorePrx) serviceFactory.createRawPixelsStore().ice_context(callCtx);
        thumbnailStore = (ThumbnailStorePrx) serviceFactory.createThumbnailStore().ice_context(callCtx);
        iRepoInfo = (IRepositoryInfoPrx) serviceFactory.getRepositoryInfoService().ice_context(callCtx);
        iContainer = (IContainerPrx) serviceFactory.getContainerService().ice_context(callCtx);
        iSettings = (IRenderingSettingsPrx) serviceFactory.getRenderingSettingsService().ice_context(callCtx);
        delegate = (MetadataStorePrx) MetadataStorePrxHelper.checkedCast(
                serviceFactory.getByName(METADATASTORE.value)).ice_context(callCtx);

        // Client side services
        enumProvider = new IQueryEnumProvider(iQuery);
        instanceProvider = new BlitzInstanceProvider(enumProvider);

        // Default model processors
        modelProcessors = new ArrayList<ModelProcessor>();
        modelProcessors.add(new PixelsProcessor());
        modelProcessors.add(new ChannelProcessor());
        modelProcessors.add(new InstrumentProcessor());
        modelProcessors.add(new PlaneInfoProcessor());
        modelProcessors.add(new WellProcessor());
        modelProcessors.add(new ShapeProcessor());
        modelProcessors.add(new TargetProcessor());  // Should be second last
        modelProcessors.add(new ReferenceProcessor());  // Should be last

        // Fix check for broken 4.0 immersions table
        //checkImmersions();

        // Start our keep alive executor
        if (manageLifecycle)
        {
            if (executor == null)
            {
                executor = new ScheduledThreadPoolExecutor(1);
                executor.scheduleWithFixedDelay(keepAlive, 60, 60, TimeUnit.SECONDS);
            }
        }
        keepAlive.setClient(this); // This is used elsewhere.
    }

    /**
     * simpler helper for the {@link #getDefaultBatchSize()} and
     * {@link #getDefaultBlockSize()} methods.
     */
    private int getDefaultInt(String key, int def)
    {
        if (c != null)
        {
            try
            {
                return Integer.valueOf(c.getProperty(key));
            }

            catch (Exception e)
            {
                // pass. Return default
            }

        }
        return def;
    }

    /**
     * @return user-configured "omero.batch_size" or {@link omero.constants.DEFAULTBATCHSIZE}
     * if none is set.
     */
    public int getDefaultBatchSize()
    {
        return getDefaultInt("omero.batch_size", omero.constants.DEFAULTBATCHSIZE.value);
    }

    /**
     * @return user-configured "omero.block_size" or {@link omero.constants.DEFAULTBLOCKSIZE}
     * if none is set.
     */
    public int getDefaultBlockSize()
    {
        return getDefaultInt("omero.block_size", omero.constants.DEFAULTBLOCKSIZE.value);
    }

    /**
     * @return IQuery proxy
     */
    public IQueryPrx getIQuery()
    {
        return iQuery;
    }


    public void setEncryptedConnection(boolean encryptedConnection) {
        this.encryptedConnection = encryptedConnection;
    }

    public boolean isEncryptedConnection() {
        return encryptedConnection;
    }

    /**
     * Sets the id which will be used by {@link #initializeServices(boolean)}
     * to set the call context for all services. If null, the call context
     * will be left which will then use the context of the session.
     *
     * @param groupID
     * @return
     */
    public Long setGroup(Long groupID) {
        Long old = this.groupID;
        this.groupID = groupID;
        return old;
    }

    /**
     * Initializes the MetadataStore with an already logged in, ready to go
     * service factory. When finished with this instance, close stateful
     * services via {@link #closeServices()}.
     * @param serviceFactory The factory. Mustn't be <code>null</code>.
     */
    public void initialize(ServiceFactoryPrx serviceFactory)
        throws ServerError
    {
        if (serviceFactory == null)
            throw new IllegalArgumentException("No factory.");
        this.serviceFactory = serviceFactory;
        initializeServices(false);
    }

    /**
     * Initializes the MetadataStore with an already logged in, ready to go
     * service factory. When finished with this instance, close stateful
     * services via {@link #closeServices()}.
     *
     * @param c The client. Mustn't be <code>null</code>.
     */
    public void initialize(omero.client c)
        throws ServerError
    {
        this.c = c;
        c.setAgent("OMERO.importer");
        serviceFactory = c.getSession();
        initializeServices(false);
    }

    /**
     * Initializes the MetadataStore taking string parameters to feed to the
     * OMERO Blitz client object. Using this method creates an unsecure
     * session. When finished with this instance, close all resources via
     * {@link #logout}
     *
     * @param username User's omename.
     * @param password User's password.
     * @param server Server hostname.
     * @param port Server port.
     * @throws CannotCreateSessionException If there is a session error when
     * creating the OMERO Blitz client object.
     * @throws PermissionDeniedException If there is a problem logging the user
     * in.
     * @throws ServerError If there is a critical error communicating with the
     * server.
     */
    public void initialize(String username, String password,
                           String server, int port)
        throws CannotCreateSessionException, PermissionDeniedException, ServerError
    {
    // Always make this an unsecure session
        initialize(username, password, server, port, false);
    }

    /**
     * Initializes the MetadataStore taking string parameters to feed to the
     * OMERO Blitz client object. Using this method to create either secure
     * or unsecure sessions. When finished with this instance, close all resources via
     * {@link #logout}
     *
     * @param username User's omename.
     * @param password User's password.
     * @param server Server hostname.
     * @param port Server port.
     * @param isSecure is this session secure
     * @throws CannotCreateSessionException If there is a session error when
     * creating the OMERO Blitz client object.
     * @throws PermissionDeniedException If there is a problem logging the user
     * in.
     * @throws ServerError If there is a critical error communicating with the
     * server.
     */
    public void initialize(String username, String password,
            String server, int port, boolean isSecure)
    throws CannotCreateSessionException, PermissionDeniedException, ServerError
    {
        secure(server, port);
        c.createSession(username, password);
    if (!isSecure)
    {
        unsecure();
    }
        initializeServices(true);
    }

    /**
     * Initializes the MetadataStore taking string parameters to feed to the
     * OMERO Blitz client object. Using this method to create either secure
     * or unsecure sessions and sets the user's group to supplied group.
     * When finished with this instance, close all resources via
     * {@link #logout}
     *
     * @param username User's omename.
     * @param password User's password.
     * @param server Server hostname.
     * @param port Server port.
     * @param group User's current group.
     * @param isSecure is this session secure
     * @throws CannotCreateSessionException If there is a session error when
     * creating the OMERO Blitz client object.
     * @throws PermissionDeniedException If there is a problem logging the user
     * in.
     * @throws ServerError If there is a critical error communicating with the
     * server.
     */
    public void initialize(String username, String password,
            String server, int port, Long group, boolean isSecure)
    throws CannotCreateSessionException, PermissionDeniedException, ServerError
    {
        secure(server, port);
        serviceFactory = c.createSession(username, password);
    if (!isSecure)
    {
        unsecure();
    }
        setGroup(group);
        initializeServices(true);
    }

    /**
     * Initializes the MetadataStore by joining an existing session.
     * Use this method only with unsecure sessions. When finished with this
     * instance, close all resources via {@link #logout}
     *
     * @param server Server hostname.
     * @param port Server port.
     * @param sessionKey Bind session key.
     */
    public void initialize(String server, int port, String sessionKey)
        throws CannotCreateSessionException, PermissionDeniedException, ServerError
    {
    // Always make this an 'unsecure' session
        initialize(server, port, sessionKey, false);
    }

    /**
     * Initializes the MetadataStore by joining an existing session.
     * Use this method only with unsecure sessions. When finished with this
     * instance, close all resources via {@link #logout}
     *
     * @param server Server hostname.
     * @param port Server port.
     * @param sessionKey Bind session key.
     */
    public void initialize(String server, int port, String sessionKey, boolean isSecure)
        throws CannotCreateSessionException, PermissionDeniedException, ServerError
    {
        secure(server, port);
        serviceFactory = c.joinSession(sessionKey);
    if (!isSecure)
    {
            unsecure();
    }
        initializeServices(true);
    }

    /**
     * First phase of login is to make an SSL connection. Creates an
     * {@link omero.client} instance and calls {@link omero.client#setAgent(String)}
     * @param server
     * @param port
     * @throws CannotCreateSessionException
     * @throws PermissionDeniedException
     * @throws ServerError
     */
    private void secure(String server, int port) throws CannotCreateSessionException,
            PermissionDeniedException, ServerError {
        log.info(String.format(
                    "Attempting initial SSL connection to %s:%d",
                    server, port));
        c = new client(server, port);
        c.setAgent("OMERO.importer");
    }

    /**
     * Second phase of login is to drop down to a non-SSL connection. Uses
     * {@link omero.client#createClient(boolean)} to create a new instance and
     * closes the old.
     *
     * @throws ServerError
     * @throws CannotCreateSessionException
     * @throws PermissionDeniedException
     */
    private void unsecure() throws ServerError, CannotCreateSessionException,
            PermissionDeniedException {
        log.info("Insecure connection requested, falling back");
        omero.client tmp = c.createClient(false);
        logout();
        c = tmp;
        serviceFactory = c.getSession();
    }

    /**
     * Returns the currently active service factory.
     *
     * @return See above.
     */
    public ServiceFactoryPrx getServiceFactory()
    {
        return serviceFactory;
    }

    /**
     * Pings all registered OMERO Blitz proxies.
     *
     */
    public void ping()
    {
        try {
            serviceFactory.keepAllAlive(new ServiceInterfacePrx[]
                {iQuery, iAdmin, rawFileStore, rawPixelStore, thumbnailStore,
                iRepoInfo, iContainer, iUpdate, iSettings, delegate});
            log.debug("KeepAlive ping.");

        } catch (Exception e) {
            log.debug("KeepAlive failed.");
            throw new RuntimeException(e);
        }
    }

    //
    // SERVER-SIDE API
    //

    public void setCurrentLogFile(String logFilename, String token)
    {
        this.logFilename = logFilename;
        this.token = token;
    }

    public void updateFileSize(OriginalFile file, long size) throws ServerError {
        file = (OriginalFile) iQuery.get("OriginalFile", file.getId().getValue());
        file.setSize(rlong(size));
        iUpdate.saveObject(file);
    }

    /**
     * Uses the {@link ManagedImportRequestI#reader reader} object to obtain
     * a list of companion files from the current image. Resolves the name of
     * the file into an OriginalFile and tries to link to the image in the DB.
     * @param imageList A list of image to which companion files will be
     *                  attached.
     */
    public void attachCompanionFilesToImage(Fileset fs, List<Image> imageList)
        throws ServerError {

        final String[] companionFiles = reader.getUsedFiles(true);
        if (companionFiles == null || companionFiles.length == 0) {
            return; // EARLY EXIT
        }

        final List<IObject> links = new ArrayList<IObject>();
        for (int i = 0; i < fs.sizeOfUsedFiles(); i++) {
            OriginalFile of = fs.getFilesetEntry(i).getOriginalFile();
            String fileName = FilenameUtils.concat(
                    of.getPath().getValue(), of.getName().getValue());
            for (String companionFile : companionFiles) {
                if (companionFile.endsWith(fileName)) {
                    for (Image image : imageList) {
                        ImageAnnotationLink iali =
                                new ImageAnnotationLinkI();
                        FileAnnotation fa = new FileAnnotationI();
                        fa.setNs(rstring(NSCOMPANIONFILE.value));
                        fa.setFile(new OriginalFileI(
                                of.getId().getValue(), false));
                        iali.setParent(new ImageI(
                                image.getId().getValue(), false));
                        iali.setChild(fa);
                        links.add(iali);
                    }
                }
            }
        }
        if (links.size() > 0) {
            iUpdate.saveCollection(links);
        }
    }


    //
    // ENUMERATIONS
    //

    /**
     * Sets the active enumeration provider.
     *
     * @param enumProvider Enumeration provider to use.
     */
    public void setEnumerationProvider(EnumerationProvider enumProvider)
    {
        this.enumProvider = enumProvider;
    }

    /**
     * Retrieves the active enumeration provider.
     *
     * @return See above.
     */
    public EnumerationProvider getEnumerationProvider()
    {
        return enumProvider;
    }

    /**
     * Sets the active instance provider.
     *
     * @param enumProvider Enumeration provider to use.
     */
    public void setInstanceProvider(InstanceProvider instanceProvider)
    {
        this.instanceProvider = instanceProvider;
    }

    /**
     * Retrieves the active enumeration provider.
     *
     * @return See above.
     */
    public InstanceProvider getInstanceProvider()
    {
        return instanceProvider;
    }


    //
    // RTYPES
    //

  /**
     * Transforms a Java type into the corresponding OMERO RType.
     *
     * @param value Java concrete type value.
     * @return RType or <code>null</code> if <code>value</code> is
     * <code>null</code>.
     */
    public RInt toRType(Integer value)
    {
        return value == null? null : rint(value);
    }

    /**
     * Transforms a Java type into the corresponding OMERO RType.
     *
     * @param value Java concrete type value.
     * @return RType or <code>null</code> if <code>value</code> is
     * <code>null</code>.
     */
    public RInt toRType(NonNegativeInteger value)
    {
        return value == null? null : rint(value.getValue());
    }

    /**
     * Transforms a Java type into the corresponding OMERO RType.
     *
     * @param value Java concrete type value.
     * @return RType or <code>null</code> if <code>value</code> is
     * <code>null</code>.
     */
    public RLong toRType(NonNegativeLong value)
    {
        return value == null? null : rlong(value.getValue());
    }

    /**
     * Transforms a Java type into the corresponding OMERO RType.
     *
     * @param value Java concrete type value.
     * @return RType or <code>null</code> if <code>value</code> is
     * <code>null</code>.
     */
    public RDouble toRType(PositiveFloat value)
    {
        return value == null? null : rdouble(value.getValue());
    }

    /**
     * Transforms a Java type into the corresponding OMERO RType.
     *
     * @param value Java concrete type value.
     * @return RType or <code>null</code> if <code>value</code> is
     * <code>null</code>.
     */
    public RDouble toRType(PercentFraction value)
    {
        return value == null? null : rdouble(value.getValue());
    }

    /**
     * Transforms a Java type into the corresponding OMERO RType.
     *
     * @param value Java concrete type value.
     * @return RType or <code>null</code> if <code>value</code> is
     * <code>null</code>.
     */
    public RLong toRType(Long value)
    {
        return value == null? null : rlong(value);
    }

    /**
     * Transforms a Java type into the corresponding OMERO RType.
     * @param value Java concrete type value.
     * @return RType or <code>null</code> if <code>value</code> is
     * <code>null</code>.
     */
    public RString toRType(String value)
    {
        return value == null? null : rstring(value);
    }

    /**
     * Transforms a Java type into the corresponding OMERO RType.
     * @param value Java concrete type value.
     * @return RType or <code>null</code> if <code>value</code> is
     * <code>null</code>.
     */
    public RBool toRType(Boolean value)
    {
        return value == null? null : rbool(value);
    }

    /**
     * Transforms a Java type into the corresponding OMERO RType.
     * @param value Java concrete type value.
     * @return RType or <code>null</code> if <code>value</code> is
     * <code>null</code>.
     */
    public RDouble toRType(Double value)
    {
        return value == null? null : rdouble(value);
    }

    /**
     * Transforms a Java type into the corresponding OMERO RType.
     * @param value Java concrete type value.
     * @return RType or <code>null</code> if <code>value</code> is
     * <code>null</code>.
     */
    public RDouble toRType(Float value)
    {
        return value == null? null : rdouble(Double.parseDouble(value.toString()));
    }

    /**
     * Transforms a Java type into the corresponding OMERO RType.
     * @param value Java concrete type value.
     * @return RType or <code>null</code> if <code>value</code> is
     * <code>null</code>.
     */
    public RTime toRType(Timestamp value)
    {
        return value == null? null : rtime(value.asInstant().getMillis());
    }

    /**
     * Transforms a Java type into the corresponding OMERO RType.
     * @param value Java concrete type value.
     * @return RType or <code>null</code> if <code>value</code> is
     * <code>null</code>.
     */
    public RString toRType(NamingConvention value)
    {
        return value == null ? null : rstring(value.getValue());
    }

    /**
     * Transforms a Java type into the corresponding OMERO RType.
     * @param value Java concrete type value.
     * @return RType or <code>null</code> if <code>value</code> is
     * <code>null</code>.
     */
    public RString toRType(AffineTransform value)
    {
        if (value == null) {
            return null;
        }
        try {
            // TODO: this format should be documented in the spec.
            // a00 a01 a02 a10 a11 a12
            String a00 = value.getA00().toString();
            String a01 = value.getA01().toString();
            String a02 = value.getA02().toString();
            String a10 = value.getA10().toString();
            String a11 = value.getA11().toString();
            String a12 = value.getA12().toString();
            StringBuilder sb = new StringBuilder();
            sb.append("[ ");
            sb.append(a00);
            sb.append(" ");
            sb.append(a01);
            sb.append(" ");
            sb.append(a02);
            sb.append(" ");
            sb.append(a10);
            sb.append(" ");
            sb.append(a11);
            sb.append(" ");
            sb.append(a12);
            sb.append(" ]");
            return rstring(sb.toString());
        } catch (NullPointerException npe) {
            log.warn("Failed to parse transform: {}", value);
            return null;
        }
    }

    /**
     * Transforms a Java type into the corresponding OMERO RType.
     * @param value Java concrete type value.
     * @return RType or <code>null</code> if <code>value</code> is
     * <code>null</code>.
     */
    public RInt toRType(Color value)
    {
        java.awt.Color javaColor = new java.awt.Color(
                value.getRed(), value.getGreen(), value.getBlue(),
                value.getAlpha());
        return toRType(javaColor.getRGB());
    }

    //
    // CLOSING
    //

    private void closeQuietly(omero.api.StatefulServiceInterfacePrx prx)
    {
        if (prx != null) {
            try {
                prx.close();
            } catch (Ice.CommunicatorDestroyedException cde) {
                log.debug("Communicator already closed; cannot close " + prx);
            } catch (Exception e) {
                log.warn("Exception closing " + prx, e);
                log.debug(e.toString()); // slf4j migration: toString()
            }
        }
    }

    /**
     * Closes all stateful services.
     *
     * This method should be preferred over {@link #logout()} when initialized
     * via an {@link omero.client} or a {@link ServiceFactoryPrx} instance.
     *
     * @see #initialize(client)
     * @see #initialize(ServiceFactoryPrx)
     */
    public void closeServices()
    {
        closeQuietly(rawFileStore);
        rawFileStore = null;

        closeQuietly(rawPixelStore);
        rawPixelStore = null;

        closeQuietly(thumbnailStore);
        thumbnailStore = null;

        closeQuietly(delegate);
        delegate = null;

    }

    /**
     * Destroys the sessionFactory and closes the client.
     *
     * This method should not be called when initialized via an
     * {@link omero.client} or a {@link ServiceFactoryPrx} instance. * @see
     * #initialize(client)
     *
     * @see #initialize(ServiceFactoryPrx)
     * @see #closeServices()
     */
    public void logout()
    {
        closeServices();
        if (c != null)
        {
            log.debug("closing client session.");
            c.closeSession();
            c = null;
            log.debug("client closed.");
        }
        if (executor != null)
        {
            log.debug("Logout called, shutting keep alive down.");
            executor.shutdown();
            executor = null;
            log.debug("keepalive shut down.");
        }
    }

    /**
     * Prepares the metadata store using existing metadata that has been
     * pre-registered by OMERO.fs. The expected graph should be fully loaded:
     * <ul>
     *   <li>Image</li>
     *   <li>Pixels</li>
     * </ul>
     * <b>NOTE:</b> An execution of <code>prepare()</code> is only valid for
     * a <b>SINGLE</b> <code>importImage()</code> execution. Following
     * <code>importImage()</code> the existing metadata map will be reset
     * regardless of success or failure.
     * @param existingMetadata Map of imageIndex or series vs. populated Image
     * source graph with the fetched objects defined above.
     */
    public void prepare(Map<Integer, Image> existingMetadata)
    {
        this.existingMetadata = existingMetadata;
    }

    /**
     * Actually performs the preparation logic during createRoot().
     */
    private void prepare()
    {
        // Sanity check
        if (existingMetadata == null)
        {
            return;
        }

        IObjectContainer container;
        for (Entry<Integer, Image> entry : existingMetadata.entrySet())
        {
            Image image = entry.getValue();
            Integer series = entry.getKey();
            // Reset the image acquisition date as it has been inserted
            // erroneously by the OMERO.fs infrastructure.
            image.setAcquisitionDate(null);
            Pixels pixels = image.getPrimaryPixels();
            LinkedHashMap<Index, Integer> indexes =
                new LinkedHashMap<Index, Integer>();
            indexes.put(Index.IMAGE_INDEX, series);
            container = getIObjectContainer(Image.class, indexes);
            container.sourceObject = image;
            if (log.isDebugEnabled())
            {
                log.debug(String.format("Prepared(%d) == %s,%s",
                        series, container.sourceObject, container.LSID));
            }
            container = getIObjectContainer(Pixels.class, indexes);
            container.sourceObject = pixels;
            if (log.isDebugEnabled())
            {
                log.debug(String.format("Prepared(%d) == %s,%s",
                        series, container.sourceObject, container.LSID));
            }
        }
    }

    //
    // MetadataStore INTERFACE
    //

    /* (non-Javadoc)
     * @see loci.formats.meta.MetadataStore#createRoot()
     */
    @Override
    public void createRoot()
    {
        try
        {
            log.debug("Creating root!");
            initializeServices(false); // Reset group
            authoritativeContainerCache =
                new HashMap<Class<? extends IObject>, Map<String, IObjectContainer>>();
            containerCache =
                new TreeMap<LSID, IObjectContainer>(new OMEXMLModelComparator());
            referenceCache = new HashMap<LSID, List<LSID>>();
            referenceStringCache = null;
            imageChannelGlobalMinMax = null;
            userSpecifiedAnnotations = null;
            userSpecifiedName = null;
            userSpecifiedDescription = null;
            userSpecifiedTarget = null;
            userSpecifiedPhysicalPixelSizes = null;
            delegate.createRoot();
            // Ensures that any prepared objects go into the container cache
            prepare();
        }
        catch (ServerError e)
        {
            throw new RuntimeException(e);
        }
        finally
        {
            existingMetadata = null;
        }
    }

    /* (non-Javadoc)
     * @see loci.formats.meta.MetadataStore#getRoot(omx.xml.meta.MetadataRoot)
     */
    public MetadataRoot getRoot()
    {
        return pixelsList;
    }

    /**
     * Retrieves a given enumeration from the current enumeration provider.
     * @param klass Enumeration type.
     * @param value Enumeration value.
     * @return See above.
     */
    private IObject getEnumeration(Class<? extends IObject> klass, String value)
    {
        return enumProvider.getEnumeration(klass, value, false);
    }

    /**
     * Checks for duplicate authoritative LSIDs for a given class in the
     * container cache.
     * @param klass Filter class for IObjectContainer types.
     * @param lsid LSID to check against.
     */
    private void checkDuplicateLSID(Class<? extends IObject> klass, String lsid)
    {
        if (log.isTraceEnabled())
        {
            List<IObjectContainer> containers = getIObjectContainers(klass);
            for (IObjectContainer container : containers)
            {
                if (container.LSID.equals(lsid))
                {
                    log.trace(String.format("Duplicate LSID %s exists in %s,%s",
                            lsid, container.sourceObject, container.LSID));
                        return;
                }
            }
        }
    }

    /* (non-Javadoc)
     * @see ome.formats.model.IObjectContainerStore#getReader()
     */
    public IFormatReader getReader()
    {
        return reader;
    }

    /**
     * Retrieves a Format enumeration for the current reader's type.
     * @return See above.
     */
    private Format getImageFormat()
    {
        IFormatReader reader = getReader();
        if (reader instanceof ImageReader) {
            reader = ((ImageReader) reader).getReader();
        }
        String value = reader.getClass().toString();
        value = value.replace("class loci.formats.in.", "");
        value = value.replace("Reader", "");
        return (Format) getEnumeration(Format.class, value);
    }

    /* (non-Javadoc)
     * @see ome.formats.model.IObjectContainerStore#setReader(loci.formats.IFormatReader)
     */
    @Override
    public void setReader(IFormatReader reader)
    {
        this.reader = reader;
    }

    /* (non-Javadoc)
     * @see ome.formats.model.IObjectContainerStore#getUserSpecifiedAnnotations()
     */
    public List<Annotation> getUserSpecifiedAnnotations()
    {
        return userSpecifiedAnnotations;
    }

    /* (non-Javadoc)
     * @see ome.formats.model.IObjectContainerStore#setUserSpecifiedAnnotations(java.util.List)
     */
    @Override
    public void setUserSpecifiedAnnotations(List<Annotation> annotations)
    {
        this.userSpecifiedAnnotations = annotations;
    }

    /* (non-Javadoc)
     * @see ome.formats.model.IObjectContainerStore#getUserSpecifiedPlateName()
     */
    public String getUserSpecifiedName()
    {
        return userSpecifiedName;
    }

    /* (non-Javadoc)
     * @see ome.formats.model.IObjectContainerStore#getUserSpecifiedName()
     */
    public String getUserSpecifiedImageName()
    {
        return userSpecifiedName;
    }

    /* (non-Javadoc)
     * @see ome.formats.model.IObjectContainerStore#setUserSpecifiedName(java.lang.String)
     */
    @Override
    public void setUserSpecifiedName(String name)
    {
        if (log.isDebugEnabled())
        {
            log.debug("Using user specified name: " + name);
        }
        this.userSpecifiedName = name;
    }

    /* (non-Javadoc)
     * @see ome.formats.model.IObjectContainerStore#getUserSpecifiedDescription()
     */
    public String getUserSpecifiedDescription()
    {
        return userSpecifiedDescription;
    }

    /* (non-Javadoc)
     * @see ome.formats.model.IObjectContainerStore#setUserSpecifiedDescription(java.lang.String)
     */
    @Override
    public void setUserSpecifiedDescription(String description)
    {
        if (log.isDebugEnabled())
        {
            log.debug("Using user specified description: " + description);
        }
        this.userSpecifiedDescription = description;
    }

    /* (non-Javadoc)
     * @see ome.formats.model.IObjectContainerStore#getUserSpecifiedTarget()
     */
    public IObject getUserSpecifiedTarget()
    {
        return userSpecifiedTarget;
    }

    /* (non-Javadoc)
     * @see ome.formats.model.IObjectContainerStore#setUserSpecifiedTarget(omero.model.IObject)
     */
    @Override
    public void setUserSpecifiedTarget(IObject target)
    {
        this.userSpecifiedTarget = target;
    }

    /* (non-Javadoc)
     * @see ome.formats.model.IObjectContainerStore#getUserSpecifiedPhysicalPixelSizes()
     */
    public Double[] getUserSpecifiedPhysicalPixelSizes()
    {
        return userSpecifiedPhysicalPixelSizes;
    }

    /* (non-Javadoc)
     * @see ome.formats.model.IObjectContainerStore#setUserSpecifiedPhysicalPixelSizes(java.lang.Double, java.lang.Double, java.lang.Double)
     */
    @Override
    public void setUserSpecifiedPhysicalPixelSizes(Double physicalSizeX,
                                                   Double physicalSizeY,
                                                   Double physicalSizeZ)
    {
        userSpecifiedPhysicalPixelSizes =
            new Double[] { physicalSizeX, physicalSizeY, physicalSizeZ };
    }

    /**
     * Retrieves the current list of model processors the metadata store is
     * using.
     * @return See above.
     */
    public List<ModelProcessor> getModelProcessors()
    {
        return modelProcessors;
    }

    /**
     * Sets the current set of model processors.
     * @param modelProcessors List of model processors to use.
     */
    public void setModelProcessors(List<ModelProcessor> modelProcessors)
    {
        this.modelProcessors = modelProcessors;
    }

    /**
     * Removes a model processor from use.
     * @param processor Model processor to remove.
     */
    public void removeModelProcessor(ModelProcessor processor)
    {
        modelProcessors.remove(processor);
    }

    /**
     * Adds a model processor to the end of the processing chain.
     * @param processor Model processor to add.
     * @return <code>true</code> as specified by {@link Collection.add(E)}.
     */
    public boolean addModelProcessor(ModelProcessor processor)
    {
        return modelProcessors.add(processor);
    }

    /* (non-Javadoc)
     * @see ome.formats.model.IObjectContainerStore#getContainerCache()
     */
    public Map<LSID, IObjectContainer> getContainerCache()
    {
        return containerCache;
    }

    /* (non-Javadoc)
     * @see ome.formats.model.IObjectContainerStore#getReferenceCache()
     */
    public Map<LSID, List<LSID>> getReferenceCache()
    {
        return referenceCache;
    }

    /* (non-Javadoc)
     * @see ome.formats.model.IObjectContainerStore#getAuthoritativeContainerCache()
     */
    public Map<Class<? extends IObject>, Map<String, IObjectContainer>>
        getAuthoritativeContainerCache()
    {
        return authoritativeContainerCache;
    }

    /**
     * Adds a container to the authoritative LSID cache.
     * @param klass Type of container we're adding.
     * @param lsid String LSID of the container.
     * @param container Container to add.
     */
    private void addAuthoritativeContainer(Class<? extends IObject> klass,
        String lsid,
        IObjectContainer container)
    {
      Map<String, IObjectContainer> lsidContainerMap =
          authoritativeContainerCache.get(klass);
      if (lsidContainerMap == null)
      {
          lsidContainerMap = new HashMap<String, IObjectContainer>();
          authoritativeContainerCache.put(klass, lsidContainerMap);
      }
      lsidContainerMap.put(lsid, container);
    }

    /**
     * Adds a reference to the reference cache.
     * @param source Source LSID to add.
     * @param target Target LSID to add.
     */
    @Override
    public void addReference(LSID source, LSID target)
    {
        List<LSID> targets = null;
        if (referenceCache.containsKey(source))
        {
            targets = referenceCache.get(source);
        }
        else
        {
            targets = new ArrayList<LSID>();
            referenceCache.put(source, targets);
        }
        if (!targets.contains(target))
        {
            targets.add(target);
        }
    }

    /* (non-Javadoc)
     * @see ome.formats.model.IObjectContainerStore#getReferenceStringCache()
     */
    public Map<String, String[]> getReferenceStringCache()
    {
        return referenceStringCache;
    }

    /* (non-Javadoc)
     * @see ome.formats.model.IObjectContainerStore#setReferenceStringCache(Map<String, String[]>)
     */
    @Override
    public void setReferenceStringCache(Map<String, String[]> referenceStringCache)
    {
        this.referenceStringCache = referenceStringCache;
    }

    /**
     * Retrieves an OMERO Blitz source object for a given Java class and
     * indexes.
     * @param klass Source object class.
     * @param indexes Indexes into the OME-XML data model.
     * @return See above.
     */
    @SuppressWarnings("unchecked")
    private <T extends IObject> T getSourceObject(Class<T> klass, LinkedHashMap<Index, Integer> indexes)
    {
        return (T) getIObjectContainer(klass, indexes).sourceObject;
    }

    /* (non-Javadoc)
     * @see ome.formats.model.IObjectContainerStore#getSourceObject(ome.util.LSID)
     */
    public IObject getSourceObject(LSID LSID)
    {
        IObjectContainer o = containerCache.get(LSID);
        if (o == null)
        {
            return null;
        }
        return o.sourceObject;
    }

    /* (non-Javadoc)
     * @see ome.formats.model.IObjectContainerStore#getSourceObjects(java.lang.Class)
     */
    @SuppressWarnings("unchecked")
    public <T extends IObject> List<T> getSourceObjects(Class<T> klass)
    {
        List<IObjectContainer> containers = getIObjectContainers(klass);
        List<T> toReturn = new ArrayList<T>(containers.size());
        for (IObjectContainer container: containers)
        {
            toReturn.add((T) container.sourceObject);
        }
        return toReturn;
    }

    /* (non-Javadoc)
     * @see ome.formats.model.IObjectContainerStore#hasReference(ome.util.LSID, ome.util.LSID)
     */
    public boolean hasReference(LSID source, LSID target)
    {
        if (!referenceCache.containsKey(source)
            || !referenceCache.get(source).contains(target))
        {
            return false;
        }
        return true;
    }

    /**
     * Sets extended the properties on a pixel set.
     * @param pixelsId The pixels set identifier.
     * @param series The series number to populate.
     * @param target The <code>setId()</code> target.
     * @param prefix Prefix within the binary repository for all files.
     */
    public void setPixelsParams(long pixelsId, int series, String targetName)
    {
        setPixelsParams(pixelsId, series, targetName, null);
    }

    /**
     * Sets extended the properties on a pixel set including the repository
     * which the object is to be found in. In general, this should <em>not</em>
     * be here, but rather the repository itself should be responsible for these
     * actions. However, as a workaround for the current state of import before
     * another major refactoring, permit setting the value here.
     *s
     * @param pixelsId The pixels set identifier.
     * @param series The series number to populate.
     * @param target The <code>setId()</code> target.
     * @param prefix Prefix within the binary repository for all files.
     */
    public void setPixelsParams(long pixelsId, int series, String targetName,
            String repoUuid)
    {

        try
        {
            Map<String, String> params = new HashMap<String, String>();
            if (repoUuid != null) {
                params.put("repo", repoUuid);
            }
            params.put("image_no", Integer.toString(series));
            params.put("target", targetName);
            delegate.setPixelsParams(pixelsId, true, params);
        }
        catch (Exception e)
        {
            log.error("Server error setting extended properties for Pixels:" +
                      pixelsId + " Target file:" + targetName);
        }
    }

    /**
     * Changes the default group of the currently logged in user.
     *
     * @param groupID The id of the group.
     * @throws Exception If an error occurred while trying to
     * retrieve data from OMERO service.
     */
    public void setCurrentGroup(long groupID)
        throws ServerError
    {
        setGroup(groupID);
        initializeServices(false);
    }

    /**
     * Retrieves the groups visible by the current experimenter.
     *
     * @return List of ExperimenterGroups the user is in
     * @throws Exception If an error occurred while trying to
     * retrieve data from OMERO service.
     */
    List<ExperimenterGroup> getUserGroups()
        throws ServerError
    {
        List<ExperimenterGroup> myGroups = new ArrayList<ExperimenterGroup>();
        //Need method server side.
        ParametersI p = new ParametersI();
        p.addId(eventContext.userId);
        List<IObject> groups = iQuery.findAllByQuery(
            "select distinct g from ExperimenterGroup as g "
            + "join fetch g.groupExperimenterMap as map "
            + "join fetch map.parent e "
            + "left outer join fetch map.child u "
            + "left outer join fetch u.groupExperimenterMap m2 "
            + "left outer join fetch m2.parent p "
            + "where g.id in "
            + "  (select m.parent from GroupExperimenterMap m "
            + "  where m.child.id = :id )", p);

        ExperimenterGroup group;
        Iterator<IObject> i = groups.iterator();
        while (i.hasNext()) {
            group = (ExperimenterGroup) i.next();
            myGroups.add(group);
        }
        return myGroups;
    }

    /**
     * Maps the user's groups for use by ScreenLogin.registerGroup()
     * Also strips system groups from this map
     *
     * @return map of group id & name
     * @throws ServerError
     */
    public Map<Long, String> mapUserGroups() throws ServerError
    {
        List<String> systemGroups = new ArrayList<String>();
        systemGroups.add("system");
        systemGroups.add("user");
        systemGroups.add("guest");

        Map<Long, String> names = new LinkedHashMap<Long, String>();

        List<ExperimenterGroup> groups = getUserGroups();

        if (groups == null || groups.size() == 0)
            return null;

        ExperimenterGroup currentDefaultGroup =
            iAdmin.getDefaultGroup(eventContext.userId);

        Iterator<ExperimenterGroup> i = groups.iterator();
        ExperimenterGroup group = null;

        // Add all groups excluding the default group
        while (i.hasNext()) {
            group = i.next();

            String n = group.getName() == null ? null : group.getName().getValue();

            if (!systemGroups.contains(n) && group.getId().getValue() != currentDefaultGroup.getId().getValue()) {
                names.put(group.getId().getValue(), group.getName().getValue());
            }
        }

        String dn = currentDefaultGroup.getName() == null ? null
            : currentDefaultGroup.getName().getValue();

        // Add the default group last (unless its a system group)
        if (!systemGroups.contains(dn))
            names.put(currentDefaultGroup.getId().getValue(),
            currentDefaultGroup.getName().getValue());

        if (names.size() == 0) names = null;
        return names;
    }

    /**
     * Retrieve the default group's name
     *
     * @return name
     * @throws ServerError
     */
    public String getDefaultGroupName() throws ServerError
    {
        ExperimenterGroup currentDefaultGroup =
            iAdmin.getDefaultGroup(eventContext.userId);

        String dn = currentDefaultGroup.getName() == null ? ""
            : currentDefaultGroup.getName().getValue();

        return dn;
    }

    /**
     * Retrieve the default group's permission 'level'.
     *
     * @return ImportEvent's group level
     * @throws ServerError
     */
    @Deprecated
    public int getDefaultGroupLevel() throws ServerError {

        int groupLevel = 0;

        ExperimenterGroup currentDefaultGroup =
            iAdmin.getDefaultGroup(eventContext.userId);

        Permissions perm = currentDefaultGroup.getDetails().getPermissions();

        if (perm.isGroupRead()) {
            if (perm.isGroupWrite())  groupLevel = ImportEvent.GROUP_COLLAB_READ_LINK;
            else groupLevel = ImportEvent.GROUP_COLLAB_READ;
        }
        else if (perm.isWorldRead()) {
            if (perm.isWorldWrite())  groupLevel = ImportEvent.GROUP_PUBLIC;
            else groupLevel = ImportEvent.GROUP_PUBLIC;
        } else {
            groupLevel = ImportEvent.GROUP_PRIVATE;
        }
        return groupLevel;
    }

    /**
     * @return repository space as a long
     */
    public long getRepositorySpace()
    {
        try
        {
            return iRepoInfo.getFreeSpaceInKilobytes();
        } catch (ServerError e)
        {
            throw new RuntimeException(e);
        }
    }

    /**
     * Post processes the internal structure of the client side MetadataStore.
     * Should be called before {@link saveToDB()}.
     */
    public void postProcess()
    {
        // Perform model processing
        for (ModelProcessor processor : modelProcessors)
        {
            processor.process(this);
        }
    }

    /**
     * Updates the server side MetadataStore with a list of our objects and
     * references and saves them into the database.
     * @return List of Pixels after database commit.
     */
    @SuppressWarnings({ "unchecked", "rawtypes" })
    public Map<String, List<IObject>> saveToDB(FilesetJobLink link)
    {
        try
        {
            Collection<IObjectContainer> containers = containerCache.values();
            IObjectContainer[] containerArray =
                containers.toArray(new IObjectContainer[containers.size()]);

            if (log.isDebugEnabled())
            {
                log.debug("Starting containers....");
                for (LSID key : containerCache.keySet())
                {
                    String s = String.format("%s == %s,%s",
                            key, containerCache.get(key).sourceObject,
                            containerCache.get(key).LSID);
                    log.debug(s);
                }

                log.debug("Starting references....");
                for (String key : referenceStringCache.keySet())
                {
                    for (String value : referenceStringCache.get(key))
                    {
                        String s = String.format("%s == %s", key, value);
                        log.debug(s);
                    }
                }

                log.debug("containerCache contains " + containerCache.size()
                          + " entries.");
<<<<<<< HEAD
                log.debug("referenceCache contains "
                    + countCachedReferences(null, null)
                    + " entries.");
=======
                log.debug("referenceCache contains " + countCachedReferences(null, null)
                          + " entries.");
>>>>>>> e601aa6d
            }

            int maxBatchSize = getDefaultBatchSize();
            int containerBatchCount = 0;
            int containerPointer = 0;
            log.info("Handling # of containers: {}", containerArray.length);
            while (containerPointer < containerArray.length)
            {
                int nObjects = (int) Math.min(
                    maxBatchSize, containerArray.length - containerPointer);

                IObjectContainer[] batch = Arrays.copyOfRange(
                        containerArray, containerPointer, containerPointer+nObjects);

                delegate.updateObjects(batch);
                containerPointer += nObjects;

                containerBatchCount += 1;
                if (containerBatchCount > 1)
                {
                    log.info("Starting containerBatch #{}", containerBatchCount);
                }
            }

            int referenceBatchCount = 0;
            int referencePointer = 0;
            String[] referenceKeys = referenceStringCache.keySet().toArray(
              new String[referenceStringCache.size()]);

            log.info("Handling # of references: {}", referenceKeys.length);
            while (referencePointer < referenceKeys.length) {

                referenceBatchCount += 1;
                if (referenceBatchCount > 1)
                {
                    log.info("Starting referenceBatch #{}", referenceBatchCount);
                }

                Map<String, String[]> referenceBatch = new HashMap<String, String[]>();
                int batchSize = (int) Math.min(
                    maxBatchSize, referenceKeys.length - referencePointer);
                for (int i=0; i<batchSize; i++) {
                    String key = referenceKeys[referencePointer + i];
                    referenceBatch.put(key, referenceStringCache.get(key));
                }
                delegate.updateReferences(referenceBatch);
                referencePointer += batchSize;
            }

            Map<String, List<IObject>> rv = delegate.saveToDB(link);
            pixelsList = new OMEROMetadataStoreClientRoot((List) rv.get("Pixels"));

            if (log.isDebugEnabled())
            {
                long pixelsId;
                for (Pixels pixels : pixelsList)
                {
                    pixelsId = pixels.getId().getValue();
                    log.debug("Saved Pixels with ID: "  + pixelsId);
                }
            }
            return rv;
        }
        catch (ServerError e)
        {
            throw new RuntimeException(e);
        }
    }

    public List<InteractiveProcessorPrx> launchProcessing()
    {
        try {
            return delegate.postProcess();
        } catch (Exception e) {
            // Becasuse this method is evolving, we're going to
            // permit an exception to not stop import. Eventually,
            // this could be dangerous. ~Josh.
            log.warn("Failed to launch post-processing", e);
            return null;
        }
    }

    /**
     * Helper method to retrieve an object from iQuery
     *
     * @param <T>
     * @param klass
     * @param id
     * @return
     */
    @SuppressWarnings("unchecked")
    public <T extends IObject> T getTarget(Class<T> klass, long id)
    {
        try
        {
            Map<String, String> allGroups = new HashMap<String, String>();
            allGroups.put("omero.group", "-1");
            T obj = (T) iQuery.get(klass.getName(), id, allGroups);
            if (obj == null) {
                throw new RuntimeException(String.format("Cannot find target: %s:%s",
                            klass.getName(), id));
            }
            long grpID = obj.getDetails().getGroup().getId().getValue();
            setCurrentGroup(grpID);
            return obj;
        }
        catch (ServerError e)
        {
            throw new RuntimeException(e);
        }
    }

    /**
     * @param projectId
     * @return
     */
    public Project getProject(long projectId)
    {
        try
        {
            return (Project) iQuery.get("Project", projectId);
        }
        catch (ServerError e)
        {
            throw new RuntimeException(e);
        }
    }

    /**
     * @param datasetName
     * @param datasetDescription
     * @param project
     * @return
     */
    public Dataset addDataset(String datasetName, String datasetDescription,
            Project project)
    {
        Dataset dataset = new DatasetI();
        if (datasetName.length() != 0)
            dataset.setName(toRType(datasetName));
        if (datasetDescription.length() != 0)
            dataset.setDescription(toRType(datasetDescription));
        if (project.getId() != null) {
            Project p = new ProjectI(project.getId().getValue(), false);
            dataset.linkProject(p);
        }

        try
        {
            return (Dataset) iUpdate.saveAndReturnObject(dataset);
        }
        catch (ServerError e)
        {
            throw new RuntimeException(e);
        }
    }

    /**
     * @return - experimenter id
     */
    public long getExperimenterID()
    {
        return eventContext.userId;
    }

    /**
     * Retrieves a configuration value from the <code>IConfig</code> service.
     * @param key Key for the string encoded value.
     * @return String encoded configuration value.
     */
    public String getConfigValue(String key)
    {
        try
        {
            return serviceFactory.getConfigService().getConfigValue(key);
        }
        catch (omero.SecurityViolation sv)
        {
            return null;
        }
        catch (ServerError e)
        {
            throw new RuntimeException(e);
        }
    }

    /**
     * @return
     */
    public List<Screen> getScreens()
    {
        try
        {
            List<IObject> objects =
                iContainer.loadContainerHierarchy(Screen.class.getName(), null, new ParametersI().exp(rlong(getExperimenterID())));
            List<Screen> screens = new ArrayList<Screen>(objects.size());
            for (IObject object : objects)
            {
                screens.add((Screen) object);
            }
            return screens;
        }
        catch (ServerError e)
        {
            throw new RuntimeException(e);
        }
    }


    /**
     * @return
     */
    public List<Project> getProjects()
    {
        try
        {
            List<IObject> objects =
                iContainer.loadContainerHierarchy(Project.class.getName(), null, new ParametersI().exp(rlong(getExperimenterID())));
            List<Project> projects = new ArrayList<Project>(objects.size());
            for (IObject object : objects)
            {
                projects.add((Project) object);
            }

            Collections.sort(projects, new SortProjectsByName());

            return projects;
        }
        catch (ServerError e)
        {
            throw new RuntimeException(e);
        }
    }

    /**
     * @param p
     * @return
     */
    public List<Dataset> getDatasets(Project p)
    {
        if (p.getId() == null || p.getId().getValue() == 0)
            return getDatasetsWithoutProjects();
        try
        {
            List<Long> ids = new ArrayList<Long>(1);
            ids.add(p.getId().getValue());
            List<IObject> objects =
                iContainer.loadContainerHierarchy(Project.class.getName(), ids, null);
            if (objects.size() > 0)
            {
                Project project = (Project) objects.get(0);

                List<Dataset> datasets = project.linkedDatasetList();
                Collections.sort(datasets, new SortDatasetsByName());
                return datasets;
            }
            return null;
        }
        catch (ServerError e)
        {
            throw new RuntimeException(e);
        }
    }

    /**
     * @return
     */
    public List<Dataset> getDatasetsWithoutProjects()
    {
        try
        {
            ParametersI param = new ParametersI();
            param.exp(rlong(getExperimenterID()));
            param.orphan();
            List<IObject> objects =
                iContainer.loadContainerHierarchy(Project.class.getName(), null, param);
            List<Dataset> datasets = new ArrayList<Dataset>(0);
            for (IObject object : objects)
            {
                if (object instanceof DatasetI)
                    datasets.add((Dataset) object);
            }
            return datasets;
        }
        catch (ServerError e)
        {
            throw new RuntimeException(e);
        }
    }

    /**
     * @param projectName
     * @param projectDescription
     * @return
     */
    public Project addProject(String projectName, String projectDescription)
    {
        Project project = new ProjectI();
        if (projectName.length() != 0)
            project.setName(toRType(projectName));
        if (projectDescription.length() != 0)
            project.setDescription(toRType(projectDescription));

        try
        {
            return (Project) iUpdate.saveAndReturnObject(project);
        } catch (ServerError e)
        {
            throw new RuntimeException(e);
        }
    }

    /**
     * @param screenName
     * @param screenDescription
     * @return
     */
    public Screen addScreen(String screenName, String screenDescription)
    {
        Screen screen = new ScreenI();
        if (screenName.length() != 0)
            screen.setName(toRType(screenName));
        if (screenDescription.length() != 0)
            screen.setDescription(toRType(screenDescription));

        try
        {
            return (Screen) iUpdate.saveAndReturnObject(screen);
        } catch (ServerError e)
        {
            throw new RuntimeException(e);
        }
    }

    /**
     * Prepares the server side RawPixelsStore.
     * @param pixelsIds List of Pixels IDs we'll be populating.
     */
    public void preparePixelsStore(List<Long> pixelsIds)
    {
        try
        {
            rawPixelStore.prepare(pixelsIds);
        }
        catch (ServerError e)
        {
            throw new RuntimeException(e);
        }
    }

    /**
     * Closes the active raw pixels store. Finalizing any open server side
     * resources.
     *
     * The call to close on the RawPixelsStorePrx may throw, in which case
     * the current import should be considered failed, since the saving of
     * the pixels server-side will have not completed successfully.
     *
     * @see ticket:5594
     */
    public void finalizePixelStore() throws ServerError
    {
        if (rawPixelStore != null)
        {
            try
            {
                rawPixelStore.close();
            } finally
            {
                rawPixelStore = null;
            }
        }
        rawPixelStore = serviceFactory.createRawPixelsStore();
    }

    /**
     * Retrieves the suggested tile size for a pixels set.
     * @param pixId Pixels set to write to.
     * @return Width and height of the tile as an array.
     * @throws ServerError If there is an error writing this tile to the
     * server.
     */
    public int[] getTileSize(Long pixId)
        throws ServerError
    {
        resetPixelsId(pixId);
        return rawPixelStore.getTileSize();
    }

    /**
     * Writes a tile of pixels to the server.
     * @param pixId Pixels set to write to.
     * @param arrayBuf Byte array containing all pixels for this plane.
     * @param z Z offset within the Pixels set.
     * @param c Channel offset within the Pixels set.
     * @param t Timepoint offset within the Pixels set.
     * @param x X offset of the tile.
     * @param y Y offset of the tile.
     * @param w Width of the tile.
     * @param h Height of the tile.
     * @throws ServerError If there is an error writing this tile to the
     * server.
     * @see #setPlane(Long, byte[], int, int, int)
     */
    public void setTile(Long pixId, byte[] arrayBuf, int z, int c, int t,
                        int x, int y, int w, int h)
        throws ServerError
    {
        resetPixelsId(pixId);
        rawPixelStore.setTile(arrayBuf, z, c, t, x, y, w, h);
    }

    /**
     * Writes a plane to the server.
     * @param pixId Pixels set to write to.
     * @param arrayBuf Byte array containing all pixels for this plane.
     * @param z Z offset within the Pixels set.
     * @param c Channel offset within the Pixels set.
     * @param t Timepoint offset within the Pixels set.
     * @throws ServerError If there is an error writing this plane to the
     * server.
     */
    public void setPlane(Long pixId, byte[] arrayBuf, int z, int c, int t)
        throws ServerError
    {
        resetPixelsId(pixId);
        rawPixelStore.setPlane(arrayBuf, z, c, t);
    }

    /* (non-Javadoc)
     * @see loci.formats.meta.IMinMaxStore#setChannelGlobalMinMax(int, double, double, int)
     */
    @Override
    public void setChannelGlobalMinMax(int channel, double minimum,
            double maximum, int series)
    {
        Pixels pixels =
            (Pixels) getSourceObject(new LSID(Pixels.class, series));
        if (imageChannelGlobalMinMax == null)
        {
            int imageCount = countCachedContainers(Image.class);
            imageChannelGlobalMinMax = new double[imageCount][][];
        }
        double[][] channelGlobalMinMax = imageChannelGlobalMinMax[series];
        if (channelGlobalMinMax == null)
        {
            imageChannelGlobalMinMax[series] = channelGlobalMinMax =
                new double[pixels.getSizeC().getValue()][];
        }
        double[] globalMinMax = channelGlobalMinMax[channel];
        if (globalMinMax == null)
        {
            imageChannelGlobalMinMax[series][channel] = globalMinMax =
                new double[2];
        }
        globalMinMax[0] = minimum;
        globalMinMax[1] = maximum;
    }

    /**
     * Updates a list of Pixels.
     * @param pixelsList List of Pixels to update.
     */
    public void updatePixels(List<Pixels> pixelsList)
    {
        try
        {
            List<IObject> objectList = new ArrayList<IObject>(pixelsList.size());
            for (Pixels pixels : pixelsList)
            {
                pixels.unloadCollections();
                pixels.unloadDetails();
                //unloadedImage = new ImageI(pixels.getImage().getId(), false);
                //pixels.setImage(unloadedImage);
                objectList.add(pixels);
            }
            iUpdate.saveArray(objectList);
        }
        catch (ServerError e)
        {
            throw new RuntimeException(e);
        }
    }

    /**
     * Sends all the minimums and maximums for all images processed so far to
     * the server.
     */
    public void populateMinMax()
    {
        try
        {
            delegate.populateMinMax(imageChannelGlobalMinMax);
        }
        catch (ServerError e)
        {
            throw new RuntimeException(e);
        }
    }

    /**
     * Resets the defaults and generates thumbnails for a given set of Pixels
     * IDs.
     * @param plateIds Set of Plate IDs to reset defaults and thumbnails for.
     * @param pixelsIds Set of Pixels IDs to reset defaults and thumbnails for.
     */
    public void resetDefaultsAndGenerateThumbnails(List<Long> plateIds,
        List<Long> pixelsIds)
    {
        try
        {
            if (plateIds.size() > 0)
            {
                iSettings.resetDefaultsInSet("Plate", plateIds);
            }
            else
            {
                iSettings.resetDefaultsInSet("Pixels", pixelsIds);
            }
            thumbnailStore.createThumbnailsByLongestSideSet(
                rint(DEFAULT_INSIGHT_THUMBNAIL_LONGEST_SIDE), pixelsIds);
        }
        catch (ServerError e)
        {
            throw new RuntimeException(e);
        }
    }

    //////////////////////////////////////////////

    /* (non-Javadoc)
     * @see ome.formats.model.IObjectContainerStore#getIObjectContainer(java.lang.Class, java.util.LinkedHashMap)
     */
    public IObjectContainer getIObjectContainer(Class<? extends IObject> klass,
                                                LinkedHashMap<Index, Integer> indexes)
    {
        // Transform an integer collection into an integer array without using
        // wrapper objects.
        Collection<Integer> indexValues = indexes.values();
        int[] indexesArray = new int[indexValues.size()];
        int i = 0;
        for (Integer index : indexValues)
        {
            indexesArray[i] = index;
            i++;
        }

        // Create a new LSID.
        LSID lsid = new LSID(klass, indexesArray);

        Map<String, Integer> asString = new HashMap<String, Integer>();
        for (Entry<Index, Integer> v : indexes.entrySet())
        {
            asString.put(v.getKey().toString(), v.getValue());
        }

        if (!containerCache.containsKey(lsid))
        {
            IObjectContainer c = new IObjectContainer();
            c.indexes = asString;
            c.LSID = lsid.toString();
            c.sourceObject = getSourceObjectInstance(klass);
            containerCache.put(lsid, c);
        }

        return containerCache.get(lsid);
    }

    /* (non-Javadoc)
     * @see ome.formats.model.IObjectContainerStore#removeIObjectContainer(ome.util.LSID)
     */
    @Override
    public void removeIObjectContainer(LSID lsid)
    {
        containerCache.remove(lsid);
    }

    /* (non-Javadoc)
     * @see ome.formats.model.IObjectContainerStore#getIObjectContainers(java.lang.Class)
     */
    @SuppressWarnings("unchecked")
    public List<IObjectContainer> getIObjectContainers(Class<? extends IObject> klass)
    {
        Set<LSID> keys = containerCache.keySet();
        List<IObjectContainer> toReturn = new ArrayList<IObjectContainer>();
        for (LSID key : keys)
        {
            Class<? extends IObject> keyClass = key.getJavaClass();
            if (keyClass != null && keyClass.equals(klass))
            {
                toReturn.add(containerCache.get(key));
            }
        }
        return toReturn;
    }

    /**
     * Performs the task of actual source object instantiation using
     * reflection.
     * @param klass Class to instantiate a source object for.
     * @return An OMERO Blitz model object.
     */
    private <T extends IObject> T getSourceObjectInstance(Class<T> klass)
    {
        return instanceProvider.getInstance(klass);
    }

    /* (non-Javadoc)
     * @see ome.formats.model.IObjectContainerStore#countCachedContainers(java.lang.Class, int[])
     */
    @SuppressWarnings("unchecked")
    public int countCachedContainers(Class<? extends IObject> klass,
                                     int... indexes)
    {
        if (klass == null)
        {
            return new HashSet<IObjectContainer>(containerCache.values()).size();
        }

        int count = 0;
        for (LSID lsid : containerCache.keySet())
        {
            Class<? extends IObject> lsidClass = lsid.getJavaClass();
            if (lsidClass != null && lsidClass.equals(klass))
            {
                if (indexes == null)
                {
                    // We're just doing a class match, increment the count
                    count++;
                }
                else
                {
                    // We're doing a class and index match, loop over and
                    // check the indexes based on the shortest array.
                    int[] lsidIndexes = lsid.getIndexes();
                    int n = Math.min(indexes.length, lsidIndexes.length);
                    boolean match = true;
                    for (int i = 0; i < n; i++)
                    {
                        if (lsidIndexes[i] != indexes[i])
                        {
                            match = false;
                            break;
                        }
                    }
                    if (match)
                    {
                        count++;
                    }
                }
            }
        }
        return count;
    }

    /* (non-Javadoc)
     * @see ome.formats.model.IObjectContainerStore#countCachedReferences(java.lang.Class, java.lang.Class)
     */
    public int countCachedReferences(Class<? extends IObject> source,
                                     Class<? extends IObject> target)
    {
        if (source == null && target == null)
        {
            int count = 0;
            for (LSID key : referenceCache.keySet())
            {
                count += referenceCache.get(key).size();
            }
            return count;
        }

        int count = 0;
        if (target == null)
        {
            for (LSID lsid : referenceCache.keySet())
            {
                Class<?> containerClass = lsid.getJavaClass();
                if (containerClass.equals(source))
                {
                    count++;
                }
            }
            return count;
        }

        if (source == null)
        {
            for (LSID sourceLSID : referenceCache.keySet())
            {
                for (LSID targetLSID : referenceCache.get(sourceLSID))
                {
                    Class<?> containerClass = targetLSID.getJavaClass();
                    if (containerClass.equals(target))
                    {
                        count++;
                    }
                }
            }
            return count;
        }

        for (LSID sourceLSID : referenceCache.keySet())
        {
            Class<?> sourceClass = sourceLSID.getJavaClass();
            if (sourceClass.equals(source))
            {
            for (LSID targetLSID : referenceCache.get(sourceLSID))
                {
                    Class<?> targetClass = targetLSID.getJavaClass();
                    if (targetClass.equals(target))
                    {
                        count++;
                    }
                }
            }
        }
        return count;
    }




    /*
     *
     * Bio-formats method calls start here
     *
     */


    //////// Arc /////////

    /**
     * Retrieve Arc
     * @param instrumentIndex
     * @param lightSourceIndex
     * @return
     */
    private Arc getArc(int instrumentIndex, int lightSourceIndex)
    {
        LinkedHashMap<Index, Integer> indexes =
            new LinkedHashMap<Index, Integer>();
        indexes.put(Index.INSTRUMENT_INDEX, instrumentIndex);
        indexes.put(Index.LIGHT_SOURCE_INDEX, lightSourceIndex);
        return getSourceObject(Arc.class, indexes);
    }

    /* (non-Javadoc)
     * @see loci.formats.meta.MetadataStore#setArcID(java.lang.String, int, int)
     */
    @Override
    public void setArcID(String id, int instrumentIndex, int lightSourceIndex)
    {
        checkDuplicateLSID(Arc.class, id);
        LinkedHashMap<Index, Integer> indexes =
            new LinkedHashMap<Index, Integer>();
        indexes.put(Index.INSTRUMENT_INDEX, instrumentIndex);
        indexes.put(Index.LIGHT_SOURCE_INDEX, lightSourceIndex);
        IObjectContainer o = getIObjectContainer(Arc.class, indexes);
        o.LSID = id;
        addAuthoritativeContainer(Arc.class, id, o);
    }

    /* (non-Javadoc)
     * @see loci.formats.meta.MetadataStore#setArcLotNumber(java.lang.String, int, int)
     */
    @Override
    public void setArcLotNumber(String lotNumber, int instrumentIndex,
            int lightSourceIndex)
    {
        Arc o = getArc(instrumentIndex, lightSourceIndex);
        o.setLotNumber(toRType(lotNumber));
    }

    /* (non-Javadoc)
     * @see loci.formats.meta.MetadataStore#setArcManufacturer(java.lang.String, int, int)
     */
    @Override
    public void setArcManufacturer(String manufacturer, int instrumentIndex,
            int lightSourceIndex)
    {
        Arc o = getArc(instrumentIndex, lightSourceIndex);
        o.setManufacturer(toRType(manufacturer));
    }

    /* (non-Javadoc)
     * @see loci.formats.meta.MetadataStore#setArcModel(java.lang.String, int, int)
     */
    @Override
    public void setArcModel(String model, int instrumentIndex,
            int lightSourceIndex)
    {
        Arc o = getArc(instrumentIndex, lightSourceIndex);
        o.setModel(toRType(model));
    }

    /* (non-Javadoc)
     * @see loci.formats.meta.MetadataStore#setArcPower(java.lang.Double, int, int)
     */
    @Override
    public void setArcPower(Double power, int instrumentIndex,
            int lightSourceIndex)
    {
        Arc o = getArc(instrumentIndex, lightSourceIndex);
        o.setPower(toRType(power));
    }

    /* (non-Javadoc)
     * @see loci.formats.meta.MetadataStore#setArcSerialNumber(java.lang.String, int, int)
     */
    @Override
    public void setArcSerialNumber(String serialNumber, int instrumentIndex,
            int lightSourceIndex)
    {
        Arc o = getArc(instrumentIndex, lightSourceIndex);
        o.setSerialNumber(toRType(serialNumber));
    }

    /* (non-Javadoc)
     * @see loci.formats.meta.MetadataStore#setArcType(ome.xml.model.enums.ArcType, int, int)
     */
    @Override
    public void setArcType(ome.xml.model.enums.ArcType type,
            int instrumentIndex, int lightSourceIndex)
    {
        Arc o = getArc(instrumentIndex, lightSourceIndex);
        o.setType((ArcType) getEnumeration(ArcType.class, type.toString()));
    }

    /* (non-Javadoc)
     * @see loci.formats.meta.MetadataStore#setArcType(ome.xml.model.enums.ArcType, int, int)
     */
    @Override
    public void setArcAnnotationRef(String annotation, int instrumentIndex, int lightSourceIndex, int annotationRefIndex)
    {
        LSID key = new LSID(Arc.class, instrumentIndex, lightSourceIndex, annotationRefIndex);
        addReference(key, new LSID(annotation));
    }

    //////// BooleanAnnotation /////////

    /**
     * @param booleanAnnotationIndex
     * @return
     */
    private BooleanAnnotation getBooleanAnnotation(int booleanAnnotationIndex)
    {
        LinkedHashMap<Index, Integer> indexes =
            new LinkedHashMap<Index, Integer>();
        indexes.put(Index.BOOLEAN_ANNOTATION_INDEX, booleanAnnotationIndex);
        return getSourceObject(BooleanAnnotation.class, indexes);
    }

    /* (non-Javadoc)
     * @see loci.formats.meta.MetadataStore#setBooleanAnnotationID(java.lang.String, int)
     */
    @Override
    public void setBooleanAnnotationID(String id, int booleanAnnotationIndex)
    {
        checkDuplicateLSID(BooleanAnnotation.class, id);
        LinkedHashMap<Index, Integer> indexes =
            new LinkedHashMap<Index, Integer>();
        indexes.put(Index.BOOLEAN_ANNOTATION_INDEX, booleanAnnotationIndex);
        IObjectContainer o = getIObjectContainer(BooleanAnnotation.class, indexes);
        o.LSID = id;
        addAuthoritativeContainer(BooleanAnnotation.class, id, o);
    }

    /* (non-Javadoc)
     * @see loci.formats.meta.MetadataStore#setBooleanAnnotationNamespace(java.lang.String, int)
     */
    @Override
    public void setBooleanAnnotationNamespace(String namespace,
            int booleanAnnotationIndex)
    {
        BooleanAnnotation o = getBooleanAnnotation(booleanAnnotationIndex);
        o.setNs(toRType(namespace));
    }

    /* (non-Javadoc)
     * @see loci.formats.meta.MetadataStore#setBooleanAnnotationValue(java.lang.Boolean, int)
     */
    @Override
    public void setBooleanAnnotationValue(Boolean value,
            int booleanAnnotationIndex)
    {
        BooleanAnnotation o = getBooleanAnnotation(booleanAnnotationIndex);
        o.setBoolValue(toRType(value));
    }

    /* (non-Javadoc)
     * @see loci.formats.meta.MetadataStore#setBinaryOnlyUUID(java.lang.String)
     */
    @Override
    public void setBinaryOnlyUUID(String uuid)
    {
        ignoreUnneeded("BinaryOnlyUUID", uuid);
    }

    /* (non-Javadoc)
     * @see loci.formats.meta.MetadataStore#setBinaryOnlyMetadataFile(java.lang.String)
     */
    @Override
    public void setBinaryOnlyMetadataFile(String metadataFile)
    {
        ignoreUnneeded("BinaryMetadataFile", metadataFile);
    }

    //////// Channel /////////

    public Channel getChannel(int imageIndex, int channelIndex)
    {
        LinkedHashMap<Index, Integer> indexes =
            new LinkedHashMap<Index, Integer>();
        indexes.put(Index.IMAGE_INDEX, imageIndex);
        indexes.put(Index.CHANNEL_INDEX, channelIndex);
        Channel c = getSourceObject(Channel.class, indexes);
        c.setLogicalChannel(getSourceObject(LogicalChannel.class, indexes));
        return getSourceObject(Channel.class, indexes);
    }

    /* (non-Javadoc)
     * @see loci.formats.meta.MetadataStore#setChannelID(java.lang.String, int, int)
     */
    @Override
    public void setChannelID(String id, int imageIndex, int channelIndex)
    {
        checkDuplicateLSID(Channel.class, id);
        LinkedHashMap<Index, Integer> indexes =
            new LinkedHashMap<Index, Integer>();
        indexes.put(Index.IMAGE_INDEX, imageIndex);
        indexes.put(Index.CHANNEL_INDEX, channelIndex);
        IObjectContainer o = getIObjectContainer(Channel.class, indexes);
        o.LSID = id;
        addAuthoritativeContainer(Channel.class, id, o);
    }

    /* (non-Javadoc)
     * @see loci.formats.meta.MetadataStore#setChannelAcquisitionMode(ome.xml.model.enums.AcquisitionMode, int, int)
     */
    @Override
    public void setChannelAcquisitionMode(
            ome.xml.model.enums.AcquisitionMode acquisitionMode,
            int imageIndex, int channelIndex)
    {
        Channel o = getChannel(imageIndex, channelIndex);
        o.getLogicalChannel().setMode((AcquisitionMode) getEnumeration(AcquisitionMode.class, acquisitionMode.toString()));
    }

    /* (non-Javadoc)
     * @see loci.formats.meta.MetadataStore#setChannelColor(ome.xml.model.primitives.Color, int, int)
     */
    @Override
    public void setChannelColor(Color color, int imageIndex, int channelIndex)
    {
        Channel o = getChannel(imageIndex, channelIndex);
        o.setRed(toRType(color.getRed()));
        o.setGreen(toRType(color.getGreen()));
        o.setBlue(toRType(color.getBlue()));
        o.setAlpha(toRType(color.getAlpha()));
    }

    /* (non-Javadoc)
     * @see loci.formats.meta.MetadataStore#setChannelContrastMethod(ome.xml.model.enums.ContrastMethod, int, int)
     */
    @Override
    public void setChannelContrastMethod(
            ome.xml.model.enums.ContrastMethod contrastMethod,
            int imageIndex, int channelIndex)
    {
        Channel o = getChannel(imageIndex, channelIndex);
        o.getLogicalChannel().setContrastMethod((ContrastMethod) getEnumeration(ContrastMethod.class, contrastMethod.toString()));
    }

    /* (non-Javadoc)
     * @see loci.formats.meta.MetadataStore#setChannelEmissionWavelength(ome.xml.model.primitives.PositiveFloat, int, int)
     */
    @Override
    public void setChannelEmissionWavelength(
            PositiveFloat emissionWavelength, int imageIndex, int channelIndex)
    {
        Channel o = getChannel(imageIndex, channelIndex);
        o.getLogicalChannel().setEmissionWave(toRType(emissionWavelength));
    }

    /** (non-Javadoc)
     * @see loci.formats.meta.MetadataStore#setChannelExcitationWavelength(ome.xml.model.primitives.PositiveFloat, int, int)
     */
    @Override
    public void setChannelExcitationWavelength(
            PositiveFloat excitationWavelength, int imageIndex,
            int channelIndex)
    {
        Channel o = getChannel(imageIndex, channelIndex);
        o.getLogicalChannel().setExcitationWave(toRType(excitationWavelength));
    }

    /* (non-Javadoc)
     * @see loci.formats.meta.MetadataStore#setChannelFilterSetsjava.lang.String, int, int)
     */
    @Override
    public void setChannelFilterSetRef(String filterSet, int imageIndex,
            int channelIndex)
    {
        LSID key = new LSID(LogicalChannel.class, imageIndex, channelIndex);
        addReference(key, new LSID(filterSet));

    }

    /* (non-Javadoc)
     * @see loci.formats.meta.MetadataStore#setChannelFluor(java.lang.String, int, int)
     */
    @Override
    public void setChannelFluor(String fluor, int imageIndex, int channelIndex)
    {
        Channel o = getChannel(imageIndex, channelIndex);
        o.getLogicalChannel().setFluor(toRType(fluor));
    }

    /* (non-Javadoc)
     * @see loci.formats.meta.MetadataStore#setChannelIlluminationType(ome.xml.model.enums.IlluminationType, int, int)
     */
    @Override
    public void setChannelIlluminationType(IlluminationType illuminationType,
            int imageIndex, int channelIndex)
    {
        Channel o = getChannel(imageIndex, channelIndex);
        o.getLogicalChannel().setIllumination((Illumination) getEnumeration(Illumination.class, illuminationType.toString()));
    }


    /* (non-Javadoc)
     * @see loci.formats.meta.MetadataStore#setChannelNDFilter(java.lang.Double, int, int)
     */
    @Override
    public void setChannelNDFilter(Double ndfilter, int imageIndex,
            int channelIndex)
    {
        Channel o = getChannel(imageIndex, channelIndex);
        o.getLogicalChannel().setNdFilter(toRType(ndfilter));
    }


    /* (non-Javadoc)
     * @see loci.formats.meta.MetadataStore#setChannelName(java.lang.String, int, int)
     */
    @Override
    public void setChannelName(String name, int imageIndex, int channelIndex)
    {
        Channel o = getChannel(imageIndex, channelIndex);
        o.getLogicalChannel().setName(toRType(name));
    }


    /* (non-Javadoc)
     * @see loci.formats.meta.MetadataStore#setChannelPinholeSize(java.lang.Double, int, int)
     */
    @Override
    public void setChannelPinholeSize(Double pinholeSize, int imageIndex,
            int channelIndex)
    {
        Channel o = getChannel(imageIndex, channelIndex);
        o.getLogicalChannel().setPinHoleSize(toRType(pinholeSize));
    }

    /* (non-Javadoc)
     * @see loci.formats.meta.MetadataStore#setChannelPockelCellSetting(java.lang.Integer, int, int)
     */
    @Override
    public void setChannelPockelCellSetting(Integer pockelCellSetting,
            int imageIndex, int channelIndex)
    {
        Channel o = getChannel(imageIndex, channelIndex);
        o.getLogicalChannel().setPockelCellSetting(toRType(pockelCellSetting));
    }


    /* (non-Javadoc)
     * @see loci.formats.meta.MetadataStore#setChannelSamplesPerPixel(java.lang.Integer, int, int)
     */
    @Override
    public void setChannelSamplesPerPixel(PositiveInteger samplesPerPixel,
            int imageIndex, int channelIndex)
    {
        Channel o = getChannel(imageIndex, channelIndex);
        o.getLogicalChannel().setSamplesPerPixel(toRType(samplesPerPixel));
    }

    /* (non-Javadoc)
     * @see loci.formats.meta.MetadataStore#setChannelAnnotationRef(java.lang.String, int, int, int)
     */
    @Override
    public void setChannelAnnotationRef(String annotation, int imageIndex,
            int channelIndex, int annotationRefIndex)
    {
        LSID key = new LSID(Channel.class, imageIndex, channelIndex);
        addReference(key, new LSID(annotation));
    }

     ////////Lightsource Settings/////////

    /**
     * Logical Channel and Channel combined in the new model
     *
     * @param imageIndex
     * @param logicalChannelIndex
     * @return
     */
    private LightSettings getChannelLightSourceSettings(int imageIndex, int channelIndex)
    {
        LinkedHashMap<Index, Integer> indexes =
            new LinkedHashMap<Index, Integer>();
        indexes.put(Index.IMAGE_INDEX, imageIndex);
        indexes.put(Index.CHANNEL_INDEX, channelIndex);
        return getSourceObject(LightSettings.class, indexes);
    }

    /* (non-Javadoc)
     * @see loci.formats.meta.MetadataStore#setChannelLightSourceSettingsID(java.lang.String, int, int)
     */
    @Override
    public void setChannelLightSourceSettingsID(String id, int imageIndex,
            int channelIndex)
    {
        getChannelLightSourceSettings(imageIndex, channelIndex);
        LSID key = new LSID(LightSettings.class, imageIndex, channelIndex);
        addReference(key, new LSID(id));
    }

    /* (non-Javadoc)
     * @see loci.formats.meta.MetadataStore#setChannelLightSourceSettingsAttenuation(ome.xml.model.primitives.PercentFraction, int, int)
     */
    @Override
    public void setChannelLightSourceSettingsAttenuation(
            PercentFraction attenuation, int imageIndex, int channelIndex)
    {
        LightSettings o = getChannelLightSourceSettings(imageIndex, channelIndex);
        o.setAttenuation(toRType(attenuation));
    }

    /* (non-Javadoc)
     * @see loci.formats.meta.MetadataStore#setChannelLightSourceSettingsWavelength(ome.xml.model.primitives.PositiveFloat, int, int)
     */
    @Override
    public void setChannelLightSourceSettingsWavelength(
            PositiveFloat wavelength, int imageIndex, int channelIndex)
    {
        LightSettings o = getChannelLightSourceSettings(imageIndex, channelIndex);
        o.setWavelength(toRType(wavelength));
    }

    ////////Dataset/////////

    @Override
    public void setDatasetID(String id, int datasetIndex)
    {
        ignoreUnsupported("setDatasetID", id, datasetIndex);
    }

    /* (non-Javadoc)
     * @see loci.formats.meta.MetadataStore#setDatasetAnnotationRef(java.lang.String, int, int)
     */
    @Override
    public void setDatasetAnnotationRef(String annotation, int datasetIndex,
            int annotationRefIndex)
    {
        ignoreUnsupported("setDatasetAnnotationRef", annotation, datasetIndex,
                annotationRefIndex);
    }

    /* (non-Javadoc)
     * @see loci.formats.meta.MetadataStore#setDatasetDescription(java.lang.String, int)
     */
    @Override
    public void setDatasetDescription(String description, int datasetIndex)
    {
        ignoreUnsupported("setDatasetDescription", description, datasetIndex);
    }

    /* (non-Javadoc)
     * @see loci.formats.meta.MetadataStore#setDatasetExperimenterRef(java.lang.String, int)
     */
    @Override
    public void setDatasetExperimenterRef(String experimenter, int datasetIndex)
    {
        ignoreUnsupported("setDatasetExperimenterRef", experimenter,
                datasetIndex);
    }

    /* (non-Javadoc)
     * @see loci.formats.meta.MetadataStore#setDatasetExperimenterGroupRef(java.lang.String, int)
     */
    @Override
    public void setDatasetExperimenterGroupRef(String group, int datasetIndex)
    {
        ignoreUnsupported("setDatasetExperimenterGroupRef",
                group, datasetIndex);
    }

    /* (non-Javadoc)
     * @see loci.formats.meta.MetadataStore#setDatasetName(java.lang.String, int)
     */
    @Override
    public void setDatasetName(String name, int datasetIndex)
    {
        ignoreUnsupported("setDatasetName", name, datasetIndex);
    }

    ////////Detector/////////

    /**
     * @param instrumentIndex
     * @param detectorIndex
     * @return
     */
    public Detector getDetector(int instrumentIndex, int detectorIndex)
    {
        LinkedHashMap<Index, Integer> indexes =
            new LinkedHashMap<Index, Integer>();
        indexes.put(Index.INSTRUMENT_INDEX, instrumentIndex);
        indexes.put(Index.DETECTOR_INDEX, detectorIndex);
        return getSourceObject(Detector.class, indexes);
    }

    /* (non-Javadoc)
     * @see loci.formats.meta.MetadataStore#setDetectorID(java.lang.String, int, int)
     */
    @Override
    public void setDetectorID(String id, int instrumentIndex, int detectorIndex)
    {
        checkDuplicateLSID(Detector.class, id);
        LinkedHashMap<Index, Integer> indexes =
            new LinkedHashMap<Index, Integer>();
        indexes.put(Index.INSTRUMENT_INDEX, instrumentIndex);
        indexes.put(Index.DETECTOR_INDEX, detectorIndex);
        IObjectContainer o = getIObjectContainer(Detector.class, indexes);
        o.LSID = id;
        addAuthoritativeContainer(Detector.class, id, o);
    }

    /* (non-Javadoc)
     * @see loci.formats.meta.MetadataStore#setDetectorAmplificationGain(java.lang.Double, int, int)
     */
    @Override
    public void setDetectorAmplificationGain(Double amplificationGain,
            int instrumentIndex, int detectorIndex)
    {
        Detector o = getDetector(instrumentIndex, detectorIndex);
        o.setAmplificationGain(toRType(amplificationGain));
    }

    /* (non-Javadoc)
     * @see loci.formats.meta.MetadataStore#setDetectorGain(java.lang.Double, int, int)
     */
    @Override
    public void setDetectorGain(Double gain, int instrumentIndex,
            int detectorIndex)
    {
        Detector o = getDetector(instrumentIndex, detectorIndex);
        o.setGain(toRType(gain));
    }

    /* (non-Javadoc)
     * @see loci.formats.meta.MetadataStore#setDetectorLotNumber(java.lang.String, int, int)
     */
    @Override
    public void setDetectorLotNumber(String lotNumber, int instrumentIndex,
            int detectorIndex)
    {
        Detector o = getDetector(instrumentIndex, detectorIndex);
        o.setLotNumber(toRType(lotNumber));
    }

    /* (non-Javadoc)
     * @see loci.formats.meta.MetadataStore#setDetectorManufacturer(java.lang.String, int, int)
     */
    @Override
    public void setDetectorManufacturer(String manufacturer,
            int instrumentIndex, int detectorIndex)
    {
        Detector o = getDetector(instrumentIndex, detectorIndex);
        o.setManufacturer(toRType(manufacturer));
    }

    /* (non-Javadoc)
     * @see loci.formats.meta.MetadataStore#setDetectorModel(java.lang.String, int, int)
     */
    @Override
    public void setDetectorModel(String model, int instrumentIndex,
            int detectorIndex)
    {
        Detector o = getDetector(instrumentIndex, detectorIndex);
        o.setModel(toRType(model));
    }

    /* (non-Javadoc)
     * @see loci.formats.meta.MetadataStore#setDetectorOffset(java.lang.Double, int, int)
     */
    @Override
    public void setDetectorOffset(Double offset, int instrumentIndex,
            int detectorIndex)
    {
        Detector o = getDetector(instrumentIndex, detectorIndex);
        o.setOffsetValue(toRType(offset));
    }

    /* (non-Javadoc)
     * @see loci.formats.meta.MetadataStore#setDetectorSerialNumber(java.lang.String, int, int)
     */
    @Override
    public void setDetectorSerialNumber(String serialNumber,
            int instrumentIndex, int detectorIndex)
    {
        Detector o = getDetector(instrumentIndex, detectorIndex);
        o.setSerialNumber(toRType(serialNumber));
    }


    /* (non-Javadoc)
     * @see loci.formats.meta.MetadataStore#setDetectorType(ome.xml.model.enums.DetectorType, int, int)
     */
    @Override
    public void setDetectorType(ome.xml.model.enums.DetectorType type,
            int instrumentIndex, int detectorIndex)
    {
        Detector o = getDetector(instrumentIndex, detectorIndex);
        o.setType((DetectorType) getEnumeration(DetectorType.class, type.toString()));
    }

    /* (non-Javadoc)
     * @see loci.formats.meta.MetadataStore#setDetectorVoltage(java.lang.Double, int, int)
     */
    @Override
    public void setDetectorVoltage(Double voltage, int instrumentIndex,
            int detectorIndex)
    {
        Detector o = getDetector(instrumentIndex, detectorIndex);
        o.setVoltage(toRType(voltage));
    }

    /* (non-Javadoc)
     * @see loci.formats.meta.MetadataStore#setDetectorZoom(java.lang.Double, int, int)
     */
    @Override
    public void setDetectorZoom(Double zoom, int instrumentIndex,
            int detectorIndex)
    {
        Detector o = getDetector(instrumentIndex, detectorIndex);
        o.setZoom(toRType(zoom));
    }

    ////////Detector Settings/////////

    /**
     * @param instrumentIndex
     * @param detectorIndex
     * @return
     */
    private DetectorSettings getDetectorSettings(int imageIndex, int channelIndex)
    {
        LinkedHashMap<Index, Integer> indexes =
            new LinkedHashMap<Index, Integer>();
        indexes.put(Index.IMAGE_INDEX, imageIndex);
        indexes.put(Index.CHANNEL_INDEX, channelIndex);
        return getSourceObject(DetectorSettings.class, indexes);
    }

    /* (non-Javadoc)
     * @see loci.formats.meta.MetadataStore#setDetectorSettingsID(java.lang.String, int, int)
     */
    @Override
    public void setDetectorSettingsID(String id, int imageIndex,
            int channelIndex)
    {
        getDetectorSettings(imageIndex, channelIndex);
        LSID key = new LSID(DetectorSettings.class, imageIndex, channelIndex);
        addReference(key, new LSID(id));
    }

    /* (non-Javadoc)
     * @see loci.formats.meta.MetadataStore#setDetectorSettingsBinning(ome.xml.model.enums.Binning, int, int)
     */
    @Override
    public void setDetectorSettingsBinning(
            ome.xml.model.enums.Binning binning, int imageIndex,
            int channelIndex)
    {
        DetectorSettings o = getDetectorSettings(imageIndex, channelIndex);
        o.setBinning((Binning) getEnumeration(Binning.class, binning.toString()));
    }

    /* (non-Javadoc)
     * @see loci.formats.meta.MetadataStore#setDetectorSettingsGain(java.lang.Double, int, int)
     */
    @Override
    public void setDetectorSettingsGain(Double gain, int imageIndex,
            int channelIndex)
    {
        DetectorSettings o = getDetectorSettings(imageIndex, channelIndex);
        o.setGain(toRType(gain));
    }

    /* (non-Javadoc)
     * @see loci.formats.meta.MetadataStore#setDetectorSettingsIntegration(ome.xml.model.primitives.PositiveInteger,int,int)
     */
    @Override
    public void  setDetectorSettingsIntegration(PositiveInteger integration, int imageIndex, int channelIndex)
    {
        DetectorSettings o = getDetectorSettings(imageIndex, channelIndex);
        o.setIntegration(toRType(integration));
    }

    /* (non-Javadoc)
     * @see loci.formats.meta.MetadataStore#setDetectorSettingsOffset(java.lang.Double, int, int)
     */
    @Override
    public void setDetectorSettingsOffset(Double offset, int imageIndex,
            int channelIndex)
    {
        DetectorSettings o = getDetectorSettings(imageIndex, channelIndex);
        o.setOffsetValue(toRType(offset));
    }

    /* (non-Javadoc)
     * @see loci.formats.meta.MetadataStore#setDetectorSettingsReadOutRate(java.lang.Double, int, int)
     */
    @Override
    public void setDetectorSettingsReadOutRate(Double readOutRate,
            int imageIndex, int channelIndex)
    {
        DetectorSettings o = getDetectorSettings(imageIndex, channelIndex);
        o.setReadOutRate(toRType(readOutRate));
    }

    /* (non-Javadoc)
     * @see loci.formats.meta.MetadataStore#setDetectorSettingsVoltage(java.lang.Double, int, int)
     */
    @Override
    public void setDetectorSettingsVoltage(Double voltage, int imageIndex,
            int channelIndex)
    {
        DetectorSettings o = getDetectorSettings(imageIndex, channelIndex);
        o.setVoltage(toRType(voltage));
    }

    /* (non-Javadoc)
     * @see loci.formats.meta.MetadataStore#setDetectorSettingsZoom(java.lang.Double,int,int)
     */
    @Override
    public void  setDetectorSettingsZoom(Double zoom, int imageIndex, int channelIndex)
    {
        DetectorSettings o = getDetectorSettings(imageIndex, channelIndex);
        o.setZoom(toRType(zoom));
    }

    ////////Dichroic/////////

    /**
     * @param instrumentIndex
     * @param dichroicIndex
     * @return
     */
    private Dichroic getDichroic(int instrumentIndex, int dichroicIndex)
    {
        LinkedHashMap<Index, Integer> indexes =
            new LinkedHashMap<Index, Integer>();
        indexes.put(Index.INSTRUMENT_INDEX, instrumentIndex);
        indexes.put(Index.DICHROIC_INDEX, dichroicIndex);
        return getSourceObject(Dichroic.class, indexes);
    }

    /* (non-Javadoc)
     * @see loci.formats.meta.MetadataStore#setDichroicID(java.lang.String, int, int)
     */
    @Override
    public void setDichroicID(String id, int instrumentIndex, int dichroicIndex)
    {
        checkDuplicateLSID(Dichroic.class, id);
        LinkedHashMap<Index, Integer> indexes =
            new LinkedHashMap<Index, Integer>();
        indexes.put(Index.INSTRUMENT_INDEX, instrumentIndex);
        indexes.put(Index.DICHROIC_INDEX, dichroicIndex);
        IObjectContainer o = getIObjectContainer(Dichroic.class, indexes);
        o.LSID = id;
        addAuthoritativeContainer(Dichroic.class, id, o);
    }

    /* (non-Javadoc)
     * @see loci.formats.meta.MetadataStore#setDichroicLotNumber(java.lang.String, int, int)
     */
    @Override
    public void setDichroicLotNumber(String lotNumber, int instrumentIndex,
            int dichroicIndex)
    {
        Dichroic o = getDichroic(instrumentIndex, dichroicIndex);
        o.setLotNumber(toRType(lotNumber));
    }

    /* (non-Javadoc)
     * @see loci.formats.meta.MetadataStore#setDichroicManufacturer(java.lang.String, int, int)
     */
    @Override
    public void setDichroicManufacturer(String manufacturer,
            int instrumentIndex, int dichroicIndex)
    {
        Dichroic o = getDichroic(instrumentIndex, dichroicIndex);
        o.setManufacturer(toRType(manufacturer));
    }

    /* (non-Javadoc)
     * @see loci.formats.meta.MetadataStore#setDichroicModel(java.lang.String, int, int)
     */
    @Override
    public void setDichroicModel(String model, int instrumentIndex,
            int dichroicIndex)
    {
        Dichroic o = getDichroic(instrumentIndex, dichroicIndex);
        o.setModel(toRType(model));
    }

    /* (non-Javadoc)
     * @see loci.formats.meta.MetadataStore#setDichroicSerialNumber(java.lang.String, int, int)
     */
    @Override
    public void setDichroicSerialNumber(String serialNumber,
            int instrumentIndex, int dichroicIndex)
    {
        Dichroic o = getDichroic(instrumentIndex, dichroicIndex);
        o.setSerialNumber(toRType(serialNumber));
    }

    ////////Double Annotation/////////

    private DoubleAnnotation getDoubleAnnotation(int doubleAnnotationIndex)
    {
        LinkedHashMap<Index, Integer> indexes =
            new LinkedHashMap<Index, Integer>();
        indexes.put(Index.DOUBLE_ANNOTATION_INDEX, doubleAnnotationIndex);
        return getSourceObject(DoubleAnnotation.class, indexes);
    }

    /* (non-Javadoc)
     * @see loci.formats.meta.MetadataStore#setDoubleAnnotationID(java.lang.String, int)
     */
    @Override
    public void setDoubleAnnotationID(String id, int doubleAnnotationIndex)
    {
        checkDuplicateLSID(DoubleAnnotation.class, id);
        LinkedHashMap<Index, Integer> indexes =
            new LinkedHashMap<Index, Integer>();
        indexes.put(Index.DOUBLE_ANNOTATION_INDEX, doubleAnnotationIndex);
        IObjectContainer o = getIObjectContainer(DoubleAnnotation.class, indexes);
        o.LSID = id;
        addAuthoritativeContainer(DoubleAnnotation.class, id, o);
    }

    /* (non-Javadoc)
     * @see loci.formats.meta.MetadataStore#setDoubleAnnotationNamespace(java.lang.String, int)
     */
    @Override
    public void setDoubleAnnotationNamespace(String namespace,
            int doubleAnnotationIndex)
    {
        DoubleAnnotation o = getDoubleAnnotation(doubleAnnotationIndex);
        o.setNs(toRType(namespace));
    }

    /* (non-Javadoc)
     * @see loci.formats.meta.MetadataStore#setDoubleAnnotationValue(java.lang.Double, int)
     */
    @Override
    public void setDoubleAnnotationValue(Double value, int doubleAnnotationIndex)
    {
        DoubleAnnotation o = getDoubleAnnotation(doubleAnnotationIndex);
        o.setDoubleValue(toRType(value));
    }

    ////////Eclipse/////////

    /**
     * @param ROIIndex
     * @param shapeIndex
     * @return
     */
    private Ellipse getEllipse(int ROIIndex, int shapeIndex)
    {
        LinkedHashMap<Index, Integer> indexes =
            new LinkedHashMap<Index, Integer>();
        indexes.put(Index.ROI_INDEX, ROIIndex);
        indexes.put(Index.SHAPE_INDEX, shapeIndex);
        return getSourceObject(Ellipse.class, indexes);
    }

    /* (non-Javadoc)
     * @see loci.formats.meta.MetadataStore#setEllipseID(java.lang.String, int, int)
     */
    @Override
    public void setEllipseID(String id, int ROIIndex, int shapeIndex)
    {
        checkDuplicateLSID(Ellipse.class, id);
        LinkedHashMap<Index, Integer> indexes =
            new LinkedHashMap<Index, Integer>();
        indexes.put(Index.ROI_INDEX, ROIIndex);
        indexes.put(Index.SHAPE_INDEX, shapeIndex);
        IObjectContainer o = getIObjectContainer(Ellipse.class, indexes);
        o.LSID = id;
        addAuthoritativeContainer(Ellipse.class, id, o);
    }

    /* (non-Javadoc)
     * @see loci.formats.meta.MetadataStore#setEllipseFillColor(ome.xml.model.primitives.Color, int, int)
     */
    @Override
    public void setEllipseFillColor(Color fill, int ROIIndex, int shapeIndex)
    {
        Ellipse o = getEllipse(ROIIndex, shapeIndex);
        o.setFillColor(toRType(fill));
    }

    /* (non-Javadoc)
     * @see loci.formats.meta.MetadataStore#setEllipseFontSize(java.lang.Integer, int, int)
     */
    @Override
    public void setEllipseFontSize(NonNegativeInteger fontSize, int ROIIndex,
            int shapeIndex)
    {
        Ellipse o = getEllipse(ROIIndex, shapeIndex);
        o.setFontSize(toRType(fontSize));
    }

    /* (non-Javadoc)
     * @see loci.formats.meta.MetadataStore#setEllipseText(java.lang.String, int, int)
     */
    @Override
    public void setEllipseText(String text, int ROIIndex, int shapeIndex)
    {
        Ellipse o = getEllipse(ROIIndex, shapeIndex);
        o.setTextValue(toRType(text));
    }

    /* (non-Javadoc)
     * @see loci.formats.meta.MetadataStore#setEllipseRadiusX(java.lang.Double, int, int)
     */
    @Override
    public void setEllipseRadiusX(Double radiusX, int ROIIndex, int shapeIndex)
    {
        Ellipse o = getEllipse(ROIIndex, shapeIndex);
        o.setRx(toRType(radiusX));
    }

    /* (non-Javadoc)
     * @see loci.formats.meta.MetadataStore#setEllipseRadiusY(java.lang.Double, int, int)
     */
    @Override
    public void setEllipseRadiusY(Double radiusY, int ROIIndex, int shapeIndex)
    {
        Ellipse o = getEllipse(ROIIndex, shapeIndex);
        o.setRy(toRType(radiusY));
    }

    /* (non-Javadoc)
     * @see loci.formats.meta.MetadataStore#setEllipseStrokeColor(ome.xml.model.primitives.Color, int, int)
     */
    @Override
    public void setEllipseStrokeColor(Color stroke, int ROIIndex, int shapeIndex)
    {
        Ellipse o = getEllipse(ROIIndex, shapeIndex);
        o.setStrokeColor(toRType(stroke));
    }

    /* (non-Javadoc)
     * @see loci.formats.meta.MetadataStore#setEllipseStrokeDashArray(java.lang.String, int, int)
     */
    @Override
    public void setEllipseStrokeDashArray(String strokeDashArray, int ROIIndex,
            int shapeIndex)
    {
        Ellipse o = getEllipse(ROIIndex, shapeIndex);
        o.setStrokeDashArray(toRType(strokeDashArray));
    }

    /* (non-Javadoc)
     * @see loci.formats.meta.MetadataStore#setEllipseStrokeWidth(java.lang.Double, int, int)
     */
    @Override
    public void setEllipseStrokeWidth(Double strokeWidth, int ROIIndex,
            int shapeIndex)
    {
        Ellipse o = getEllipse(ROIIndex, shapeIndex);
        o.setStrokeWidth(toRType(strokeWidth.intValue()));
        // TODO: OMERO data type mismatch
    }

    /* (non-Javadoc)
     * @see loci.formats.meta.MetadataStore#setEllipseTheC(java.lang.Integer, int, int)
     */
    @Override
    public void setEllipseTheC(NonNegativeInteger theC, int ROIIndex, int shapeIndex)
    {
        Ellipse o = getEllipse(ROIIndex, shapeIndex);
        o.setTheC(toRType(theC));
    }

    /* (non-Javadoc)
     * @see loci.formats.meta.MetadataStore#setEllipseTheT(java.lang.Integer, int, int)
     */
    @Override
    public void setEllipseTheT(NonNegativeInteger theT, int ROIIndex, int shapeIndex)
    {
        Ellipse o = getEllipse(ROIIndex, shapeIndex);
        o.setTheT(toRType(theT));
    }

    /* (non-Javadoc)
     * @see loci.formats.meta.MetadataStore#setEllipseTheZ(java.lang.Integer, int, int)
     */
    @Override
    public void setEllipseTheZ(NonNegativeInteger theZ, int ROIIndex, int shapeIndex)
    {
        Ellipse o = getEllipse(ROIIndex, shapeIndex);
        o.setTheZ(toRType(theZ));
    }

    /* (non-Javadoc)
     * @see loci.formats.meta.MetadataStore#setEllipseTransform(ome.xml.model.AffineTransform, int, int)
     */
    @Override
    public void setEllipseTransform(AffineTransform transform, int ROIIndex,
            int shapeIndex)
    {
        Ellipse o = getEllipse(ROIIndex, shapeIndex);
        o.setTransform(toRType(transform));
    }

    /* (non-Javadoc)
     * @see loci.formats.meta.MetadataStore#setEllipseX(java.lang.Double, int, int)
     */
    @Override
    public void setEllipseX(Double x, int ROIIndex, int shapeIndex)
    {
        Ellipse o = getEllipse(ROIIndex, shapeIndex);
        o.setCx(toRType(x));
    }

    /* (non-Javadoc)
     * @see loci.formats.meta.MetadataStore#setEllipseY(java.lang.Double, int, int)
     */
    @Override
    public void setEllipseY(Double y, int ROIIndex, int shapeIndex)
    {
        Ellipse o = getEllipse(ROIIndex, shapeIndex);
        o.setCy(toRType(y));
    }

    ////////Experiment/////////

    private Experiment getExperiment(int experimentIndex)
    {
        LinkedHashMap<Index, Integer> indexes =
            new LinkedHashMap<Index, Integer>();
        indexes.put(Index.EXPERIMENT_INDEX, experimentIndex);
        return getSourceObject(Experiment.class, indexes);
    }

    /* (non-Javadoc)
     * @see loci.formats.meta.MetadataStore#setExperimentID(java.lang.String, int)
     */
    @Override
    public void setExperimentID(String id, int experimentIndex)
    {
        checkDuplicateLSID(Experiment.class, id);
        LinkedHashMap<Index, Integer> indexes =
            new LinkedHashMap<Index, Integer>();
        indexes.put(Index.EXPERIMENT_INDEX, experimentIndex);
        IObjectContainer o = getIObjectContainer(Experiment.class, indexes);
        o.LSID = id;
        addAuthoritativeContainer(Experiment.class, id, o);
    }

    /* (non-Javadoc)
     * @see loci.formats.meta.MetadataStore#setExperimentDescription(java.lang.String, int)
     */
    @Override
    public void setExperimentDescription(String description, int experimentIndex)
    {
        Experiment o = getExperiment(experimentIndex);
        o.setDescription(toRType(description));
    }

    /* (non-Javadoc)
     * @see loci.formats.meta.MetadataStore#setExperimentExperimenterRef(java.lang.String, int)
     */
    @Override
    public void setExperimentExperimenterRef(String experimenter,
            int experimentIndex)
    {
        ignoreInsecure("setExperimenterExperiemnterRef", experimenter,
                experimentIndex);
    }

    /* (non-Javadoc)
     * @see loci.formats.meta.MetadataStore#setExperimentType(ome.xml.model.enums.ExperimentType, int)
     */
    @Override
    public void setExperimentType(ome.xml.model.enums.ExperimentType type,
            int experimentIndex)
    {
        Experiment o = getExperiment(experimentIndex);
        o.setType((ExperimentType) getEnumeration(ExperimentType.class, type.toString()));
    }

    ////////Experimenter/////////

    /* (non-Javadoc)
     * @see loci.formats.meta.MetadataStore#setExperimenterID(java.lang.String, int)
     */
    @Override
    public void setExperimenterID(String id, int experimenterIndex)
    {
        ignoreUnsupported("setExperimenterID", id, experimenterIndex);
    }

    /* (non-Javadoc)
     * @see loci.formats.meta.MetadataStore#setExperimenterAnnotationRef(java.lang.String, int, int)
     */
    @Override
    public void setExperimenterAnnotationRef(String annotation,
            int experimenterIndex, int annotationRefIndex)
    {
        ignoreUnsupported("setExperimenterAnnotationRef",
                annotation, experimenterIndex, annotationRefIndex);
    }

    /* (non-Javadoc)
     * @see loci.formats.meta.MetadataStore#setExperimenterEmail(java.lang.String, int)
     */
    @Override
    public void setExperimenterEmail(String email, int experimenterIndex)
    {
        ignoreUnsupported("setExperimenterEmail", email, experimenterIndex);
    }

    /* (non-Javadoc)
     * @see loci.formats.meta.MetadataStore#setExperimenterFirstName(java.lang.String, int)
     */
    @Override
    public void setExperimenterFirstName(String firstName, int experimenterIndex)
    {
        ignoreUnsupported("setExperimenterFirstName",
                firstName, experimenterIndex);
    }

    /* (non-Javadoc)
     * @see loci.formats.meta.MetadataStore#setExperimenterInstitution(java.lang.String, int)
     */
    @Override
    public void setExperimenterInstitution(String institution,
            int experimenterIndex)
    {
        ignoreUnsupported("setExperimenterInstitution",
                institution, experimenterIndex);
    }

    /* (non-Javadoc)
     * @see loci.formats.meta.MetadataStore#setExperimenterLastName(java.lang.String, int)
     */
    @Override
    public void setExperimenterLastName(String lastName, int experimenterIndex)
    {
        ignoreUnsupported("setExperimenterLastName",
                lastName, experimenterIndex);
    }

    /* (non-Javadoc)
     * @see loci.formats.meta.MetadataStore#setExperimenterMiddleName(java.lang.String, int)
     */
    @Override
    public void setExperimenterMiddleName(String middleName,
            int experimenterIndex)
    {
        ignoreUnsupported("setExperimenterMiddleName",
                middleName, experimenterIndex);
    }

    /* (non-Javadoc)
     * @see loci.formats.meta.MetadataStore#setExperimenterUserName(java.lang.String, int)
     */
    @Override
    public void setExperimenterUserName(String userName, int experimenterIndex)
    {
        ignoreUnsupported("setExperimenterUserName",
                userName, experimenterIndex);
    }

    ////////Filament/////////

    public Filament getFilament(int instrumentIndex, int lightSourceIndex)
    {
        LinkedHashMap<Index, Integer> indexes =
            new LinkedHashMap<Index, Integer>();
        indexes.put(Index.INSTRUMENT_INDEX, instrumentIndex);
        indexes.put(Index.LIGHT_SOURCE_INDEX, lightSourceIndex);
        return getSourceObject(Filament.class, indexes);
    }

    /* (non-Javadoc)
     * @see loci.formats.meta.MetadataStore#setFilamentID(java.lang.String, int, int)
     */
    @Override
    public void setFilamentID(String id, int instrumentIndex,
            int lightSourceIndex)
    {
        checkDuplicateLSID(Filament.class, id);
        LinkedHashMap<Index, Integer> indexes =
            new LinkedHashMap<Index, Integer>();
        indexes.put(Index.INSTRUMENT_INDEX, instrumentIndex);
        indexes.put(Index.LIGHT_SOURCE_INDEX, lightSourceIndex);
        IObjectContainer o = getIObjectContainer(Filament.class, indexes);
        o.LSID = id;
        addAuthoritativeContainer(Filament.class, id, o);
    }

    /* (non-Javadoc)
     * @see loci.formats.meta.MetadataStore#setFilamentLotNumber(java.lang.String, int, int)
     */
    @Override
    public void setFilamentLotNumber(String lotNumber, int instrumentIndex,
            int lightSourceIndex)
    {
        Filament o = getFilament(instrumentIndex, lightSourceIndex);
        o.setLotNumber(toRType(lotNumber));
    }

    /* (non-Javadoc)
     * @see loci.formats.meta.MetadataStore#setFilamentManufacturer(java.lang.String, int, int)
     */
    @Override
    public void setFilamentManufacturer(String manufacturer,
            int instrumentIndex, int lightSourceIndex)
    {
        Filament o = getFilament(instrumentIndex, lightSourceIndex);
        o.setManufacturer(toRType(manufacturer));
    }

    /* (non-Javadoc)
     * @see loci.formats.meta.MetadataStore#setFilamentModel(java.lang.String, int, int)
     */
    @Override
    public void setFilamentModel(String model, int instrumentIndex,
            int lightSourceIndex)
    {
        Filament o = getFilament(instrumentIndex, lightSourceIndex);
        o.setModel(toRType(model));
    }

    /* (non-Javadoc)
     * @see loci.formats.meta.MetadataStore#setFilamentPower(java.lang.Double, int, int)
     */
    @Override
    public void setFilamentPower(Double power, int instrumentIndex,
            int lightSourceIndex)
    {
        Filament o = getFilament(instrumentIndex, lightSourceIndex);
        o.setPower(toRType(power));
    }

    /* (non-Javadoc)
     * @see loci.formats.meta.MetadataStore#setFilamentSerialNumber(java.lang.String, int, int)
     */
    @Override
    public void setFilamentSerialNumber(String serialNumber,
            int instrumentIndex, int lightSourceIndex)
    {
        Filament o = getFilament(instrumentIndex, lightSourceIndex);
        o.setSerialNumber(toRType(serialNumber));
    }

    /* (non-Javadoc)
     * @see loci.formats.meta.MetadataStore#setFilamentType(ome.xml.model.enums.FilamentType, int, int)
     */
    @Override
    public void setFilamentType(ome.xml.model.enums.FilamentType type,
            int instrumentIndex, int lightSourceIndex)
    {
        Filament o = getFilament(instrumentIndex, lightSourceIndex);
        o.setType((FilamentType) getEnumeration(FilamentType.class, type.toString()));
    }

    ////////FileAnnotation/////////

    private FileAnnotation getFileAnnotation(int fileAnnotationIndex)
    {
        LinkedHashMap<Index, Integer> indexes =
            new LinkedHashMap<Index, Integer>();
        indexes.put(Index.FILE_ANNOTATION_INDEX, fileAnnotationIndex);
        return getSourceObject(FileAnnotation.class, indexes);
    }

    /* (non-Javadoc)
     * @see loci.formats.meta.MetadataStore#setFileAnnotationID(java.lang.String, int)
     */
    @Override
    public void setFileAnnotationID(String id, int fileAnnotationIndex)
    {
        checkDuplicateLSID(FileAnnotation.class, id);
        LinkedHashMap<Index, Integer> indexes =
            new LinkedHashMap<Index, Integer>();
        indexes.put(Index.FILE_ANNOTATION_INDEX, fileAnnotationIndex);
        IObjectContainer o = getIObjectContainer(FileAnnotation.class, indexes);
        o.LSID = id;
        addAuthoritativeContainer(FileAnnotation.class, id, o);
    }

    /* (non-Javadoc)
     * @see loci.formats.meta.MetadataStore#setFileAnnotationNamespace(java.lang.String, int)
     */
    @Override
    public void setFileAnnotationNamespace(String namespace,
            int fileAnnotationIndex)
    {
        FileAnnotation o = getFileAnnotation(fileAnnotationIndex);
        o.setNs(toRType(namespace));
    }

    ////////Filter/////////

    private Filter getFilter(int instrumentIndex, int filterIndex)
    {
        LinkedHashMap<Index, Integer> indexes =
            new LinkedHashMap<Index, Integer>();
        indexes.put(Index.INSTRUMENT_INDEX, instrumentIndex);
        indexes.put(Index.FILTER_INDEX, filterIndex);
        return getSourceObject(Filter.class, indexes);
    }

    /* (non-Javadoc)
     * @see loci.formats.meta.MetadataStore#setFilterID(java.lang.String, int, int)
     */
    @Override
    public void setFilterID(String id, int instrumentIndex, int filterIndex)
    {
        checkDuplicateLSID(Filter.class, id);
        LinkedHashMap<Index, Integer> indexes =
            new LinkedHashMap<Index, Integer>();
        indexes.put(Index.INSTRUMENT_INDEX, instrumentIndex);
        indexes.put(Index.FILTER_INDEX, filterIndex);
        IObjectContainer o = getIObjectContainer(Filter.class, indexes);
        o.LSID = id;
        addAuthoritativeContainer(Filter.class, id, o);
    }

    /* (non-Javadoc)
     * @see loci.formats.meta.MetadataStore#setFilterFilterWheel(java.lang.String, int, int)
     */
    @Override
    public void setFilterFilterWheel(String filterWheel, int instrumentIndex,
            int filterIndex)
    {
        Filter o = getFilter(instrumentIndex, filterIndex);
        o.setFilterWheel(toRType(filterWheel));
    }

    /* (non-Javadoc)
     * @see loci.formats.meta.MetadataStore#setFilterLotNumber(java.lang.String, int, int)
     */
    @Override
    public void setFilterLotNumber(String lotNumber, int instrumentIndex,
            int filterIndex)
    {
        Filter o = getFilter(instrumentIndex, filterIndex);
        o.setLotNumber(toRType(lotNumber));
    }

    /* (non-Javadoc)
     * @see loci.formats.meta.MetadataStore#setFilterManufacturer(java.lang.String, int, int)
     */
    @Override
    public void setFilterManufacturer(String manufacturer, int instrumentIndex,
            int filterIndex)
    {
        Filter o = getFilter(instrumentIndex, filterIndex);
        o.setManufacturer(toRType(manufacturer));
    }

    /* (non-Javadoc)
     * @see loci.formats.meta.MetadataStore#setFilterModel(java.lang.String, int, int)
     */
    @Override
    public void setFilterModel(String model, int instrumentIndex,
            int filterIndex)
    {
        Filter o = getFilter(instrumentIndex, filterIndex);
        o.setModel(toRType(model));
    }

    /* (non-Javadoc)
     * @see loci.formats.meta.MetadataStore#setFilterSerialNumber(java.lang.String, int, int)
     */
    @Override
    public void setFilterSerialNumber(String serialNumber, int instrumentIndex,
            int filterIndex)
    {
        Filter o = getFilter(instrumentIndex, filterIndex);
        o.setSerialNumber(toRType(serialNumber));
    }

    /* (non-Javadoc)
     * @see loci.formats.meta.MetadataStore#setFilterType(ome.xml.model.enums.FilterType, int, int)
     */
    @Override
    public void setFilterType(ome.xml.model.enums.FilterType type,
            int instrumentIndex, int filterIndex)
    {
        Filter o = getFilter(instrumentIndex, filterIndex);
        o.setType((FilterType) getEnumeration(FilterType.class, type.toString()));
    }

    ////////Filter Set/////////

    public FilterSet getFilterSet(int instrumentIndex, int filterSetIndex)
    {
        LinkedHashMap<Index, Integer> indexes =
            new LinkedHashMap<Index, Integer>();
        indexes.put(Index.INSTRUMENT_INDEX, instrumentIndex);
        indexes.put(Index.FILTER_SET_INDEX, filterSetIndex);
        return getSourceObject(FilterSet.class, indexes);
    }

    /* (non-Javadoc)
     * @see loci.formats.meta.MetadataStore#setFilterSetID(java.lang.String, int, int)
     */
    @Override
    public void setFilterSetID(String id, int instrumentIndex,
            int filterSetIndex)
    {
        checkDuplicateLSID(FilterSet.class, id);
        LinkedHashMap<Index, Integer> indexes =
            new LinkedHashMap<Index, Integer>();
        indexes.put(Index.INSTRUMENT_INDEX, instrumentIndex);
        indexes.put(Index.FILTER_SET_INDEX, filterSetIndex);
        IObjectContainer o = getIObjectContainer(FilterSet.class, indexes);
        o.LSID = id;
        addAuthoritativeContainer(FilterSet.class, id, o);
    }

    /* (non-Javadoc)
     * @see loci.formats.meta.MetadataStore#setFilterSetDichroicRef(java.lang.String, int, int)
     */
    @Override
    public void setFilterSetDichroicRef(String dichroic, int instrumentIndex,
            int filterSetIndex)
    {
        LSID key = new LSID(FilterSet.class, instrumentIndex, filterSetIndex);
        addReference(key, new LSID(dichroic));
    }

    /* (non-Javadoc)
     * @see loci.formats.meta.MetadataStore#setFilterSetEmissionFilterRef(java.lang.String, int, int, int)
     */
    @Override
    public void setFilterSetEmissionFilterRef(String emissionFilter,
            int instrumentIndex, int filterSetIndex, int emissionFilterRefIndex)
    {
        // Using this suffix is kind of a gross hack but the reference
        // processing logic does not easily handle multiple A --> B or B --> A
        // linkages of the same type so we'll compromise.
        // Thu Jul 16 13:34:37 BST 2009 -- Chris Allan <callan@blackcat.ca>
        emissionFilter += OMERO_EMISSION_FILTER_SUFFIX;
        LSID key = new LSID(FilterSet.class, instrumentIndex, filterSetIndex);
        addReference(key, new LSID(emissionFilter));
        // TODO EmissionFilter.class not in OMERO model
    }

    /* (non-Javadoc)
     * @see loci.formats.meta.MetadataStore#setFilterSetExcitationFilterRef(java.lang.String, int, int, int)
     */
    @Override
    public void setFilterSetExcitationFilterRef(String excitationFilter,
            int instrumentIndex, int filterSetIndex,
            int excitationFilterRefIndex)
    {
        // Using this suffix is kind of a gross hack but the reference
        // processing logic does not easily handle multiple A --> B or B --> A
        // linkages of the same type so we'll compromise.
        // Thu Jul 16 13:34:37 BST 2009 -- Chris Allan <callan@blackcat.ca>
        excitationFilter += OMERO_EXCITATION_FILTER_SUFFIX;
        LSID key = new LSID(FilterSet.class, instrumentIndex, filterSetIndex);
        addReference(key, new LSID(excitationFilter));
        // TODO ExcitationFilter.class not in OMERO model
    }

    /* (non-Javadoc)
     * @see loci.formats.meta.MetadataStore#setFilterSetLotNumber(java.lang.String, int, int)
     */
    @Override
    public void setFilterSetLotNumber(String lotNumber, int instrumentIndex,
            int filterSetIndex)
    {
        FilterSet o = getFilterSet(instrumentIndex, filterSetIndex);
        o.setLotNumber(toRType(lotNumber));
    }

    /* (non-Javadoc)
     * @see loci.formats.meta.MetadataStore#setFilterSetManufacturer(java.lang.String, int, int)
     */
    @Override
    public void setFilterSetManufacturer(String manufacturer,
            int instrumentIndex, int filterSetIndex)
    {
        FilterSet o = getFilterSet(instrumentIndex, filterSetIndex);
        o.setManufacturer(toRType(manufacturer));
    }

    /* (non-Javadoc)
     * @see loci.formats.meta.MetadataStore#setFilterSetModel(java.lang.String, int, int)
     */
    @Override
    public void setFilterSetModel(String model, int instrumentIndex,
            int filterSetIndex)
    {
        FilterSet o = getFilterSet(instrumentIndex, filterSetIndex);
        o.setModel(toRType(model));
    }

    /* (non-Javadoc)
     * @see loci.formats.meta.MetadataStore#setFilterSetSerialNumber(java.lang.String, int, int)
     */
    @Override
    public void setFilterSetSerialNumber(String serialNumber,
            int instrumentIndex, int filterSetIndex)
    {
        FilterSet o = getFilterSet(instrumentIndex, filterSetIndex);
        o.setSerialNumber(toRType(serialNumber));
    }

    private GenericExcitationSource getGenericExcitationSource(int instrumentIndex, int lightSourceIndex) {
        final LinkedHashMap<Index, Integer> indexes = new LinkedHashMap<Index, Integer>();
        indexes.put(Index.INSTRUMENT_INDEX, instrumentIndex);
        indexes.put(Index.LIGHT_SOURCE_INDEX, lightSourceIndex);
        return getSourceObject(GenericExcitationSource.class, indexes);
    }


    // ID accessor from parent LightSource
    // @Override
    public void setGenericExcitationSourceID(String id, int instrumentIndex, int lightSourceIndex) {
        checkDuplicateLSID(GenericExcitationSource.class, id);
        final LinkedHashMap<Index, Integer> indexes = new LinkedHashMap<Index, Integer>();
        indexes.put(Index.INSTRUMENT_INDEX, instrumentIndex);
        indexes.put(Index.LIGHT_SOURCE_INDEX, lightSourceIndex);
        IObjectContainer o = getIObjectContainer(GenericExcitationSource.class, indexes);
        o.LSID = id;
        addAuthoritativeContainer(GenericExcitationSource.class, id, o);
    }

    // LotNumber accessor from parent LightSource
    // @Override
    public void setGenericExcitationSourceLotNumber(String lotNumber, int instrumentIndex, int lightSourceIndex) {
        final GenericExcitationSource o = getGenericExcitationSource(instrumentIndex, lightSourceIndex);
        o.setLotNumber(toRType(lotNumber));
    }

    @Override
    public void setGenericExcitationSourceMap(Map<String, String> map, int instrumentIndex, int lightSourceIndex) {
        final GenericExcitationSource o = getGenericExcitationSource(instrumentIndex, lightSourceIndex);
        o.setMap(IceMapper.convertStringStringMap(map));
    }

    // Manufacturer accessor from parent LightSource
    // @Override
    public void setGenericExcitationSourceManufacturer(String manufacturer, int instrumentIndex, int lightSourceIndex) {
        final GenericExcitationSource o = getGenericExcitationSource(instrumentIndex, lightSourceIndex);
        o.setManufacturer(toRType(manufacturer));
    }

    // Model accessor from parent LightSource
    // @Override
    public void setGenericExcitationSourceModel(String model, int instrumentIndex, int lightSourceIndex) {
        final GenericExcitationSource o = getGenericExcitationSource(instrumentIndex, lightSourceIndex);
        o.setModel(toRType(model));
    }

    // Power accessor from parent LightSource
    // @Override
    public void setGenericExcitationSourcePower(Double power, int instrumentIndex, int lightSourceIndex) {
        final GenericExcitationSource o = getGenericExcitationSource(instrumentIndex, lightSourceIndex);
        o.setPower(toRType(power));
    }

    // SerialNumber accessor from parent LightSource
    // @Override
    public void setGenericExcitationSourceSerialNumber(String serialNumber, int instrumentIndex, int lightSourceIndex) {
        final GenericExcitationSource o = getGenericExcitationSource(instrumentIndex, lightSourceIndex);
        o.setSerialNumber(toRType(serialNumber));
    }

    ////////ExperimenterGroup/////////

    /* (non-Javadoc)
     * @see loci.formats.meta.MetadataStore#setExperimenterGroupID(java.lang.String, int)
     */
    @Override
    public void setExperimenterGroupID(String id, int groupIndex)
    {
        ignoreInsecure("setExperimenterGroupID", id, groupIndex);
    }

    /* (non-Javadoc)
     * @see loci.formats.meta.MetadataStore#setExperimenterGroupDescription(java.lang.String, int)
     */
    @Override
    public void setExperimenterGroupDescription(String description, int groupIndex)
    {
        ignoreInsecure("setExperimenterGroupDescription", description, groupIndex);
    }

    /* (non-Javadoc)
     * @see loci.formats.meta.MetadataStore#setExperimenterGroupLeader(java.lang.String, int, int)
     */
    @Override
    public void setExperimenterGroupLeader(String leader, int groupIndex,
            int leaderIndex)
    {
        ignoreInsecure("setExperimenterGroupLeader", leader, groupIndex, leaderIndex);
    }

    /* (non-Javadoc)
     * @see loci.formats.meta.MetadataStore#setExperimenterGroupName(java.lang.String, int)
     */
    @Override
    public void setExperimenterGroupName(String name, int groupIndex)
    {
        ignoreInsecure("setExperimenterGroupName",name, groupIndex);
    }

    //////// Image /////////

    /**
     * Retrieve Image
     * @param imageIndex
     * @return
     */
    private Image getImage(int imageIndex)
    {
        LinkedHashMap<Index, Integer> indexes =
            new LinkedHashMap<Index, Integer>();
        indexes.put(Index.IMAGE_INDEX, imageIndex);
        Image o = getSourceObject(Image.class, indexes);
        o.setFormat(getImageFormat());
        return o;
    }

    /* (non-Javadoc)
     * @see loci.formats.meta.MetadataStore#setImageID(java.lang.String, int)
     */
    @Override
    public void setImageID(String id, int imageIndex)
    {
        checkDuplicateLSID(Image.class, id);
        LinkedHashMap<Index, Integer> indexes =
            new LinkedHashMap<Index, Integer>();
        indexes.put(Index.IMAGE_INDEX, imageIndex);
        IObjectContainer o = getIObjectContainer(Image.class, indexes);
        o.LSID = id;
        addAuthoritativeContainer(Image.class, id, o);
    }

    /* (non-Javadoc)
     * @see loci.formats.meta.MetadataStore#setImageAcquisitionDate(ome.xml.model.primitives.Timestamp, int)
     */
    @Override
    public void setImageAcquisitionDate(Timestamp acquiredDate, int imageIndex)
    {
        if (acquiredDate == null)
        {
            return;
        }
        Image o = getImage(imageIndex);
        o.setAcquisitionDate(toRType(acquiredDate));
    }

    /* (non-Javadoc)
     * @see loci.formats.meta.MetadataStore#setImageAnnotationRef(java.lang.String, int, int)
     */
    @Override
    public void setImageAnnotationRef(String annotation, int imageIndex,
            int annotationRefIndex)
    {
        LSID key = new LSID(Image.class, imageIndex);
        addReference(key, new LSID(annotation));
    }

    /* (non-Javadoc)
     * @see loci.formats.meta.MetadataStore#setImageDescription(java.lang.String, int)
     */
    @Override
    public void setImageDescription(String description, int imageIndex)
    {
        Image o = getImage(imageIndex);
        o.setDescription(toRType(description));
    }

    /* (non-Javadoc)
     * @see loci.formats.meta.MetadataStore#/erimentRef(java.lang.String, int)
     */
    @Override
    public void setImageExperimentRef(String experiment, int imageIndex)
    {
        LSID key = new LSID(Image.class, imageIndex);
        addReference(key, new LSID(experiment));
    }

    /* (non-Javadoc)
     * @see loci.formats.meta.MetadataStore#setImageExperimenterRef(java.lang.String, int)
     */
    @Override
    public void setImageExperimenterRef(String experimenter, int imageIndex)
    {
        ignoreInsecure("setImageExperimenterRef", experimenter, imageIndex);
    }

    /* (non-Javadoc)
     * @see loci.formats.meta.MetadataStore#setImageGroupRef(java.lang.String, int)
     */
    @Override
    public void setImageExperimenterGroupRef(String group, int imageIndex)
    {
        ignoreInsecure("setImageExperimenterGroupRef", group, imageIndex);
    }

    /* (non-Javadoc)
     * @see loci.formats.meta.MetadataStore#setImageInstrumentRef(java.lang.String, int)
     */
    @Override
    public void setImageInstrumentRef(String instrument, int imageIndex)
    {
        LSID key = new LSID(Image.class, imageIndex);
        addReference(key, new LSID(instrument));
    }

    /* (non-Javadoc)
     * @see loci.formats.meta.MetadataStore#setImageMicrobeamManipulationRef(java.lang.String, int, int)
     */
    @Override
    public void setImageMicrobeamManipulationRef(String microbeamManipulation,
            int imageIndex, int microbeamManipulationRefIndex)
    {
        LSID key = new LSID(Image.class, imageIndex);
        addReference(key, new LSID(microbeamManipulation));
    }

    /* (non-Javadoc)
     * @see loci.formats.meta.MetadataStore#setImageName(java.lang.String, int)
     */
    @Override
    public void setImageName(String name, int imageIndex)
    {
        Image o = getImage(imageIndex);
        o.setName(toRType(name));
    }

    /* (non-Javadoc)
     * @see loci.formats.meta.MetadataStore#setImageROIRef(java.lang.String, int, int)
     */
    @Override
    public void setImageROIRef(String roi, int imageIndex, int ROIRefIndex)
    {
        LSID key = new LSID(Image.class, imageIndex);
        addReference(key, new LSID(roi));
    }

    //////// Objective Settings /////////

    public ObjectiveSettings getObjectiveSettings(int imageIndex)
    {
        LinkedHashMap<Index, Integer> indexes =
            new LinkedHashMap<Index, Integer>();
        indexes.put(Index.IMAGE_INDEX, imageIndex);
        return getSourceObject(ObjectiveSettings.class, indexes);
    }

    /* (non-Javadoc)
     * @see loci.formats.meta.MetadataStore#setObjectiveSettingsID(java.lang.String, int)
     */
    @Override
    public void setObjectiveSettingsID(String id, int imageIndex)
    {
        getObjectiveSettings(imageIndex);
        LSID key = new LSID(ObjectiveSettings.class, imageIndex);
        addReference(key, new LSID(id));
    }

    /* (non-Javadoc)
     * @see loci.formats.meta.MetadataStore#setbjectiveSettingsCorrectionCollar(java.lang.Double, int)
     */
    @Override
    public void setObjectiveSettingsCorrectionCollar(
            Double correctionCollar, int imageIndex)
    {
        ObjectiveSettings o = getObjectiveSettings(imageIndex);
        o.setCorrectionCollar(toRType(correctionCollar));
    }

    /* (non-Javadoc)
     * @see loci.formats.meta.MetadataStore#setObjectiveSettingsMedium(ome.xml.model.enums.Medium, int)
     */
    @Override
    public void setObjectiveSettingsMedium(
            ome.xml.model.enums.Medium medium, int imageIndex)
    {
        ObjectiveSettings o = getObjectiveSettings(imageIndex);
        o.setMedium((Medium) getEnumeration(Medium.class, medium.toString()));
    }

    /* (non-Javadoc)
     * @see loci.formats.meta.MetadataStore#setObjectiveSettingsRefractiveIndex(java.lang.Double, int)
     */
    @Override
    public void setObjectiveSettingsRefractiveIndex(
            Double refractiveIndex, int imageIndex)
    {
        ObjectiveSettings o = getObjectiveSettings(imageIndex);
        o.setRefractiveIndex(toRType(refractiveIndex));
    }

    //////// Imaging Environment /////////

    public ImagingEnvironment getImagingEnvironment(int imageIndex)
    {
        LinkedHashMap<Index, Integer> indexes =
            new LinkedHashMap<Index, Integer>();
        indexes.put(Index.IMAGE_INDEX, imageIndex);
        return getSourceObject(ImagingEnvironment.class, indexes);
    }

    /* (non-Javadoc)
     * @see loci.formats.meta.MetadataStore#setImagingEnvironmentAirPressure(java.lang.Double, int)
     */
    @Override
    public void setImagingEnvironmentAirPressure(Double airPressure,
            int imageIndex)
    {
        ImagingEnvironment o = getImagingEnvironment(imageIndex);
        o.setAirPressure(toRType(airPressure));
    }

    /* (non-Javadoc)
     * @see loci.formats.meta.MetadataStore#setImagingEnvironmentCO2Percent(ome.xml.model.primitives.PercentFraction, int)
     */
    @Override
    public void setImagingEnvironmentCO2Percent(PercentFraction co2percent,
            int imageIndex)
    {
        ImagingEnvironment o = getImagingEnvironment(imageIndex);
        o.setCo2percent(toRType(co2percent));
    }

    /* (non-Javadoc)
     * @see loci.formats.meta.MetadataStore#setImagingEnvironmentHumidity(ome.xml.model.primitives.PercentFraction, int)
     */
    @Override
    public void setImagingEnvironmentHumidity(PercentFraction humidity,
            int imageIndex)
    {
        ImagingEnvironment o = getImagingEnvironment(imageIndex);
        o.setHumidity(toRType(humidity));
    }

    @Override
    public void setImagingEnvironmentMap(Map<String, String> map, int imageIndex) {
        final ImagingEnvironment o = getImagingEnvironment(imageIndex);
        o.setMap(IceMapper.convertStringStringMap(map));
    }

    /* (non-Javadoc)
     * @see loci.formats.meta.MetadataStore#setImagingEnvironmentTemperature(java.lang.Double, int)
     */
    @Override
    public void setImagingEnvironmentTemperature(Double temperature,
            int imageIndex)
    {
        ImagingEnvironment o = getImagingEnvironment(imageIndex);
        o.setTemperature(toRType(temperature));
    }

    //////// Instrument /////////

    /* (non-Javadoc)
     * @see loci.formats.meta.MetadataStore#setInstrumentID(java.lang.String, int)
     */
    @Override
    public void setInstrumentID(String id, int instrumentIndex)
    {
        checkDuplicateLSID(Instrument.class, id);
        LinkedHashMap<Index, Integer> indexes =
            new LinkedHashMap<Index, Integer>();
        indexes.put(Index.INSTRUMENT_INDEX, instrumentIndex);
        IObjectContainer o = getIObjectContainer(Instrument.class, indexes);
        o.LSID = id;
        addAuthoritativeContainer(Instrument.class, id, o);
    }

    //////// Laser /////////

    public Laser getLaser(int instrumentIndex, int lightSourceIndex)
    {
        LinkedHashMap<Index, Integer> indexes =
            new LinkedHashMap<Index, Integer>();
        indexes.put(Index.INSTRUMENT_INDEX, instrumentIndex);
        indexes.put(Index.LIGHT_SOURCE_INDEX, lightSourceIndex);
        return getSourceObject(Laser.class, indexes);
    }

    /* (non-Javadoc)
     * @see loci.formats.meta.MetadataStore#setLaserID(java.lang.String, int, int)
     */
    @Override
    public void setLaserID(String id, int instrumentIndex, int lightSourceIndex)
    {
        checkDuplicateLSID(Laser.class, id);
        LinkedHashMap<Index, Integer> indexes =
            new LinkedHashMap<Index, Integer>();
        indexes.put(Index.INSTRUMENT_INDEX, instrumentIndex);
        indexes.put(Index.LIGHT_SOURCE_INDEX, lightSourceIndex);
        IObjectContainer o = getIObjectContainer(Laser.class, indexes);
        o.LSID = id;
        addAuthoritativeContainer(Laser.class, id, o);
    }

    /* (non-Javadoc)
     * @see loci.formats.meta.MetadataStore#setLaserFrequencyMultiplication(ome.xml.model.primitives.PositiveInteger, int, int)
     */
    @Override
    public void setLaserFrequencyMultiplication(
            PositiveInteger frequencyMultiplication, int instrumentIndex,
            int lightSourceIndex)
    {
        Laser o = getLaser(instrumentIndex, lightSourceIndex);
        o.setFrequencyMultiplication(toRType(frequencyMultiplication));
    }

    /* (non-Javadoc)
     * @see loci.formats.meta.MetadataStore#setLaserLaserMedium(ome.xml.model.enums.LaserMedium, int, int)
     */
    @Override
    public void setLaserLaserMedium(
            ome.xml.model.enums.LaserMedium laserMedium, int instrumentIndex,
            int lightSourceIndex)
    {
        Laser o = getLaser(instrumentIndex, lightSourceIndex);
        o.setLaserMedium((LaserMedium) getEnumeration(LaserMedium.class, laserMedium.toString()));
    }

    /* (non-Javadoc)
     * @see loci.formats.meta.MetadataStore#setLaserLotNumber(java.lang.String, int, int)
     */
    @Override
    public void setLaserLotNumber(String lotNumber, int instrumentIndex,
            int lightSourceIndex)
    {
        Laser o = getLaser(instrumentIndex, lightSourceIndex);
        o.setLotNumber(toRType(lotNumber));
    }

    /* (non-Javadoc)
     * @see loci.formats.meta.MetadataStore#setLaserManufacturer(java.lang.String, int, int)
     */
    @Override
    public void setLaserManufacturer(String manufacturer, int instrumentIndex,
            int lightSourceIndex)
    {
        Laser o = getLaser(instrumentIndex, lightSourceIndex);
        o.setManufacturer(toRType(manufacturer));
    }

    /* (non-Javadoc)
     * @see loci.formats.meta.MetadataStore#setLaserModel(java.lang.String, int, int)
     */
    @Override
    public void setLaserModel(String model, int instrumentIndex,
            int lightSourceIndex)
    {
        Laser o = getLaser(instrumentIndex, lightSourceIndex);
        o.setModel(toRType(model));
    }

    /* (non-Javadoc)
     * @see loci.formats.meta.MetadataStore#setLaserPockelCell(java.lang.Boolean, int, int)
     */
    @Override
    public void setLaserPockelCell(Boolean pockelCell, int instrumentIndex,
            int lightSourceIndex)
    {
        Laser o = getLaser(instrumentIndex, lightSourceIndex);
        o.setPockelCell(toRType(pockelCell));
    }

    /* (non-Javadoc)
     * @see loci.formats.meta.MetadataStore#setLaserPower(java.lang.Double, int, int)
     */
    @Override
    public void setLaserPower(Double power, int instrumentIndex,
            int lightSourceIndex)
    {
        Laser o = getLaser(instrumentIndex, lightSourceIndex);
        o.setPower(toRType(power));
    }

    /* (non-Javadoc)
     * @see loci.formats.meta.MetadataStore#setLaserPulse(ome.xml.model.enums.Pulse, int, int)
     */
    @Override
    public void setLaserPulse(ome.xml.model.enums.Pulse pulse,
            int instrumentIndex, int lightSourceIndex)
    {
        Laser o = getLaser(instrumentIndex, lightSourceIndex);
        o.setPulse((Pulse) getEnumeration(Pulse.class, pulse.toString()));
    }

    /* (non-Javadoc)
     * @see loci.formats.meta.MetadataStore#setLaserPump(java.lang.String, int, int)
     */
    @Override
    public void setLaserPump(String pump, int instrumentIndex,
            int lightSourceIndex)
    {
        LSID key = new LSID(Laser.class, instrumentIndex, lightSourceIndex);
        addReference(key, new LSID(pump));
    }

    /* (non-Javadoc)
     * @see loci.formats.meta.MetadataStore#setLaserRepetitionRate(java.lang.Double, int, int)
     */
    @Override
    public void setLaserRepetitionRate(Double repetitionRate,
            int instrumentIndex, int lightSourceIndex)
    {
        Laser o = getLaser(instrumentIndex, lightSourceIndex);
        o.setRepetitionRate(toRType(repetitionRate));
    }

    /* (non-Javadoc)
     * @see loci.formats.meta.MetadataStore#setLaserSerialNumber(java.lang.String, int, int)
     */
    @Override
    public void setLaserSerialNumber(String serialNumber, int instrumentIndex,
            int lightSourceIndex)
    {
        Laser o = getLaser(instrumentIndex, lightSourceIndex);
        o.setSerialNumber(toRType(serialNumber));
    }

    /* (non-Javadoc)
     * @see loci.formats.meta.MetadataStore#setLaserTuneable(java.lang.Boolean, int, int)
     */
    @Override
    public void setLaserTuneable(Boolean tuneable, int instrumentIndex,
            int lightSourceIndex)
    {
        Laser o = getLaser(instrumentIndex, lightSourceIndex);
        o.setTuneable(toRType(tuneable));
    }

    /* (non-Javadoc)
     * @see loci.formats.meta.MetadataStore#setLaserType(ome.xml.model.enums.LaserType, int, int)
     */
    @Override
    public void setLaserType(ome.xml.model.enums.LaserType type,
            int instrumentIndex, int lightSourceIndex)
    {
        Laser o = getLaser(instrumentIndex, lightSourceIndex);
        o.setType((LaserType) getEnumeration(LaserType.class, type.toString()));
    }

    /* (non-Javadoc)
     * @see loci.formats.meta.MetadataStore#setLaserWavelength(ome.xml.model.primitives.PositiveFloat, int, int)
     */
    @Override
    public void setLaserWavelength(PositiveFloat wavelength,
            int instrumentIndex, int lightSourceIndex)
    {
        Laser o = getLaser(instrumentIndex, lightSourceIndex);
        o.setWavelength(toRType(wavelength));
    }

    //////// Laser Emitting Diode /////////

    public LightEmittingDiode getLightEmittingDiode(int instrumentIndex, int lightSourceIndex)
    {
        LinkedHashMap<Index, Integer> indexes =
            new LinkedHashMap<Index, Integer>();
        indexes.put(Index.INSTRUMENT_INDEX, instrumentIndex);
        indexes.put(Index.LIGHT_SOURCE_INDEX, lightSourceIndex);
        return getSourceObject(LightEmittingDiode.class, indexes);
    }

    /* (non-Javadoc)
     * @see loci.formats.meta.MetadataStore#setLightEmittingDiodeID(java.lang.String, int, int)
     */
    @Override
    public void setLightEmittingDiodeID(String id, int instrumentIndex,
            int lightSourceIndex)
    {
        checkDuplicateLSID(LightEmittingDiode.class, id);
        LinkedHashMap<Index, Integer> indexes =
            new LinkedHashMap<Index, Integer>();
        indexes.put(Index.INSTRUMENT_INDEX, instrumentIndex);
        indexes.put(Index.LIGHT_SOURCE_INDEX, lightSourceIndex);
        IObjectContainer o = getIObjectContainer(LightEmittingDiode.class, indexes);
        o.LSID = id;
        addAuthoritativeContainer(LightEmittingDiode.class, id, o);
    }

    /* (non-Javadoc)
     * @see loci.formats.meta.MetadataStore#setLightEmittingDiodeLotNumber(java.lang.String, int, int)
     */
    @Override
    public void setLightEmittingDiodeLotNumber(String lotNumber,
            int instrumentIndex, int lightSourceIndex)
    {
        LightEmittingDiode o = getLightEmittingDiode(instrumentIndex,
            lightSourceIndex);
        o.setLotNumber(toRType(lotNumber));
    }

    /* (non-Javadoc)
     * @see loci.formats.meta.MetadataStore#setLightEmittingDiodeManufacturer(java.lang.String, int, int)
     */
    @Override
    public void setLightEmittingDiodeManufacturer(String manufacturer,
            int instrumentIndex, int lightSourceIndex)
    {
        LightEmittingDiode o = getLightEmittingDiode(instrumentIndex, lightSourceIndex);
        o.setManufacturer(toRType(manufacturer));
    }

    /* (non-Javadoc)
     * @see loci.formats.meta.MetadataStore#setLightEmittingDiodeModel(java.lang.String, int, int)
     */
    @Override
    public void setLightEmittingDiodeModel(String model, int instrumentIndex,
            int lightSourceIndex)
    {
        LightEmittingDiode o = getLightEmittingDiode(instrumentIndex, lightSourceIndex);
        o.setModel(toRType(model));
    }

    /* (non-Javadoc)
     * @see loci.formats.meta.MetadataStore#setLightEmittingDiodePower(java.lang.Double, int, int)
     */
    @Override
    public void setLightEmittingDiodePower(Double power, int instrumentIndex,
            int lightSourceIndex)
    {
        LightEmittingDiode o = getLightEmittingDiode(instrumentIndex, lightSourceIndex);
        o.setPower(toRType(power));
    }

    /* (non-Javadoc)
     * @see loci.formats.meta.MetadataStore#setLightEmittingDiodeSerialNumber(java.lang.String, int, int)
     */
    @Override
    public void setLightEmittingDiodeSerialNumber(String serialNumber,
            int instrumentIndex, int lightSourceIndex)
    {
        LightEmittingDiode o = getLightEmittingDiode(instrumentIndex, lightSourceIndex);
        o.setSerialNumber(toRType(serialNumber));
    }


    //////// Light Path /////////

    /* (non-Javadoc)
     * @see loci.formats.meta.MetadataStore#setLightPathDichroicRef(java.lang.String, int, int)
     */
    @Override
    public void setLightPathDichroicRef(String dichroic, int imageIndex,
            int channelIndex)
    {
        LSID key = new LSID(LightPath.class, imageIndex, channelIndex);
        addReference(key, new LSID(dichroic));
    }

    /* (non-Javadoc)
     * @see loci.formats.meta.MetadataStore#setLightPathEmissionFilterRef(java.lang.String, int, int, int)
     */
    @Override
    public void setLightPathEmissionFilterRef(String emissionFilter,
            int imageIndex, int channelIndex, int emissionFilterRefIndex)
    {
        // Using this suffix is kind of a gross hack but the reference
        // processing logic does not easily handle multiple A --> B or B --> A
        // linkages of the same type so we'll compromise.
        // Tue 18 May 2010 17:07:51 BST -- Chris Allan <callan@blackcat.ca>
        emissionFilter += OMERO_EMISSION_FILTER_SUFFIX;
        LSID key = new LSID(LightPath.class, imageIndex, channelIndex);
        addReference(key, new LSID(emissionFilter));
    }

    /* (non-Javadoc)
     * @see loci.formats.meta.MetadataStore#setLightPathExcitationFilterRef(java.lang.String, int, int, int)
     */
    @Override
    public void setLightPathExcitationFilterRef(String excitationFilter,
            int imageIndex, int channelIndex, int excitationFilterRefIndex)
    {
        // Using this suffix is kind of a gross hack but the reference
        // processing logic does not easily handle multiple A --> B or B --> A
        // linkages of the same type so we'll compromise.
        // Tue 18 May 2010 17:07:51 BST -- Chris Allan <callan@blackcat.ca>
        excitationFilter += OMERO_EXCITATION_FILTER_SUFFIX;
        LSID key = new LSID(LightPath.class, imageIndex, channelIndex);
        addReference(key, new LSID(excitationFilter));
    }


    //////// Line /////////

    public Line getLine(int ROIIndex, int shapeIndex)
    {
        LinkedHashMap<Index, Integer> indexes =
            new LinkedHashMap<Index, Integer>();
        indexes.put(Index.ROI_INDEX,ROIIndex);
        indexes.put(Index.SHAPE_INDEX, shapeIndex);
        return getSourceObject(Line.class, indexes);
    }

    /* (non-Javadoc)
     * @see loci.formats.meta.MetadataStore#setLineID(java.lang.String, int, int)
     */
    @Override
    public void setLineID(String id, int ROIIndex, int shapeIndex)
    {
        checkDuplicateLSID(Line.class, id);
        LinkedHashMap<Index, Integer> indexes =
            new LinkedHashMap<Index, Integer>();
        indexes.put(Index.ROI_INDEX,ROIIndex);
        indexes.put(Index.SHAPE_INDEX, shapeIndex);
        IObjectContainer o = getIObjectContainer(Line.class, indexes);
        o.LSID = id;
        addAuthoritativeContainer(Line.class, id, o);
    }

    /* (non-Javadoc)
     * @see loci.formats.meta.MetadataStore#setLineText(java.lang.String, int, int)
     */
    @Override
    public void setLineText(String text, int ROIIndex, int shapeIndex)
    {
        Line o = getLine(ROIIndex, shapeIndex);
        o.setTextValue(toRType(text));
    }

    /* (non-Javadoc)
     * @see loci.formats.meta.MetadataStore#setLineFillColor(ome.xml.model.primitives.Color, int, int)
     */
    @Override
    public void setLineFillColor(Color fill, int ROIIndex, int shapeIndex)
    {
        Line o = getLine(ROIIndex, shapeIndex);
        o.setFillColor(toRType(fill));
    }

    /* (non-Javadoc)
     * @see loci.formats.meta.MetadataStore#setLineFontSize(java.lang.Integer, int, int)
     */
    @Override
    public void setLineFontSize(NonNegativeInteger fontSize, int ROIIndex, int shapeIndex)
    {
        Line o = getLine(ROIIndex, shapeIndex);
        o.setFontSize(toRType(fontSize));
    }

    /* (non-Javadoc)
     * @see loci.formats.meta.MetadataStore#setLineStroke(ome.xml.model.primitives.Color, int, int)
     */
    @Override
    public void setLineStrokeColor(Color stroke, int ROIIndex, int shapeIndex)
    {
        Line o = getLine(ROIIndex, shapeIndex);
        o.setStrokeWidth(toRType(stroke));
    }

    /* (non-Javadoc)
     * @see loci.formats.meta.MetadataStore#setLineStrokeDashArray(java.lang.String, int, int)
     */
    @Override
    public void setLineStrokeDashArray(String strokeDashArray, int ROIIndex,
            int shapeIndex)
    {
        Line o = getLine(ROIIndex, shapeIndex);
        o.setStrokeDashArray(toRType(strokeDashArray));
    }

    /* (non-Javadoc)
     * @see loci.formats.meta.MetadataStore#setLineStrokeWidth(java.lang.Double, int, int)
     */
    @Override
    public void setLineStrokeWidth(Double strokeWidth, int ROIIndex,
            int shapeIndex)
    {
        Line o = getLine(ROIIndex, shapeIndex);
        o.setStrokeWidth(toRType(strokeWidth.intValue()));
        // TODO: OMERO data type mismatch
    }

    /* (non-Javadoc)
     * @see loci.formats.meta.MetadataStore#setLineTheC(java.lang.Integer, int, int)
     */
    @Override
    public void setLineTheC(NonNegativeInteger theC, int ROIIndex, int shapeIndex)
    {
        Line o = getLine(ROIIndex, shapeIndex);
        o.setTheC(toRType(theC));
    }

    /* (non-Javadoc)
     * @see loci.formats.meta.MetadataStore#setLineTheT(java.lang.Integer, int, int)
     */
    @Override
    public void setLineTheT(NonNegativeInteger theT, int ROIIndex, int shapeIndex)
    {
        Line o = getLine(ROIIndex, shapeIndex);
        o.setTheT(toRType(theT));
    }

    /* (non-Javadoc)
     * @see loci.formats.meta.MetadataStore#setLineTheZ(java.lang.Integer, int, int)
     */
    @Override
    public void setLineTheZ(NonNegativeInteger theZ, int ROIIndex, int shapeIndex)
    {
        Line o = getLine(ROIIndex, shapeIndex);
        o.setTheZ(toRType(theZ));
    }

    /* (non-Javadoc)
     * @see loci.formats.meta.MetadataStore#setLineTransform(ome.xml.model.AffineTransform, int, int)
     */
    @Override
    public void setLineTransform(AffineTransform transform, int ROIIndex, int shapeIndex)
    {
        Line o = getLine(ROIIndex, shapeIndex);
        o.setTransform(toRType(transform));
    }

    /* (non-Javadoc)
     * @see loci.formats.meta.MetadataStore#setLineX1(java.lang.Double, int, int)
     */
    @Override
    public void setLineX1(Double x1, int ROIIndex, int shapeIndex)
    {
        Line o = getLine(ROIIndex, shapeIndex);
        o.setX1(toRType(x1));
    }

    /* (non-Javadoc)
     * @see loci.formats.meta.MetadataStore#setLineX2(java.lang.Double, int, int)
     */
    @Override
    public void setLineX2(Double x2, int ROIIndex, int shapeIndex)
    {
        Line o = getLine(ROIIndex, shapeIndex);
        o.setX2(toRType(x2));
    }

    /* (non-Javadoc)
     * @see loci.formats.meta.MetadataStore#setLineY1(java.lang.Double, int, int)
     */
    @Override
    public void setLineY1(Double y1, int ROIIndex, int shapeIndex)
    {
        Line o = getLine(ROIIndex, shapeIndex);
        o.setY1(toRType(y1));
    }

    /* (non-Javadoc)
     * @see loci.formats.meta.MetadataStore#setLineY2(java.lang.Double, int, int)
     */
    @Override
    public void setLineY2(Double y2, int ROIIndex, int shapeIndex)
    {
        Line o = getLine(ROIIndex, shapeIndex);
        o.setY2(toRType(y2));
    }


    //////// List Annotation /////////

    public ListAnnotation getListAnnotation(int listAnnotationIndex)
    {
        LinkedHashMap<Index, Integer> indexes =
            new LinkedHashMap<Index, Integer>();
        indexes.put(Index.LIST_ANNOTATION_INDEX, listAnnotationIndex);
        return getSourceObject(ListAnnotation.class, indexes);
    }

    /* (non-Javadoc)
     * @see loci.formats.meta.MetadataStore#setListAnnotationID(java.lang.String, int)
     */
    @Override
    public void setListAnnotationID(String id, int listAnnotationIndex)
    {
        checkDuplicateLSID(ListAnnotation.class, id);
        LinkedHashMap<Index, Integer> indexes =
            new LinkedHashMap<Index, Integer>();
        indexes.put(Index.LIST_ANNOTATION_INDEX, listAnnotationIndex);
        IObjectContainer o = getIObjectContainer(ListAnnotation.class, indexes);
        o.LSID = id;
        addAuthoritativeContainer(ListAnnotation.class, id, o);
    }

    /* (non-Javadoc)
     * @see loci.formats.meta.MetadataStore#setListAnnotationAnnotationRef(java.lang.String, int, int)
     */
    @Override
    public void setListAnnotationAnnotationRef(String annotation,
            int listAnnotationIndex, int annotationRefIndex)
    {
        LSID key = new LSID(Annotation.class, listAnnotationIndex);
        addReference(key, new LSID(annotation));
    }

    /* (non-Javadoc)
     * @see loci.formats.meta.MetadataStore#setListAnnotationNamespace(java.lang.String, int)
     */
    @Override
    public void setListAnnotationNamespace(String namespace,
            int listAnnotationIndex)
    {
        ListAnnotation o = getListAnnotation(listAnnotationIndex);
        o.setNs(toRType(namespace));
    }


    //////// Long Annotation /////////

    public LongAnnotation getLongAnnotation(int longAnnotationIndex)
    {
        LinkedHashMap<Index, Integer> indexes =
            new LinkedHashMap<Index, Integer>();
        indexes.put(Index.LONG_ANNOTATION_INDEX, longAnnotationIndex);
        return getSourceObject(LongAnnotation.class, indexes);
    }

    /* (non-Javadoc)
     * @see loci.formats.meta.MetadataStore#setLongAnnotationID(java.lang.String, int)
     */
    @Override
    public void setLongAnnotationID(String id, int longAnnotationIndex)
    {
        checkDuplicateLSID(LongAnnotation.class, id);
        LinkedHashMap<Index, Integer> indexes =
            new LinkedHashMap<Index, Integer>();
        indexes.put(Index.LONG_ANNOTATION_INDEX, longAnnotationIndex);
        IObjectContainer o = getIObjectContainer(LongAnnotation.class, indexes);
        o.LSID = id;
        addAuthoritativeContainer(LongAnnotation.class, id, o);
    }

    /* (non-Javadoc)
     * @see loci.formats.meta.MetadataStore#setLongAnnotationNamespace(java.lang.String, int)
     */
    @Override
    public void setLongAnnotationNamespace(String namespace,
            int longAnnotationIndex)
    {
        LongAnnotation o = getLongAnnotation(longAnnotationIndex);
        o.setNs(toRType(namespace));
    }

    /* (non-Javadoc)
     * @see loci.formats.meta.MetadataStore#setLongAnnotationValue(java.lang.Long, int)
     */
    @Override
    public void setLongAnnotationValue(Long value, int longAnnotationIndex)
    {
        LongAnnotation o = getLongAnnotation(longAnnotationIndex);
        o.setLongValue(toRType(value));
    }

    ///////// Mask ////////

    public Mask getMask(int ROIIndex, int shapeIndex)
    {
        LinkedHashMap<Index, Integer> indexes =
            new LinkedHashMap<Index, Integer>();
        indexes.put(Index.ROI_INDEX, ROIIndex);
        indexes.put(Index.SHAPE_INDEX, shapeIndex);
        return getSourceObject(Mask.class, indexes);
    }

    @Override
    public void setMaskBinData(byte[] binData, int roiIndex, int shapeIndex)
    {
        Mask o = getMask(roiIndex, shapeIndex);
        if (o != null)
        {
            o.setBytes(binData);
        }
    }

    @Override
    public void setMapAnnotationValue(Map<String, String> value, int mapAnnotationIndex) {
        final MapAnnotation o = getMapAnnotation(mapAnnotationIndex);
        if (o != null && value != null) {
            final Map<String, RString> stringRStringMap = new HashMap<String, RString>();

            for (final Entry<String, String> mapEntry : value.entrySet()) {
                stringRStringMap.put(mapEntry.getKey(), toRType(mapEntry.getValue()));
            }
            o.setMapValue(stringRStringMap);
        }
    }

    /* (non-Javadoc)
     * @see loci.formats.meta.MetadataStore#setMaskText(java.lang.String, int, int)
     */
    @Override
    public void setMaskText(String description, int ROIIndex,
            int shapeIndex)
    {
        Mask o = getMask(ROIIndex, shapeIndex);
        o.setTextValue(toRType(description));
    }

    /* (non-Javadoc)
     * @see loci.formats.meta.MetadataStore#setMaskFillColor(ome.xml.model.primitives.Color, int, int)
     */
    @Override
    public void setMaskFillColor(Color fill, int ROIIndex, int shapeIndex)
    {
        Mask o = getMask(ROIIndex, shapeIndex);
        o.setFillColor(toRType(fill));
    }

    /* (non-Javadoc)
     * @see loci.formats.meta.MetadataStore#setMaskFontSize(java.lang.Integer, int, int)
     */
    @Override
    public void setMaskFontSize(NonNegativeInteger fontSize, int ROIIndex, int shapeIndex)
    {
        Mask o = getMask(ROIIndex, shapeIndex);
        o.setFontSize(toRType(fontSize));
    }

    /* (non-Javadoc)
     * @see loci.formats.meta.MetadataStore#setMaskID(java.lang.String, int, int)
     */
    @Override
    public void setMaskID(String id, int ROIIndex, int shapeIndex)
    {
        checkDuplicateLSID(Mask.class, id);
        LinkedHashMap<Index, Integer> indexes =
            new LinkedHashMap<Index, Integer>();
        indexes.put(Index.ROI_INDEX, ROIIndex);
        indexes.put(Index.SHAPE_INDEX, shapeIndex);
        IObjectContainer o = getIObjectContainer(Mask.class, indexes);
        o.LSID = id;
        addAuthoritativeContainer(Mask.class, id, o);
    }

    /* (non-Javadoc)
     * @see loci.formats.meta.MetadataStore#setMaskStroke(ome.xml.model.primitives.Color, int, int)
     */
    @Override
    public void setMaskStrokeColor(Color stroke, int ROIIndex, int shapeIndex)
    {
        Mask o = getMask(ROIIndex, shapeIndex);
        o.setStrokeColor(toRType(stroke));
    }

    /* (non-Javadoc)
     * @see loci.formats.meta.MetadataStore#setMaskStrokeDashArray(java.lang.String, int, int)
     */
    @Override
    public void setMaskStrokeDashArray(String strokeDashArray, int ROIIndex,
            int shapeIndex)
    {
        Mask o = getMask(ROIIndex, shapeIndex);
        o.setStrokeDashArray(toRType(strokeDashArray));
    }

    /* (non-Javadoc)
     * @see loci.formats.meta.MetadataStore#setMaskStrokeWidth(java.lang.Double, int, int)
     */
    @Override
    public void setMaskStrokeWidth(Double strokeWidth, int ROIIndex,
            int shapeIndex)
    {
        Mask o = getMask(ROIIndex, shapeIndex);
        o.setStrokeWidth(toRType(strokeWidth.intValue()));
        // TODO: OMERO data type mismatch
    }

    /* (non-Javadoc)
     * @see loci.formats.meta.MetadataStore#setMaskTheC(java.lang.Integer, int, int)
     */
    @Override
    public void setMaskTheC(NonNegativeInteger theC, int ROIIndex, int shapeIndex)
    {
        Mask o = getMask(ROIIndex, shapeIndex);
        o.setTheC(toRType(theC));
    }

    /* (non-Javadoc)
     * @see loci.formats.meta.MetadataStore#setMaskTheT(java.lang.Integer, int, int)
     */
    @Override
    public void setMaskTheT(NonNegativeInteger theT, int ROIIndex, int shapeIndex)
    {
        Mask o = getMask(ROIIndex, shapeIndex);
        o.setTheT(toRType(theT));
    }

    /* (non-Javadoc)
     * @see loci.formats.meta.MetadataStore#setMaskTheZ(java.lang.Integer, int, int)
     */
    @Override
    public void setMaskTheZ(NonNegativeInteger theZ, int ROIIndex, int shapeIndex)
    {
        Mask o = getMask(ROIIndex, shapeIndex);
        o.setTheZ(toRType(theZ));
    }

    /* (non-Javadoc)
     * @see loci.formats.meta.MetadataStore#setMaskTransform(java.lang.String, int, int)
     */
    @Override
    public void setMaskTransform(AffineTransform transform, int ROIIndex, int shapeIndex)
    {
        Mask o = getMask(ROIIndex, shapeIndex);
        o.setTransform(toRType(transform));
    }

    /* (non-Javadoc)
     * @see loci.formats.meta.MetadataStore#setMaskX(java.lang.Double, int, int)
     */
    @Override
    public void setMaskX(Double x, int ROIIndex, int shapeIndex)
    {
        Mask o = getMask(ROIIndex, shapeIndex);
        o.setX(toRType(x));
    }

    /* (non-Javadoc)
     * @see loci.formats.meta.MetadataStore#setMaskY(java.lang.Double, int, int)
     */
    @Override
    public void setMaskY(Double y, int ROIIndex, int shapeIndex)
    {
        Mask o = getMask(ROIIndex, shapeIndex);
        o.setY(toRType(y));
    }

    /* (non-Javadoc)
     * @see loci.formats.meta.MetadataStore#setMaskHeight(java.lang.Double, int, int)
     */
    @Override
    public void setMaskHeight(Double height, int ROIIndex, int shapeIndex)
    {
        Mask o = getMask(ROIIndex, shapeIndex);
        o.setHeight(toRType(height));
    }

    /* (non-Javadoc)
     * @see loci.formats.meta.MetadataStore#setMaskWidth(java.lang.Double, int, int)
     */
    @Override
    public void setMaskWidth(Double width, int ROIIndex, int shapeIndex)
    {
        Mask o = getMask(ROIIndex, shapeIndex);
        o.setWidth(toRType(width));
    }

    //////// Microbean Manipulation /////////

    public MicrobeamManipulation getMicrobeamManipulation(int experimentIndex, int microbeamManipulationIndex)
    {
        LinkedHashMap<Index, Integer> indexes =
            new LinkedHashMap<Index, Integer>();
        indexes.put(Index.EXPERIMENT_INDEX, experimentIndex);
        indexes.put(Index.MICROBEAM_MANIPULATION_INDEX, microbeamManipulationIndex);
        return getSourceObject(MicrobeamManipulation.class, indexes);
    }

    /* (non-Javadoc)
     * @see loci.formats.meta.MetadataStore#setMicrobeamManipulationID(java.lang.String, int, int)
     */
    @Override
    public void setMicrobeamManipulationID(String id, int experimentIndex,
            int microbeamManipulationIndex)
    {
        checkDuplicateLSID(MicrobeamManipulation.class, id);
        LinkedHashMap<Index, Integer> indexes =
            new LinkedHashMap<Index, Integer>();
        indexes.put(Index.EXPERIMENT_INDEX, experimentIndex);
        indexes.put(Index.MICROBEAM_MANIPULATION_INDEX, microbeamManipulationIndex);
        IObjectContainer o = getIObjectContainer(MicrobeamManipulation.class, indexes);
        o.LSID = id;
        addAuthoritativeContainer(MicrobeamManipulation.class, id, o);
    }

    @Override
    public void setMicrobeamManipulationDescription(String description, int experimentIndex, int microbeamManipulationIndex)
    {
        MicrobeamManipulation o = getMicrobeamManipulation(experimentIndex, microbeamManipulationIndex);
        o.setDescription(toRType(description));
    }

    /* (non-Javadoc)
     * @see loci.formats.meta.MetadataStore#setMicrobeamManipulationExperimenterRef(java.lang.String, int, int)
     */
    @Override
    public void setMicrobeamManipulationExperimenterRef(String experimenter,
            int experimentIndex, int microbeamManipulationIndex)
    {
        //LSID key = new LSID(MicrobeamManipulation.class, experimentIndex, microbeamManipulationIndex);
        //addReference(key, new LSID(experimenter));
    }


    /* (non-Javadoc)
     * @see loci.formats.meta.MetadataStore#setMicrobeamManipulationROIRef(java.lang.String, int, int, int)
     */
    @Override
    public void setMicrobeamManipulationROIRef(String roi, int experimentIndex,
            int microbeamManipulationIndex, int ROIRefIndex)
    {
        LSID key = new LSID(MicrobeamManipulation.class, experimentIndex, microbeamManipulationIndex);
        addReference(key, new LSID(roi));
    }

    /* (non-Javadoc)
     * @see loci.formats.meta.MetadataStore#setMicrobeamManipulationType(ome.xml.model.enums.MicrobeamManipulationType, int, int)
     */
    @Override
    public void setMicrobeamManipulationType(ome.xml.model.enums.MicrobeamManipulationType type,
            int experimentIndex, int microbeamManipulationIndex)
    {
        MicrobeamManipulation o = getMicrobeamManipulation(experimentIndex, microbeamManipulationIndex);
        o.setType((MicrobeamManipulationType) getEnumeration(MicrobeamManipulationType.class, type.toString()));
    }

    ////////Microbeam Manipulation Light Source Settings /////////

    public LightSettings getMicrobeamManipulationLightSourceSettings(int experimentIndex, int microbeamManipulationIndex,
            int lightSourceSettingsIndex)
    {
        LinkedHashMap<Index, Integer> indexes =
            new LinkedHashMap<Index, Integer>();
        indexes.put(Index.EXPERIMENT_INDEX, experimentIndex);
        indexes.put(Index.MICROBEAM_MANIPULATION_INDEX, microbeamManipulationIndex);
        indexes.put(Index.LIGHT_SOURCE_SETTINGS_INDEX, lightSourceSettingsIndex);
        return getSourceObject(LightSettings.class, indexes);
    }

    /* (non-Javadoc)
     * @see loci.formats.meta.MetadataStore#setMicrobeamManipulationLightSourceSettingsID(java.lang.String, int, int, int)
     */
    @Override
    public void setMicrobeamManipulationLightSourceSettingsID(String id,
            int experimentIndex, int microbeamManipulationIndex,
            int lightSourceSettingsIndex)
    {
        getMicrobeamManipulationLightSourceSettings(
                experimentIndex, microbeamManipulationIndex,
                lightSourceSettingsIndex);
        LSID key = new LSID(LightSettings.class, experimentIndex,
            microbeamManipulationIndex, lightSourceSettingsIndex);
        addReference(key, new LSID(id));
    }

    /* (non-Javadoc)
     * @see loci.formats.meta.MetadataStore#setMicrobeamManipulationLightSourceSettingsAttenuation(ome.xml.model.primitives.PercentFraction, int, int, int)
     */
    @Override
    public void setMicrobeamManipulationLightSourceSettingsAttenuation(
            PercentFraction attenuation, int experimentIndex,
            int microbeamManipulationIndex, int lightSourceSettingsIndex)
    {
        LightSettings o = getMicrobeamManipulationLightSourceSettings(experimentIndex,
                microbeamManipulationIndex, lightSourceSettingsIndex);
        o.setAttenuation(toRType(attenuation));
    }

    /* (non-Javadoc)
     * @see loci.formats.meta.MetadataStore#setMicrobeamManipulationLightSourceSettingsWavelength(ome.xml.model.primitives.PositiveFloat, int, int, int)
     */
    @Override
    public void setMicrobeamManipulationLightSourceSettingsWavelength(
            PositiveFloat wavelength, int experimentIndex,
            int microbeamManipulationIndex, int lightSourceSettingsIndex)
    {
        LightSettings o = getMicrobeamManipulationLightSourceSettings(experimentIndex,
                microbeamManipulationIndex, lightSourceSettingsIndex);
        o.setWavelength(toRType(wavelength));
    }

    //////// Microscope ////////

    private Microscope getMicroscope(int instrumentIndex)
    {
        LinkedHashMap<Index, Integer> indexes =
            new LinkedHashMap<Index, Integer>();
        indexes.put(Index.INSTRUMENT_INDEX, instrumentIndex);
        return getSourceObject(Microscope.class, indexes);
    }

    /* (non-Javadoc)
     * @see loci.formats.meta.MetadataStore#setMicroscopeLotNumber(java.lang.String, int)
     */
    @Override
    public void setMicroscopeLotNumber(String lotNumber, int instrumentIndex)
    {
        Microscope o = getMicroscope(instrumentIndex);
        o.setLotNumber(toRType(lotNumber));
    }

    /* (non-Javadoc)
     * @see loci.formats.meta.MetadataStore#setMicroscopeManufacturer(java.lang.String, int)
     */
    @Override
    public void setMicroscopeManufacturer(String manufacturer,
            int instrumentIndex)
    {
        Microscope o = getMicroscope(instrumentIndex);
        o.setManufacturer(toRType(manufacturer));
    }

    /* (non-Javadoc)
     * @see loci.formats.meta.MetadataStore#setMicroscopeModel(java.lang.String, int)
     */
    @Override
    public void setMicroscopeModel(String model, int instrumentIndex)
    {
        Microscope o = getMicroscope(instrumentIndex);
        o.setModel(toRType(model));
    }

    /* (non-Javadoc)
     * @see loci.formats.meta.MetadataStore#setMicroscopeSerialNumber(java.lang.String, int)
     */
    @Override
    public void setMicroscopeSerialNumber(String serialNumber,
            int instrumentIndex)
    {
        Microscope o = getMicroscope(instrumentIndex);
        o.setSerialNumber(toRType(serialNumber));
    }

    /* (non-Javadoc)
     * @see loci.formats.meta.MetadataStore#setMicroscopeType(ome.xml.model.enums.MicroscopeType, int)
     */
    @Override
    public void setMicroscopeType(ome.xml.model.enums.MicroscopeType type,
            int instrumentIndex)
    {
        Microscope o = getMicroscope(instrumentIndex);
        o.setType((MicroscopeType)
                getEnumeration(MicroscopeType.class, type.toString()));
    }

    //////// Objective /////////

    public Objective getObjective(int instrumentIndex, int objectiveIndex)
    {
      LinkedHashMap<Index, Integer> indexes =
          new LinkedHashMap<Index, Integer>();
      indexes.put(Index.INSTRUMENT_INDEX, instrumentIndex);
      indexes.put(Index.OBJECTIVE_INDEX, objectiveIndex);
      return getSourceObject(Objective.class, indexes);
    }

    /* (non-Javadoc)
     * @see loci.formats.meta.MetadataStore#setObjectiveCalibratedMagnification(java.lang.Double, int, int)
     */
    @Override
    public void setObjectiveCalibratedMagnification(
            Double calibratedMagnification, int instrumentIndex,
            int objectiveIndex)
    {
        Objective o = getObjective(instrumentIndex, objectiveIndex);
        o.setCalibratedMagnification(toRType(calibratedMagnification));
    }

    /* (non-Javadoc)
     * @see loci.formats.meta.MetadataStore#setObjectiveCorrection(ome.xml.model.enums.Correction, int, int)
     */
    @Override
    public void setObjectiveCorrection(
            ome.xml.model.enums.Correction correction, int instrumentIndex,
            int objectiveIndex)
    {
        Objective o = getObjective(instrumentIndex, objectiveIndex);
        o.setCorrection((Correction) getEnumeration(
            Correction.class, correction.toString()));
    }

    /* (non-Javadoc)
     * @see loci.formats.meta.MetadataStore#setObjectiveID(java.lang.String, int, int)
     */
    @Override
    public void setObjectiveID(String id, int instrumentIndex,
            int objectiveIndex)
    {
        checkDuplicateLSID(Objective.class, id);
        LinkedHashMap<Index, Integer> indexes =
            new LinkedHashMap<Index, Integer>();
        indexes.put(Index.INSTRUMENT_INDEX, instrumentIndex);
        indexes.put(Index.OBJECTIVE_INDEX, objectiveIndex);
        IObjectContainer o = getIObjectContainer(Objective.class, indexes);
        o.LSID = id;
        addAuthoritativeContainer(Objective.class, id, o);
    }

    /* (non-Javadoc)
     * @see loci.formats.meta.MetadataStore#setObjectiveImmersion(ome.xml.model.enums.Immersion, int, int)
     */
    @Override
    public void setObjectiveImmersion(
            ome.xml.model.enums.Immersion immersion, int instrumentIndex,
            int objectiveIndex)
    {
        Objective o = getObjective(instrumentIndex, objectiveIndex);
        o.setImmersion(
            (Immersion) getEnumeration(Immersion.class, immersion.toString()));
    }

    /* (non-Javadoc)
     * @see loci.formats.meta.MetadataStore#setObjectiveIris(java.lang.Boolean, int, int)
     */
    @Override
    public void setObjectiveIris(Boolean iris, int instrumentIndex,
            int objectiveIndex)
    {
        Objective o = getObjective(instrumentIndex, objectiveIndex);
        o.setIris(toRType(iris));
    }

    /* (non-Javadoc)
     * @see loci.formats.meta.MetadataStore#setObjectiveLensNA(java.lang.Double, int, int)
     */
    @Override
    public void setObjectiveLensNA(Double lensNA, int instrumentIndex,
            int objectiveIndex)
    {
        Objective o = getObjective(instrumentIndex, objectiveIndex);
        o.setLensNA(toRType(lensNA));
    }

    /* (non-Javadoc)
     * @see loci.formats.meta.MetadataStore#setObjectiveLotNumber(java.lang.String, int, int)
     */
    @Override
    public void setObjectiveLotNumber(String lotNumber, int instrumentIndex,
            int objectiveIndex)
    {
        Objective o = getObjective(instrumentIndex, objectiveIndex);
        o.setLotNumber(toRType(lotNumber));
    }

    /* (non-Javadoc)
     * @see loci.formats.meta.MetadataStore#setObjectiveManufacturer(java.lang.String, int, int)
     */
    @Override
    public void setObjectiveManufacturer(String manufacturer,
            int instrumentIndex, int objectiveIndex)
    {
        Objective o = getObjective(instrumentIndex, objectiveIndex);
        o.setManufacturer(toRType(manufacturer));
    }

    /* (non-Javadoc)
     * @see loci.formats.meta.MetadataStore#setObjectiveModel(java.lang.String, int, int)
     */
    @Override
    public void setObjectiveModel(String model, int instrumentIndex,
            int objectiveIndex)
    {
        Objective o = getObjective(instrumentIndex, objectiveIndex);
        o.setModel(toRType(model));
    }

    /* (non-Javadoc)
     * @see loci.formats.meta.MetadataStore#setObjectiveNominalMagnification(java.lang.Double, int, int)
     */
    @Override
    public void setObjectiveNominalMagnification(Double nominalMagnification,
            int instrumentIndex, int objectiveIndex)
    {
        Objective o = getObjective(instrumentIndex, objectiveIndex);
        o.setNominalMagnification(toRType(nominalMagnification));
    }

    /* (non-Javadoc)
     * @see loci.formats.meta.MetadataStore#setObjectiveSerialNumber(java.lang.String, int, int)
     */
    @Override
    public void setObjectiveSerialNumber(String serialNumber,
            int instrumentIndex, int objectiveIndex)
    {
        Objective o = getObjective(instrumentIndex, objectiveIndex);
        o.setSerialNumber(toRType(serialNumber));
    }

    /* (non-Javadoc)
     * @see loci.formats.meta.MetadataStore#setObjectiveWorkingDistance(java.lang.Double, int, int)
     */
    @Override
    public void setObjectiveWorkingDistance(Double workingDistance,
            int instrumentIndex, int objectiveIndex)
    {
        Objective o = getObjective(instrumentIndex, objectiveIndex);
        o.setWorkingDistance(toRType(workingDistance));
    }

    //////// Pixels /////////

    private Pixels getPixels(int imageIndex)
    {
        LinkedHashMap<Index, Integer> indexes =
            new LinkedHashMap<Index, Integer>();
        indexes.put(Index.IMAGE_INDEX, imageIndex);
        Pixels p = getSourceObject(Pixels.class, indexes);
        p.setSha1(rstring("Foo"));
        return p;

    }

    /* (non-Javadoc)
     * @see loci.formats.meta.MetadataStore#setPixelsID(java.lang.String, int)
     */
    @Override
    public void setPixelsID(String id, int imageIndex)
    {
        checkDuplicateLSID(Pixels.class, id);
        LinkedHashMap<Index, Integer> indexes =
            new LinkedHashMap<Index, Integer>();
        indexes.put(Index.IMAGE_INDEX, imageIndex);
        IObjectContainer o = getIObjectContainer(Pixels.class, indexes);
        o.LSID = id;
        addAuthoritativeContainer(Pixels.class, id, o);
    }

    /* (non-Javadoc)
     * @see loci.formats.meta.MetadataStore#setPixelsBigEndian(java.lang.Boolean,int)
     */
    @Override
    public void  setPixelsBigEndian(Boolean value,  int index)
    {
        ignoreUnneeded("setPixelsBigEndian", value, index);
    }

    /* (non-Javadoc)
     * @see loci.formats.meta.MetadataStore#setPixelsBinDataBigEndian(java.lang.Boolean, int, int)
     */
    @Override
    public void setPixelsBinDataBigEndian(Boolean bigEndian, int imageIndex,
            int binDataIndex)
    {
        ignoreUnneeded("setPixelsBinDataBigEndian", bigEndian, imageIndex);
    }

    /* (non-Javadoc)
     * @see loci.formats.meta.MetadataStore#setPixelsDimensionOrder(ome.xml.model.enums.DimensionOrder, int)
     */
    @Override
    public void setPixelsDimensionOrder(
            ome.xml.model.enums.DimensionOrder dimensionOrder, int imageIndex)
    {
        Pixels o = getPixels(imageIndex);
        // We're always the same dimension order in the server; force it to
        // "XYZCT" (ticket:3124, ticket:3718, ticket:3668)
        o.setDimensionOrder((DimensionOrder) getEnumeration(
            DimensionOrder.class, "XYZCT"));
    }

    /* (non-Javadoc)
     * @see loci.formats.meta.MetadataStore#setPixelsInterleaved(java.lang.Boolean,int)
     */
    @Override
    public void  setPixelsInterleaved(Boolean value,  int index)
    {
        ignoreUnneeded("setPixelsInterleaved", value, index);
    }


    /* (non-Javadoc)
     * @see loci.formats.meta.MetadataStore#setPixelsPhysicalSizeX(ome.xml.model.primitives.PositiveFloat, int)
     */
    @Override
    public void setPixelsPhysicalSizeX(PositiveFloat physicalSizeX, int imageIndex)
    {
        Pixels o = getPixels(imageIndex);
        o.setPhysicalSizeX(toRType(physicalSizeX));
    }

    /* (non-Javadoc)
     * @see loci.formats.meta.MetadataStore#setPixelsPhysicalSizeY(ome.xml.model.primitives.PositiveFloat, int)
     */
    @Override
    public void setPixelsPhysicalSizeY(PositiveFloat physicalSizeY, int imageIndex)
    {
        Pixels o = getPixels(imageIndex);
        o.setPhysicalSizeY(toRType(physicalSizeY));
    }

    /* (non-Javadoc)
     * @see loci.formats.meta.MetadataStore#setPixelsPhysicalSizeZ(ome.xml.model.primitives.PositiveFloat, int)
     */
    @Override
    public void setPixelsPhysicalSizeZ(PositiveFloat physicalSizeZ, int imageIndex)
    {
        Pixels o = getPixels(imageIndex);
        o.setPhysicalSizeZ(toRType(physicalSizeZ));
    }

    /* (non-Javadoc)
     * @see loci.formats.meta.MetadataStore#setPixelsSignificantBits(ome.xml.model.primitives.PositiveInteger,int)
     */
    @Override
    public void  setPixelsSignificantBits(PositiveInteger value,  int imageIndex)
    {
        Pixels o = getPixels(imageIndex);
        o.setSignificantBits(toRType(value));
    }

    /* (non-Javadoc)
     * @see loci.formats.meta.MetadataStore#setPixelsSizeC(ome.xml.model.primitives.PositiveInteger, int)
     */
    @Override
    public void setPixelsSizeC(PositiveInteger sizeC, int imageIndex)
    {
        Pixels o = getPixels(imageIndex);
        o.setSizeC(toRType(sizeC));
    }

    /* (non-Javadoc)
     * @see loci.formats.meta.MetadataStore#setPixelsSizeT(ome.xml.model.primitives.PositiveInteger, int)
     */
    @Override
    public void setPixelsSizeT(PositiveInteger sizeT, int imageIndex)
    {
        Pixels o = getPixels(imageIndex);
        o.setSizeT(toRType(sizeT));
    }

    /* (non-Javadoc)
     * @see loci.formats.meta.MetadataStore#setPixelsSizeX(ome.xml.model.primitives.PositiveInteger, int)
     */
    @Override
    public void setPixelsSizeX(PositiveInteger sizeX, int imageIndex)
    {
        Pixels o = getPixels(imageIndex);
        o.setSizeX(toRType(sizeX));
    }

    /* (non-Javadoc)
     * @see loci.formats.meta.MetadataStore#setPixelsSizeY(ome.xml.model.primitives.PositiveInteger, int)
     */
    @Override
    public void setPixelsSizeY(PositiveInteger sizeY, int imageIndex)
    {
        Pixels o = getPixels(imageIndex);
        o.setSizeY(toRType(sizeY));
    }

    /* (non-Javadoc)
     * @see loci.formats.meta.MetadataStore#setPixelsSizeZ(ome.xml.model.primitives.PositiveInteger, int)
     */
    @Override
    public void setPixelsSizeZ(PositiveInteger sizeZ, int imageIndex)
    {
        Pixels o = getPixels(imageIndex);
        o.setSizeZ(toRType(sizeZ));
    }

    /* (non-Javadoc)
     * @see loci.formats.meta.MetadataStore#setPixelsTimeIncrement(java.lang.Double, int)
     */
    @Override
    public void setPixelsTimeIncrement(Double timeIncrement, int imageIndex)
    {
        Pixels o = getPixels(imageIndex);
        o.setTimeIncrement(toRType(timeIncrement));
    }

    /* (non-Javadoc)
     * @see loci.formats.meta.MetadataStore#setPixelsType(ome.xml.model.enums.PixelType, int)
     */
    @Override
    public void setPixelsType(PixelType type, int imageIndex)
    {
        Pixels o = getPixels(imageIndex);
        o.setPixelsType(
            (PixelsType) getEnumeration(PixelsType.class, type.toString()));
    }

    //////// Plane /////////

    private PlaneInfo getPlane(int imageIndex, int planeIndex)
    {
        LinkedHashMap<Index, Integer> indexes =
            new LinkedHashMap<Index, Integer>();
        indexes.put(Index.IMAGE_INDEX, imageIndex);
        indexes.put(Index.PLANE_INDEX, planeIndex);
        return getSourceObject(PlaneInfo.class, indexes);
    }

    /* (non-Javadoc)
     * @see loci.formats.meta.MetadataStore#setPlaneAnnotationRef(java.lang.String, int, int, int)
     */
    @Override
    public void setPlaneAnnotationRef(String annotation, int imageIndex,
            int planeIndex, int annotationRefIndex)
    {
        LSID key = new LSID(
            PlaneInfo.class, imageIndex, planeIndex);
        addReference(key, new LSID(annotation));
    }

    /* (non-Javadoc)
     * @see loci.formats.meta.MetadataStore#setPlaneDeltaT(java.lang.Double, int, int)
     */
    @Override
    public void setPlaneDeltaT(Double deltaT, int imageIndex, int planeIndex)
    {
        PlaneInfo o = getPlane(imageIndex, planeIndex);
        o.setDeltaT(toRType(deltaT));
    }

    /* (non-Javadoc)
     * @see loci.formats.meta.MetadataStore#setPlaneExposureTime(java.lang.Double, int, int)
     */
    @Override
    public void setPlaneExposureTime(Double exposureTime, int imageIndex,
            int planeIndex)
    {
        PlaneInfo o = getPlane(imageIndex, planeIndex);
        o.setExposureTime(toRType(exposureTime));
    }

    /* (non-Javadoc)
     * @see loci.formats.meta.MetadataStore#setPlaneHashSHA1(java.lang.String, int, int)
     */
    @Override
    public void setPlaneHashSHA1(String hashSHA1, int imageIndex, int planeIndex)
    {
        ignoreUnneeded("setPlaneHashSHA1", hashSHA1, imageIndex, planeIndex);
    }

    /* (non-Javadoc)
     * @see loci.formats.meta.MetadataStore#setPlanePositionX(java.lang.Double, int, int)
     */
    @Override
    public void setPlanePositionX(Double positionX, int imageIndex,
            int planeIndex)
    {
        PlaneInfo o = getPlane(imageIndex, planeIndex);
        o.setPositionX(toRType(positionX));
    }

    /* (non-Javadoc)
     * @see loci.formats.meta.MetadataStore#setPlanePositionY(java.lang.Double, int, int)
     */
    @Override
    public void setPlanePositionY(Double positionY, int imageIndex,
            int planeIndex)
    {
        PlaneInfo o = getPlane(imageIndex, planeIndex);
        o.setPositionY(toRType(positionY));
    }

    /* (non-Javadoc)
     * @see loci.formats.meta.MetadataStore#setPlanePositionZ(java.lang.Double, int, int)
     */
    @Override
    public void setPlanePositionZ(Double positionZ, int imageIndex,
            int planeIndex)
    {
        PlaneInfo o = getPlane(imageIndex, planeIndex);
        o.setPositionZ(toRType(positionZ));
    }

    /* (non-Javadoc)
     * @see loci.formats.meta.MetadataStore#setPlaneTheC(java.lang.Integer, int, int)
     */
    @Override
    public void setPlaneTheC(NonNegativeInteger theC, int imageIndex, int planeIndex)
    {
        PlaneInfo o = getPlane(imageIndex, planeIndex);
        o.setTheC(toRType(theC));
    }

    /* (non-Javadoc)
     * @see loci.formats.meta.MetadataStore#setPlaneTheT(java.lang.Integer, int, int)
     */
    @Override
    public void setPlaneTheT(NonNegativeInteger theT, int imageIndex, int planeIndex)
    {
        PlaneInfo o = getPlane(imageIndex, planeIndex);
        o.setTheT(toRType(theT));
    }

    /* (non-Javadoc)
     * @see loci.formats.meta.MetadataStore#setPlaneTheZ(java.lang.Integer, int, int)
     */
    @Override
    public void setPlaneTheZ(NonNegativeInteger theZ, int imageIndex, int planeIndex)
    {
        PlaneInfo o = getPlane(imageIndex, planeIndex);
        o.setTheZ(toRType(theZ));
    }

    //////// PlateAcquisition /////////

    private PlateAcquisition getPlateAcquisition(
        int plateIndex, int plateAcquisitionIndex)
    {
        LinkedHashMap<Index, Integer> indexes =
            new LinkedHashMap<Index, Integer>();
        indexes.put(Index.PLATE_INDEX, plateIndex);
        indexes.put(Index.PLATE_ACQUISITION_INDEX, plateAcquisitionIndex);
        return getSourceObject(PlateAcquisition.class, indexes);
    }

    /* (non-Javadoc)
     * @see loci.formats.meta.MetadataStore#setPlateAcquisitionAnnotationRef(java.lang.String, int, int, int)
     */
    @Override
    public void setPlateAcquisitionAnnotationRef(String annotation,
            int plateIndex, int plateAcquisitionIndex, int annotationRefIndex)
    {
        LSID key = new LSID(PlateAcquisition.class, plateIndex,
            plateAcquisitionIndex);
        addReference(key, new LSID(annotation));
    }

    /* (non-Javadoc)
     * @see loci.formats.meta.MetadataStore#setPlateAcquisitionDescription(java.lang.String, int, int)
     */
    @Override
    public void setPlateAcquisitionDescription(String description,
            int plateIndex, int plateAcquisitionIndex)
    {
        PlateAcquisition o =
            getPlateAcquisition(plateIndex, plateAcquisitionIndex);
        o.setDescription(toRType(description));
    }

    /* (non-Javadoc)
     * @see loci.formats.meta.MetadataStore#setPlateAcquisitionEndTime(ome.xml.model.primitives.Timestamp, int, int)
     */
    @Override
    public void setPlateAcquisitionEndTime(Timestamp endTime, int plateIndex,
            int plateAcquisitionIndex)
    {
        PlateAcquisition o =
            getPlateAcquisition(plateIndex, plateAcquisitionIndex);
        o.setEndTime(toRType(endTime));
    }

    /* (non-Javadoc)
     * @see loci.formats.meta.MetadataStore#setPlateAcquisitionID(java.lang.String, int, int)
     */
    @Override
    public void setPlateAcquisitionID(String id, int plateIndex,
            int plateAcquisitionIndex)
    {
        checkDuplicateLSID(PlateAcquisition.class, id);
        LinkedHashMap<Index, Integer> indexes =
            new LinkedHashMap<Index, Integer>();
        indexes.put(Index.PLATE_INDEX, plateIndex);
        indexes.put(Index.PLATE_ACQUISITION_INDEX, plateAcquisitionIndex);
        IObjectContainer o =
            getIObjectContainer(PlateAcquisition.class, indexes);
        o.LSID = id;
        addAuthoritativeContainer(PlateAcquisition.class, id, o);
    }

    /* (non-Javadoc)
     * @see loci.formats.meta.MetadataStore#setPlateAcquisitionMaximumFieldCount(java.lang.Integer, int, int)
     */
    @Override
    public void setPlateAcquisitionMaximumFieldCount(PositiveInteger maximumFieldCount,
            int plateIndex, int plateAcquisitionIndex)
    {
        PlateAcquisition o =
            getPlateAcquisition(plateIndex, plateAcquisitionIndex);
        o.setMaximumFieldCount(toRType(maximumFieldCount));
    }

    /* (non-Javadoc)
     * @see loci.formats.meta.MetadataStore#setPlateAcquisitionName(java.lang.String, int, int)
     */
    @Override
    public void setPlateAcquisitionName(String name, int plateIndex,
            int plateAcquisitionIndex)
    {
        PlateAcquisition o =
            getPlateAcquisition(plateIndex, plateAcquisitionIndex);
        o.setName(toRType(name));
    }

    /* (non-Javadoc)
     * @see loci.formats.meta.MetadataStore#setPlateAcquisitionStartTime(ome.xml.model.primitives.Timestamp, int, int)
     */
    @Override
    public void setPlateAcquisitionStartTime(Timestamp startTime, int plateIndex,
            int plateAcquisitionIndex)
    {
        PlateAcquisition o =
            getPlateAcquisition(plateIndex, plateAcquisitionIndex);
        o.setStartTime(toRType(startTime));
    }

    /* (non-Javadoc)
     * @see loci.formats.meta.MetadataStore#setPlateAcquisitionWellSampleRef(java.lang.String, int, int, int)
     */
    @Override
    public void setPlateAcquisitionWellSampleRef(String wellSample,
            int plateIndex, int plateAcquisitionIndex, int wellSampleRefIndex)
    {
        LSID key = new LSID(PlateAcquisition.class, plateIndex,
            plateAcquisitionIndex);
        addReference(key, new LSID(wellSample));
    }

    //////// Plate /////////

    private Plate getPlate(int plateIndex)
    {
        LinkedHashMap<Index, Integer> indexes =
            new LinkedHashMap<Index, Integer>();
        indexes.put(Index.PLATE_INDEX, plateIndex);
        return getSourceObject(Plate.class, indexes);
    }

    /* (non-Javadoc)
     * @see loci.formats.meta.MetadataStore#setPlateAnnotationRef(java.lang.String, int, int)
     */
    @Override
    public void setPlateAnnotationRef(String annotation, int plateIndex,
            int annotationRefIndex)
    {
        LSID key = new LSID(Plate.class, plateIndex);
        addReference(key, new LSID(annotation));
    }

    /* (non-Javadoc)
     * @see loci.formats.meta.MetadataStore#setPlateColumnNamingConvention(ome.xml.model.enums.NamingConvention, int)
     */
    @Override
    public void setPlateColumnNamingConvention(
            NamingConvention columnNamingConvention, int plateIndex)
    {
        Plate o = getPlate(plateIndex);
        o.setColumnNamingConvention(toRType(columnNamingConvention));
    }

    /* (non-Javadoc)
     * @see loci.formats.meta.MetadataStore#setPlateColumns(java.lang.Integer, int)
     */
    @Override
    public void setPlateColumns(PositiveInteger columns, int plateIndex)
    {
        Plate o = getPlate(plateIndex);
        o.setColumns(toRType(columns));
    }

    /* (non-Javadoc)
     * @see loci.formats.meta.MetadataStore#setPlateDescription(java.lang.String, int)
     */
    @Override
    public void setPlateDescription(String description, int plateIndex)
    {
        Plate o = getPlate(plateIndex);
        o.setDescription(toRType(description));
    }

    /* (non-Javadoc)
     * @see loci.formats.meta.MetadataStore#setPlateExternalIdentifier(java.lang.String, int)
     */
    @Override
    public void setPlateExternalIdentifier(String externalIdentifier,
            int plateIndex)
    {
        Plate o = getPlate(plateIndex);
        o.setExternalIdentifier(toRType(externalIdentifier));
    }

    /* (non-Javadoc)
     * @see loci.formats.meta.MetadataStore#setPlateID(java.lang.String, int)
     */
    @Override
    public void setPlateID(String id, int plateIndex)
    {
        checkDuplicateLSID(Plate.class, id);
        LinkedHashMap<Index, Integer> indexes =
            new LinkedHashMap<Index, Integer>();
        indexes.put(Index.PLATE_INDEX, plateIndex);
        IObjectContainer o = getIObjectContainer(Plate.class, indexes);
        o.LSID = id;
        addAuthoritativeContainer(Plate.class, id, o);
    }

    /* (non-Javadoc)
     * @see loci.formats.meta.MetadataStore#setPlateName(java.lang.String, int)
     */
    @Override
    public void setPlateName(String name, int plateIndex)
    {
        Plate o = getPlate(plateIndex);
        o.setName(toRType(name));
    }

    /* (non-Javadoc)
     * @see loci.formats.meta.MetadataStore#setPlateRowNamingConvention(ome.xml.model.enums.NamingConvention, int)
     */
    @Override
    public void setPlateRowNamingConvention(
            NamingConvention rowNamingConvention, int plateIndex)
    {
        Plate o = getPlate(plateIndex);
        o.setRowNamingConvention(toRType(rowNamingConvention));
    }

    /* (non-Javadoc)
     * @see loci.formats.meta.MetadataStore#setPlateRows(java.lang.Integer, int)
     */
    @Override
    public void setPlateRows(PositiveInteger rows, int plateIndex)
    {
        Plate o = getPlate(plateIndex);
        o.setRows(toRType(rows));
    }

    /* (non-Javadoc)
     * @see loci.formats.meta.MetadataStore#setPlateStatus(java.lang.String, int)
     */
    @Override
    public void setPlateStatus(String status, int plateIndex)
    {
        Plate o = getPlate(plateIndex);
        o.setStatus(toRType(status));
    }

    /* (non-Javadoc)
     * @see loci.formats.meta.MetadataStore#setPlateWellOriginX(java.lang.Double, int)
     */
    @Override
    public void setPlateWellOriginX(Double wellOriginX, int plateIndex)
    {
        Plate o = getPlate(plateIndex);
        o.setWellOriginX(toRType(wellOriginX));
    }

    /* (non-Javadoc)
     * @see loci.formats.meta.MetadataStore#setPlateWellOriginY(java.lang.Double, int)
     */
    @Override
    public void setPlateWellOriginY(Double wellOriginY, int plateIndex)
    {
        Plate o = getPlate(plateIndex);
        o.setWellOriginY(toRType(wellOriginY));
    }

    //////// Point /////////

    private Point getPoint(int ROIIndex, int shapeIndex)
    {
        LinkedHashMap<Index, Integer> indexes =
            new LinkedHashMap<Index, Integer>();
        indexes.put(Index.ROI_INDEX, ROIIndex);
        indexes.put(Index.SHAPE_INDEX, shapeIndex);
        return getSourceObject(Point.class, indexes);
    }

    /* (non-Javadoc)
     * @see loci.formats.meta.MetadataStore#setPointText(java.lang.String, int, int)
     */
    @Override
    public void setPointText(String text, int ROIIndex, int shapeIndex)
    {
        Point o = getPoint(ROIIndex, shapeIndex);
        o.setTextValue(toRType(text));
    }

    /* (non-Javadoc)
     * @see loci.formats.meta.MetadataStore#setPointFillColor(ome.xml.model.primitives.Color, int, int)
     */
    @Override
    public void setPointFillColor(Color fill, int ROIIndex, int shapeIndex)
    {
        Point o = getPoint(ROIIndex, shapeIndex);
        o.setFillColor(toRType(fill));
    }

    /* (non-Javadoc)
     * @see loci.formats.meta.MetadataStore#setPointFontSize(java.lang.Integer, int, int)
     */
    @Override
    public void setPointFontSize(NonNegativeInteger fontSize, int ROIIndex, int shapeIndex)
    {
        Point o = getPoint(ROIIndex, shapeIndex);
        o.setFontSize(toRType(fontSize));
    }

    /* (non-Javadoc)
     * @see loci.formats.meta.MetadataStore#setPointID(java.lang.String, int, int)
     */
    @Override
    public void setPointID(String id, int ROIIndex, int shapeIndex)
    {
        checkDuplicateLSID(Point.class, id);
        LinkedHashMap<Index, Integer> indexes =
            new LinkedHashMap<Index, Integer>();
        indexes.put(Index.ROI_INDEX, ROIIndex);
        indexes.put(Index.SHAPE_INDEX, shapeIndex);
        IObjectContainer o = getIObjectContainer(Point.class, indexes);
        o.LSID = id;
        addAuthoritativeContainer(Point.class, id, o);
    }

    /* (non-Javadoc)
     * @see loci.formats.meta.MetadataStore#setPointStroke(ome.xml.model.primitives.Color, int, int)
     */
    @Override
    public void setPointStrokeColor(Color stroke, int ROIIndex, int shapeIndex)
    {
        Point o = getPoint(ROIIndex, shapeIndex);
        o.setStrokeColor(toRType(stroke));
    }

    /* (non-Javadoc)
     * @see loci.formats.meta.MetadataStore#setPointStrokeDashArray(java.lang.String, int, int)
     */
    @Override
    public void setPointStrokeDashArray(String strokeDashArray, int ROIIndex,
            int shapeIndex)
    {
        Point o = getPoint(ROIIndex, shapeIndex);
        o.setStrokeDashArray(toRType(strokeDashArray));
    }

    /* (non-Javadoc)
     * @see loci.formats.meta.MetadataStore#setPointStrokeWidth(java.lang.Double, int, int)
     */
    @Override
    public void setPointStrokeWidth(Double strokeWidth, int ROIIndex,
            int shapeIndex)
    {
        Point o = getPoint(ROIIndex, shapeIndex);
        o.setStrokeWidth(toRType(strokeWidth.intValue()));
        // TODO: OMERO data type mismatch
    }

    /* (non-Javadoc)
     * @see loci.formats.meta.MetadataStore#setPointTheC(java.lang.Integer, int, int)
     */
    @Override
    public void setPointTheC(NonNegativeInteger theC, int ROIIndex, int shapeIndex)
    {
        Point o = getPoint(ROIIndex, shapeIndex);
        o.setTheC(toRType(theC));
    }

    /* (non-Javadoc)
     * @see loci.formats.meta.MetadataStore#setPointTheT(java.lang.Integer, int, int)
     */
    @Override
    public void setPointTheT(NonNegativeInteger theT, int ROIIndex, int shapeIndex)
    {
        Point o = getPoint(ROIIndex, shapeIndex);
        o.setTheT(toRType(theT));
    }

    /* (non-Javadoc)
     * @see loci.formats.meta.MetadataStore#setPointTheZ(java.lang.Integer, int, int)
     */
    @Override
    public void setPointTheZ(NonNegativeInteger theZ, int ROIIndex, int shapeIndex)
    {
        Point o = getPoint(ROIIndex, shapeIndex);
        o.setTheZ(toRType(theZ));
    }

    /* (non-Javadoc)
     * @see loci.formats.meta.MetadataStore#setPointTransform(ome.xml.model.AffineTransform, int, int)
     */
    @Override
    public void setPointTransform(AffineTransform transform, int ROIIndex, int shapeIndex)
    {
        Point o = getPoint(ROIIndex, shapeIndex);
        o.setTransform(toRType(transform));
    }

    /* (non-Javadoc)
     * @see loci.formats.meta.MetadataStore#setPointX(java.lang.Double, int, int)
     */
    @Override
    public void setPointX(Double x, int ROIIndex, int shapeIndex)
    {
        Point o = getPoint(ROIIndex, shapeIndex);
        o.setCx(toRType(x));
    }

    /* (non-Javadoc)
     * @see loci.formats.meta.MetadataStore#setPointY(java.lang.Double, int, int)
     */
    @Override
    public void setPointY(Double y, int ROIIndex, int shapeIndex)
    {
        Point o = getPoint(ROIIndex, shapeIndex);
        o.setCy(toRType(y));
    }

    //////// Polyline /////////

    private Polyline getPolyline(int ROIIndex, int shapeIndex)
    {
        LinkedHashMap<Index, Integer> indexes =
            new LinkedHashMap<Index, Integer>();
        indexes.put(Index.ROI_INDEX, ROIIndex);
        indexes.put(Index.SHAPE_INDEX, shapeIndex);
        return getSourceObject(Polyline.class, indexes);
    }

    /* (non-Javadoc)
     * @see loci.formats.meta.MetadataStore#setPolylineID(java.lang.String, int, int)
     */
    @Override
    public void setPolylineID(String id, int ROIIndex, int shapeIndex)
    {
        checkDuplicateLSID(Polyline.class, id);
        LinkedHashMap<Index, Integer> indexes =
            new LinkedHashMap<Index, Integer>();
        indexes.put(Index.ROI_INDEX, ROIIndex);
        indexes.put(Index.SHAPE_INDEX, shapeIndex);
        IObjectContainer o = getIObjectContainer(Polyline.class, indexes);
        o.LSID = id;
        addAuthoritativeContainer(Polyline.class, id, o);
    }

    /* (non-Javadoc)
     * @see loci.formats.meta.MetadataStore#setPolylineText(java.lang.String, int, int)
     */
    @Override
    public void setPolylineText(String text, int ROIIndex, int shapeIndex)
    {
        Polyline o = getPolyline(ROIIndex, shapeIndex);
        o.setTextValue(toRType(text));
    }

    /* (non-Javadoc)
     * @see loci.formats.meta.MetadataStore#setPolylineFillColor(ome.xml.model.primitives.Color, int, int)
     */
    @Override
    public void setPolylineFillColor(Color fill, int ROIIndex, int shapeIndex)
    {
        Polyline o = getPolyline(ROIIndex, shapeIndex);
        o.setFillColor(toRType(fill));
    }

    /* (non-Javadoc)
     * @see loci.formats.meta.MetadataStore#setPolylineFontSize(java.lang.Integer, int, int)
     */
    @Override
    public void setPolylineFontSize(NonNegativeInteger fontSize, int ROIIndex,
            int shapeIndex)
    {
        Polyline o = getPolyline(ROIIndex, shapeIndex);
        o.setFontSize(toRType(fontSize));
    }

    /* (non-Javadoc)
     * @see loci.formats.meta.MetadataStore#setPolylinePoints(java.lang.String, int, int)
     */
    @Override
    public void setPolylinePoints(String points, int ROIIndex, int shapeIndex)
    {
      Polyline o = getPolyline(ROIIndex, shapeIndex);
      o.setPoints(toRType(points));
    }

    /* (non-Javadoc)
     * @see loci.formats.meta.MetadataStore#setPolylineStroke(ome.xml.model.primitives.Color, int, int)
     */
    @Override
    public void setPolylineStrokeColor(Color stroke, int ROIIndex, int shapeIndex)
    {
        Polyline o = getPolyline(ROIIndex, shapeIndex);
        o.setStrokeColor(toRType(stroke));
    }

    /* (non-Javadoc)
     * @see loci.formats.meta.MetadataStore#setPolylineStrokeDashArray(java.lang.String, int, int)
     */
    @Override
    public void setPolylineStrokeDashArray(String strokeDashArray,
            int ROIIndex, int shapeIndex)
    {
        Polyline o = getPolyline(ROIIndex, shapeIndex);
        o.setStrokeDashArray(toRType(strokeDashArray));
    }

    /* (non-Javadoc)
     * @see loci.formats.meta.MetadataStore#setPolylineStrokeWidth(java.lang.Double, int, int)
     */
    @Override
    public void setPolylineStrokeWidth(Double strokeWidth, int ROIIndex,
            int shapeIndex)
    {
        Polyline o = getPolyline(ROIIndex, shapeIndex);
        o.setStrokeWidth(toRType(strokeWidth.intValue()));
        // TODO: OMERO data type mismatch
    }

    /* (non-Javadoc)
     * @see loci.formats.meta.MetadataStore#setPolylineTheC(java.lang.Integer, int, int)
     */
    @Override
    public void setPolylineTheC(NonNegativeInteger theC, int ROIIndex, int shapeIndex)
    {
        Polyline o = getPolyline(ROIIndex, shapeIndex);
        o.setTheC(toRType(theC));
    }

    /* (non-Javadoc)
     * @see loci.formats.meta.MetadataStore#setPolylineTheT(java.lang.Integer, int, int)
     */
    @Override
    public void setPolylineTheT(NonNegativeInteger theT, int ROIIndex, int shapeIndex)
    {
        Polyline o = getPolyline(ROIIndex, shapeIndex);
        o.setTheT(toRType(theT));
    }

    /* (non-Javadoc)
     * @see loci.formats.meta.MetadataStore#setPolylineTheZ(java.lang.Integer, int, int)
     */
    @Override
    public void setPolylineTheZ(NonNegativeInteger theZ, int ROIIndex, int shapeIndex)
    {
        Polyline o = getPolyline(ROIIndex, shapeIndex);
        o.setTheZ(toRType(theZ));
    }

    /* (non-Javadoc)
     * @see loci.formats.meta.MetadataStore#setPolylineTransform(ome.xml.model.AffineTransform, int, int)
     */
    @Override
    public void setPolylineTransform(AffineTransform transform, int ROIIndex,
            int shapeIndex)
    {
        Polyline o = getPolyline(ROIIndex, shapeIndex);
        o.setTransform(toRType(transform));
    }

    //////// Project /////////

    /* (non-Javadoc)
     * @see loci.formats.meta.MetadataStore#setProjectID(java.lang.String, int)
     */
    @Override
    public void setProjectID(String id, int projectIndex)
    {
        ignoreUnsupported("setProjectID", id, projectIndex);
    }

    /* (non-Javadoc)
     * @see loci.formats.meta.MetadataStore#setProjectAnnotationRef(java.lang.String, int, int)
     */
    @Override
    public void setProjectAnnotationRef(String annotation, int projectIndex,
            int annotationRefIndex)
    {
        ignoreUnsupported("setProjectAnnotationRef", annotation, projectIndex,
                annotationRefIndex);
    }

    /* (non-Javadoc)
     * @see loci.formats.meta.MetadataStore#setProjectDescription(java.lang.String, int)
     */
    @Override
    public void setProjectDescription(String description, int projectIndex)
    {
        ignoreUnsupported("setProjectDescription", description, projectIndex);
    }

    /* (non-Javadoc)
     * @see loci.formats.meta.MetadataStore#setProjectExperimenterRef(java.lang.String, int)
     */
    @Override
    public void setProjectExperimenterRef(String experimenter, int projectIndex)
    {
        ignoreInsecure("setProjectExperimenterRef", experimenter, projectIndex);
    }

    /* (non-Javadoc)
     * @see loci.formats.meta.MetadataStore#setProjectExperimenterGroupRef(java.lang.String, int)
     */
    @Override
    public void setProjectExperimenterGroupRef(String group, int projectIndex)
    {
        ignoreInsecure("setProjectExperimenterGroupRef", group, projectIndex);
    }

    /* (non-Javadoc)
     * @see loci.formats.meta.MetadataStore#setProjectName(java.lang.String, int)
     */
    @Override
    public void setProjectName(String name, int projectIndex)
    {
        ignoreInsecure("setProjectName", name, projectIndex);
    }

    //////// ROI /////////

    private Roi getROI(int ROIIndex)
    {
        LinkedHashMap<Index, Integer> indexes =
            new LinkedHashMap<Index, Integer>();
        indexes.put(Index.ROI_INDEX, ROIIndex);
        return getSourceObject(Roi.class, indexes);
    }

    /* (non-Javadoc)
     * @see loci.formats.meta.MetadataStore#setROIID(java.lang.String, int)
     */
    @Override
    public void setROIID(String id, int ROIIndex)
    {
        checkDuplicateLSID(Roi.class, id);
        LinkedHashMap<Index, Integer> indexes =
            new LinkedHashMap<Index, Integer>();
        indexes.put(Index.ROI_INDEX, ROIIndex);
        IObjectContainer o = getIObjectContainer(Roi.class, indexes);
        o.LSID = id;
        addAuthoritativeContainer(Roi.class, id, o);
    }

    /* (non-Javadoc)
     * @see loci.formats.meta.MetadataStore#setROIAnnotationRef(java.lang.String, int, int)
     */
    @Override
    public void setROIAnnotationRef(String annotation, int ROIIndex,
            int annotationRefIndex)
    {
        LSID key = new LSID(Roi.class, ROIIndex);
        addReference(key, new LSID(annotation));
    }

    /* (non-Javadoc)
     * @see loci.formats.meta.MetadataStore#setROIDescription(java.lang.String, int)
     */
    @Override
    public void setROIDescription(String description, int ROIIndex)
    {
        Roi o = getROI(ROIIndex);
        o.setDescription(toRType(description));
    }

    /* (non-Javadoc)
     * @see loci.formats.meta.MetadataStore#setROIName(java.lang.String, int)
     */
    @Override
    public void setROIName(String name, int ROIIndex)
    {
        ignoreMissing("setROIName", name, ROIIndex);
    }

    /* (non-Javadoc)
     * @see loci.formats.meta.MetadataStore#setROINamespace(java.lang.String, int)
     */
    @Override
    public void setROINamespace(String namespace, int ROIIndex)
    {
        Roi o = getROI(ROIIndex);
        o.setNamespaces(new String[]{namespace});
    }

    //////// Reagent /////////

    /**
     * Retrieve Reagent
     * @param screenIndex
     * @param reagentIndex
     * @return
     */
    private Reagent getReagent(int screenIndex, int reagentIndex)
    {
        LinkedHashMap<Index, Integer> indexes =
            new LinkedHashMap<Index, Integer>();
        indexes.put(Index.SCREEN_INDEX, screenIndex);
        indexes.put(Index.REAGENT_INDEX, reagentIndex);
        return getSourceObject(Reagent.class, indexes);
    }

    /* (non-Javadoc)
     * @see loci.formats.meta.MetadataStore#setReagentID(java.lang.String, int, int)
     */
    @Override
    public void setReagentID(String id, int screenIndex, int reagentIndex)
    {
        checkDuplicateLSID(Reagent.class, id);
        LinkedHashMap<Index, Integer> indexes =
            new LinkedHashMap<Index, Integer>();
        indexes.put(Index.SCREEN_INDEX, screenIndex);
        indexes.put(Index.REAGENT_INDEX, reagentIndex);
        IObjectContainer o = getIObjectContainer(Reagent.class, indexes);
        o.LSID = id;
        addAuthoritativeContainer(Reagent.class, id, o);
    }

    /* (non-Javadoc)
     * @see loci.formats.meta.MetadataStore#setReagentAnnotationRef(java.lang.String, int, int, int)
     */
    @Override
    public void setReagentAnnotationRef(String annotation, int screenIndex,
            int reagentIndex, int annotationRefIndex)
    {
        LSID key = new LSID(Reagent.class, screenIndex, reagentIndex);
        addReference(key, new LSID(annotation));
    }

    /* (non-Javadoc)
     * @see loci.formats.meta.MetadataStore#setReagentDescription(java.lang.String, int, int)
     */
    @Override
    public void setReagentDescription(String description, int screenIndex,
            int reagentIndex)
    {
        Reagent o = getReagent(screenIndex, reagentIndex);
        o.setDescription(toRType(description));
    }

    /* (non-Javadoc)
     * @see loci.formats.meta.MetadataStore#setReagentName(java.lang.String, int, int)
     */
    @Override
    public void setReagentName(String name, int screenIndex, int reagentIndex)
    {
        Reagent o = getReagent(screenIndex, reagentIndex);
        o.setName(toRType(name));
    }

    /* (non-Javadoc)
     * @see loci.formats.meta.MetadataStore#setReagentReagentIdentifier(java.lang.String, int, int)
     */
    @Override
    public void setReagentReagentIdentifier(String reagentIdentifier,
            int screenIndex, int reagentIndex)
    {
        Reagent o = getReagent(screenIndex, reagentIndex);
        o.setReagentIdentifier(toRType(reagentIdentifier));
    }


    //////// Rectangle /////////

    /**
     * Retrieve the Rectangle object (as a Rect object)
     * @param ROIIndex
     * @param shapeIndex
     * @return
     */
    private Rect getRectangle(int ROIIndex, int shapeIndex)
    {
        LinkedHashMap<Index, Integer> indexes =
            new LinkedHashMap<Index, Integer>();
        indexes.put(Index.ROI_INDEX, ROIIndex);
        indexes.put(Index.SHAPE_INDEX, shapeIndex);
        return getSourceObject(Rect.class, indexes);
    }

    /* (non-Javadoc)
     * @see loci.formats.meta.MetadataStore#setRectangleID(java.lang.String, int, int)
     */
    @Override
    public void setRectangleID(String id, int ROIIndex, int shapeIndex)
    {
        checkDuplicateLSID(Rect.class, id);
        LinkedHashMap<Index, Integer> indexes =
            new LinkedHashMap<Index, Integer>();
        indexes.put(Index.ROI_INDEX, ROIIndex);
        indexes.put(Index.SHAPE_INDEX, shapeIndex);
        IObjectContainer o = getIObjectContainer(Rect.class, indexes);
        o.LSID = id;
        addAuthoritativeContainer(Rect.class, id, o);
    }

    /* (non-Javadoc)
     * @see loci.formats.meta.MetadataStore#setRectangleText(java.lang.String, int, int)
     */
    @Override
    public void setRectangleText(String description, int ROIIndex,
            int shapeIndex)
    {
        Rect o = getRectangle(ROIIndex, shapeIndex);
        o.setTextValue(toRType(description));
    }

    /* (non-Javadoc)
     * @see loci.formats.meta.MetadataStore#setRectangleFillColor(ome.xml.model.primitives.Color, int, int)
     */
    @Override
    public void setRectangleFillColor(Color fill, int ROIIndex, int shapeIndex)
    {
        Rect o = getRectangle(ROIIndex, shapeIndex);
        o.setFillColor(toRType(fill));
    }

    /* (non-Javadoc)
     * @see loci.formats.meta.MetadataStore#setRectangleFontSize(java.lang.Integer, int, int)
     */
    @Override
    public void setRectangleFontSize(NonNegativeInteger fontSize, int ROIIndex,
            int shapeIndex)
    {
        Rect o = getRectangle(ROIIndex, shapeIndex);
        o.setFontSize(toRType(fontSize));
    }

    /* (non-Javadoc)
     * @see loci.formats.meta.MetadataStore#setRectangleHeight(java.lang.Double, int, int)
     */
    @Override
    public void setRectangleHeight(Double height, int ROIIndex, int shapeIndex)
    {
        Rect o = getRectangle(ROIIndex, shapeIndex);
        o.setHeight(toRType(height));
    }

    /* (non-Javadoc)
     * @see loci.formats.meta.MetadataStore#setRectangleStroke(ome.xml.model.primitives.Color, int, int)
     */
    @Override
    public void setRectangleStrokeColor(Color stroke, int ROIIndex, int shapeIndex)
    {
        Rect o = getRectangle(ROIIndex, shapeIndex);
        o.setStrokeColor(toRType(stroke));
    }

    /* (non-Javadoc)
     * @see loci.formats.meta.MetadataStore#setRectangleStrokeDashArray(java.lang.String, int, int)
     */
    @Override
    public void setRectangleStrokeDashArray(String strokeDashArray,
            int ROIIndex, int shapeIndex)
    {
        Rect o = getRectangle(ROIIndex, shapeIndex);
        o.setStrokeDashArray(toRType(strokeDashArray));
    }

    /* (non-Javadoc)
     * @see loci.formats.meta.MetadataStore#setRectangleStrokeWidth(java.lang.Double, int, int)
     */
    @Override
    public void setRectangleStrokeWidth(Double strokeWidth, int ROIIndex,
            int shapeIndex)
    {
        Rect o = getRectangle(ROIIndex, shapeIndex);
        o.setStrokeWidth(toRType(strokeWidth.intValue()));
        // TODO: OMERO data type mismatch
    }

    /* (non-Javadoc)
     * @see loci.formats.meta.MetadataStore#setRectangleTheC(java.lang.Integer, int, int)
     */
    @Override
    public void setRectangleTheC(NonNegativeInteger theC, int ROIIndex, int shapeIndex)
    {
        Rect o = getRectangle(ROIIndex, shapeIndex);
        o.setTheC(toRType(theC));
    }

    /* (non-Javadoc)
     * @see loci.formats.meta.MetadataStore#setRectangleTheT(java.lang.Integer, int, int)
     */
    @Override
    public void setRectangleTheT(NonNegativeInteger theT, int ROIIndex, int shapeIndex)
    {
        Rect o = getRectangle(ROIIndex, shapeIndex);
        o.setTheT(toRType(theT));
    }

    /* (non-Javadoc)
     * @see loci.formats.meta.MetadataStore#setRectangleTheZ(java.lang.Integer, int, int)
     */
    @Override
    public void setRectangleTheZ(NonNegativeInteger theZ, int ROIIndex, int shapeIndex)
    {
        Rect o = getRectangle(ROIIndex, shapeIndex);
        o.setTheZ(toRType(theZ));
    }

    /* (non-Javadoc)
     * @see loci.formats.meta.MetadataStore#setRectangleTransform(ome.xml.model.AffineTransform, int, int)
     */
    @Override
    public void setRectangleTransform(AffineTransform transform, int ROIIndex,
            int shapeIndex)
    {
        Rect o = getRectangle(ROIIndex, shapeIndex);
        o.setTransform(toRType(transform));
    }

    /* (non-Javadoc)
     * @see loci.formats.meta.MetadataStore#setRectangleWidth(java.lang.Double, int, int)
     */
    @Override
    public void setRectangleWidth(Double width, int ROIIndex, int shapeIndex)
    {
        Rect o = getRectangle(ROIIndex, shapeIndex);
        o.setWidth(toRType(width));
    }

    /* (non-Javadoc)
     * @see loci.formats.meta.MetadataStore#setRectangleX(java.lang.Double, int, int)
     */
    @Override
    public void setRectangleX(Double x, int ROIIndex, int shapeIndex)
    {
        Rect o = getRectangle(ROIIndex, shapeIndex);
        o.setX(toRType(x));
    }

    /* (non-Javadoc)
     * @see loci.formats.meta.MetadataStore#setRectangleY(java.lang.Double, int, int)
     */
    @Override
    public void setRectangleY(Double y, int ROIIndex, int shapeIndex)
    {
        Rect o = getRectangle(ROIIndex, shapeIndex);
        o.setY(toRType(y));
    }

    /* (non-Javadoc)
     * @see loci.formats.meta.MetadataStore#setRoot(MetadataRoot)
     */
    @Override
    public void setRoot(MetadataRoot root)
    {
        ignoreUnneeded("setRoot", root);
    }

    /* (non-Javadoc)
     * @see loci.formats.meta.MetadataStore#setRoot(MetadataRoot)
     */
    @Deprecated
    @Override
    public void setRoot(Object root)
    {
        ignoreUnneeded("setRoot", root);
    }

    //////// Screen /////////

    /**
     * Retrieve Screen
     * @param screenIndex
     * @return
     */
    private Screen getScreen(int screenIndex)
    {
        LinkedHashMap<Index, Integer> indexes =
            new LinkedHashMap<Index, Integer>();
        indexes.put(Index.SCREEN_INDEX, screenIndex);
        return getSourceObject(Screen.class, indexes);
    }

    /* (non-Javadoc)
     * @see loci.formats.meta.MetadataStore#setScreenID(java.lang.String, int)
     */
    @Override
    public void setScreenID(String id, int screenIndex)
    {
        checkDuplicateLSID(Screen.class, id);
        LinkedHashMap<Index, Integer> indexes =
            new LinkedHashMap<Index, Integer>();
        indexes.put(Index.SCREEN_INDEX, screenIndex);
        IObjectContainer o = getIObjectContainer(Screen.class, indexes);
        o.LSID = id;
        addAuthoritativeContainer(Screen.class, id, o);
    }

    /* (non-Javadoc)
     * @see loci.formats.meta.MetadataStore#setScreenAnnotationRef(java.lang.String, int, int)
     */
    @Override
    public void setScreenAnnotationRef(String annotation, int screenIndex,
            int annotationRefIndex)
    {
        LSID key = new LSID(Screen.class, screenIndex);
        addReference(key, new LSID(annotation));
    }

    /* (non-Javadoc)
     * @see loci.formats.meta.MetadataStore#setScreenDescription(java.lang.String, int)
     */
    @Override
    public void setScreenDescription(String description, int screenIndex)
    {
        Screen o = getScreen(screenIndex);
        o.setDescription(toRType(description));
    }

    /* (non-Javadoc)
     * @see loci.formats.meta.MetadataStore#setScreenName(java.lang.String, int)
     */
    @Override
    public void setScreenName(String name, int screenIndex)
    {
        Screen o = getScreen(screenIndex);
        o.setName(toRType(name));
    }

    /* (non-Javadoc)
     * @see loci.formats.meta.MetadataStore#setScreenPlateRef(java.lang.String, int, int)
     */
    @Override
    public void setScreenPlateRef(String plate, int screenIndex,
            int plateRefIndex)
    {
        LSID key = new LSID(Screen.class, screenIndex);
        addReference(key, new LSID(plate));
    }

    /* (non-Javadoc)
     * @see loci.formats.meta.MetadataStore#setScreenProtocolDescription(java.lang.String, int)
     */
    @Override
    public void setScreenProtocolDescription(String protocolDescription,
            int screenIndex)
    {
        Screen o = getScreen(screenIndex);
        o.setProtocolDescription(toRType(protocolDescription));
    }

    /* (non-Javadoc)
     * @see loci.formats.meta.MetadataStore#setScreenProtocolIdentifier(java.lang.String, int)
     */
    @Override
    public void setScreenProtocolIdentifier(String protocolIdentifier,
            int screenIndex)
    {
        Screen o = getScreen(screenIndex);
        o.setProtocolIdentifier(toRType(protocolIdentifier));
    }

    /* (non-Javadoc)
     * @see loci.formats.meta.MetadataStore#setScreenReagentSetDescription(java.lang.String, int)
     */
    @Override
    public void setScreenReagentSetDescription(String reagentSetDescription,
            int screenIndex)
    {
        Screen o = getScreen(screenIndex);
        o.setReagentSetDescription(toRType(reagentSetDescription));
    }

    /* (non-Javadoc)
     * @see loci.formats.meta.MetadataStore#setScreenReagentSetIdentifier(java.lang.String, int)
     */
    @Override
    public void setScreenReagentSetIdentifier(String reagentSetIdentifier,
            int screenIndex)
    {
        Screen o = getScreen(screenIndex);
        o.setReagentSetIdentifier(toRType(reagentSetIdentifier));
    }

    /* (non-Javadoc)
     * @see loci.formats.meta.MetadataStore#setScreenType(java.lang.String, int)
     */
    @Override
    public void setScreenType(String type, int screenIndex)
    {
        Screen o = getScreen(screenIndex);
        o.setType(toRType(type));
    }

    //////// StageLabel /////////

    /**
     * Retrieve StageLabel
     * @param imageIndex
     * @return
     */
    private StageLabel getStageLabel(int imageIndex)
    {
        LinkedHashMap<Index, Integer> indexes =
            new LinkedHashMap<Index, Integer>();
        indexes.put(Index.IMAGE_INDEX, imageIndex);
        return getSourceObject(StageLabel.class, indexes);
    }

    /* (non-Javadoc)
     * @see loci.formats.meta.MetadataStore#setStageLabelName(java.lang.String, int)
     */
    @Override
    public void setStageLabelName(String name, int imageIndex)
    {
        StageLabel o = getStageLabel(imageIndex);
        o.setName(toRType(name));
    }

    /* (non-Javadoc)
     * @see loci.formats.meta.MetadataStore#setStageLabelX(java.lang.Double, int)
     */
    @Override
    public void setStageLabelX(Double x, int imageIndex)
    {
        StageLabel o = getStageLabel(imageIndex);
        o.setPositionX(toRType(x));
    }

    /* (non-Javadoc)
     * @see loci.formats.meta.MetadataStore#setStageLabelY(java.lang.Double, int)
     */
    @Override
    public void setStageLabelY(Double y, int imageIndex)
    {
        StageLabel o = getStageLabel(imageIndex);
        o.setPositionY(toRType(y));
    }

    /* (non-Javadoc)
     * @see loci.formats.meta.MetadataStore#setStageLabelZ(java.lang.Double, int)
     */
    @Override
    public void setStageLabelZ(Double z, int imageIndex)
    {
        StageLabel o = getStageLabel(imageIndex);
        o.setPositionZ(toRType(z));
    }

    //////// String Annotation /////////

    /**
     * Retrieve CommentAnnotation object
     * @param commentAnnotationIndex
     * @return
     */
    private CommentAnnotation getCommentAnnotation(int commentAnnotationIndex)
    {
        LinkedHashMap<Index, Integer> indexes =
            new LinkedHashMap<Index, Integer>();
        indexes.put(Index.COMMENT_ANNOTATION_INDEX, commentAnnotationIndex);
        return getSourceObject(CommentAnnotation.class, indexes);
    }

    /* (non-Javadoc)
     * @see loci.formats.meta.MetadataStore#setCommentAnnotationID(java.lang.String, int)
     */
    @Override
    public void setCommentAnnotationID(String id, int commentAnnotationIndex)
    {
        checkDuplicateLSID(CommentAnnotation.class, id);
        LinkedHashMap<Index, Integer> indexes =
            new LinkedHashMap<Index, Integer>();
        indexes.put(Index.COMMENT_ANNOTATION_INDEX, commentAnnotationIndex);
        IObjectContainer o = getIObjectContainer(CommentAnnotation.class, indexes);
        o.LSID = id;
        addAuthoritativeContainer(CommentAnnotation.class, id, o);
    }

    /* (non-Javadoc)
     * @see loci.formats.meta.MetadataStore#setCommentAnnotationNamespace(java.lang.String, int)
     */
    @Override
    public void setCommentAnnotationNamespace(String namespace,
            int commentAnnotationIndex)
    {
        CommentAnnotation o = getCommentAnnotation(commentAnnotationIndex);
        o.setNs(toRType(namespace));
    }

    /* (non-Javadoc)
     * @see loci.formats.meta.MetadataStore#setCommentAnnotationAnnotator(java.lang.String,int)
     */
    @Override
    public void  setCommentAnnotationAnnotator(String value, int index)
    {
        ignoreAnnotator("setCommentAnnotationAnnotator", value, index);
    }

    /* (non-Javadoc)
     * @see loci.formats.meta.MetadataStore#setCommentAnnotationValue(java.lang.String, int)
     */
    @Override
    public void setCommentAnnotationValue(String value, int commentAnnotationIndex)
    {
        CommentAnnotation o = getCommentAnnotation(commentAnnotationIndex);
        o.setTextValue(toRType(value));
    }

    //////// Label /////////

    /**
     * Retrieve the Label object
     * @param ROIIndex
     * @param shapeIndex
     * @return
     */
    private Label getLabel(int ROIIndex, int shapeIndex)
    {

        LinkedHashMap<Index, Integer> indexes =
            new LinkedHashMap<Index, Integer>();
        indexes.put(Index.ROI_INDEX, ROIIndex);
        indexes.put(Index.SHAPE_INDEX, shapeIndex);
        return getSourceObject(Label.class, indexes);
    }

    /* (non-Javadoc)
     * @see loci.formats.meta.MetadataStore#setLabelID(java.lang.String, int, int)
     */
    @Override
    public void setLabelID(String id, int ROIIndex, int shapeIndex)
    {
        checkDuplicateLSID(Label.class, id);
        LinkedHashMap<Index, Integer> indexes =
            new LinkedHashMap<Index, Integer>();
        indexes.put(Index.ROI_INDEX, ROIIndex);
        indexes.put(Index.SHAPE_INDEX, shapeIndex);
        IObjectContainer o = getIObjectContainer(Label.class, indexes);
        o.LSID = id;
        addAuthoritativeContainer(Label.class, id, o);
    }

    /* (non-Javadoc)
     * @see loci.formats.meta.MetadataStore#setLabelText(java.lang.String, int, int)
     */
    @Override
    public void setLabelText(String text, int ROIIndex, int shapeIndex)
    {
        Label o = getLabel(ROIIndex, shapeIndex);
        o.setTextValue(toRType(text));
    }

    /* (non-Javadoc)
     * @see loci.formats.meta.MetadataStore#setLabelFillColor(ome.xml.model.primitives.Color, int, int)
     */
    @Override
    public void setLabelFillColor(Color fill, int ROIIndex, int shapeIndex)
    {
        Label o = getLabel(ROIIndex, shapeIndex);
        o.setFillColor(toRType(fill));
    }

    /* (non-Javadoc)
     * @see loci.formats.meta.MetadataStore#setLabelFontSize(ome.xml.model.primitives.NonNegativeInteger, int, int)
     */
    @Override
    public void setLabelFontSize(NonNegativeInteger fontSize, int ROIIndex, int shapeIndex)
    {
        Label o = getLabel(ROIIndex, shapeIndex);
        o.setFontSize(toRType(fontSize));
    }

    /* (non-Javadoc)
     * @see loci.formats.meta.MetadataStore#setLabelStrokeColor(ome.xml.model.primitives.Color, int, int)
     */
    @Override
    public void setLabelStrokeColor(Color stroke, int ROIIndex, int shapeIndex)
    {
        Label o = getLabel(ROIIndex, shapeIndex);
        o.setStrokeColor(toRType(stroke));
    }

    /* (non-Javadoc)
     * @see loci.formats.meta.MetadataStore#setLabelStrokeDashArray(java.lang.String, int, int)
     */
    @Override
    public void setLabelStrokeDashArray(String strokeDashArray, int ROIIndex,
            int shapeIndex)
    {
        Label o = getLabel(ROIIndex, shapeIndex);
        o.setStrokeDashArray(toRType(strokeDashArray));
    }

    /* (non-Javadoc)
     * @see loci.formats.meta.MetadataStore#setLabelStrokeWidth(java.lang.Double, int, int)
     */
    @Override
    public void setLabelStrokeWidth(Double strokeWidth, int ROIIndex,
            int shapeIndex)
    {
        Label o = getLabel(ROIIndex, shapeIndex);
        o.setStrokeWidth(toRType(strokeWidth.intValue()));
        // TODO: OMERO data type mismatch
    }

    /* (non-Javadoc)
     * @see loci.formats.meta.MetadataStore#setLabelTheC(ome.xml.model.primitives.NonNegativeInteger, int, int)
     */
    @Override
    public void setLabelTheC(NonNegativeInteger theC, int ROIIndex, int shapeIndex)
    {
        Label o = getLabel(ROIIndex, shapeIndex);
        o.setTheC(toRType(theC));
    }

    /* (non-Javadoc)
     * @see loci.formats.meta.MetadataStore#setLabelTheT(ome.xml.model.primitives.NonNegativeInteger, int, int)
     */
    @Override
    public void setLabelTheT(NonNegativeInteger theT, int ROIIndex, int shapeIndex)
    {
        Label o = getLabel(ROIIndex, shapeIndex);
        o.setTheT(toRType(theT));
    }

    /* (non-Javadoc)
     * @see loci.formats.meta.MetadataStore#setLabelTheZ(ome.xml.model.primitives.NonNegativeInteger, int, int)
     */
    @Override
    public void setLabelTheZ(NonNegativeInteger theZ, int ROIIndex, int shapeIndex)
    {
        Label o = getLabel(ROIIndex, shapeIndex);
        o.setTheZ(toRType(theZ));
    }

    /* (non-Javadoc)
     * @see loci.formats.meta.MetadataStore#setLabelTransform(ome.xml.model.AffineTransform, int, int)
     */
    @Override
    public void setLabelTransform(AffineTransform transform, int ROIIndex, int shapeIndex)
    {
        Label o = getLabel(ROIIndex, shapeIndex);
        o.setTransform(toRType(transform));
    }

    /* (non-Javadoc)
     * @see loci.formats.meta.MetadataStore#setLabelX(java.lang.Double, int, int)
     */
    @Override
    public void setLabelX(Double x, int ROIIndex, int shapeIndex)
    {
        Label o = getLabel(ROIIndex, shapeIndex);
        o.setX(toRType(x));
    }

    /* (non-Javadoc)
     * @see loci.formats.meta.MetadataStore#setLabelY(java.lang.Double, int, int)
     */
    @Override
    public void setLabelY(Double y, int ROIIndex, int shapeIndex)
    {
        Label o = getLabel(ROIIndex, shapeIndex);
        o.setY(toRType(y));
    }

    //////// TiffData /////////

    /* (non-Javadoc)
     * @see loci.formats.meta.MetadataStore#setTiffDataFirstC(java.lang.Integer, int, int)
     */
    @Override
    public void setTiffDataFirstC(NonNegativeInteger firstC, int imageIndex,
            int tiffDataIndex)
    {
        ignoreUnneeded("setTiffDataFirstC", firstC, imageIndex, tiffDataIndex);
    }

    /* (non-Javadoc)
     * @see loci.formats.meta.MetadataStore#setTiffDataFirstT(java.lang.Integer, int, int)
     */
    @Override
    public void setTiffDataFirstT(NonNegativeInteger firstT, int imageIndex,
            int tiffDataIndex)
    {
        ignoreUnneeded("setTiffDataFirstT", firstT, imageIndex, tiffDataIndex);
    }

    /* (non-Javadoc)
     * @see loci.formats.meta.MetadataStore#setTiffDataFirstZ(java.lang.Integer, int, int)
     */
    @Override
    public void setTiffDataFirstZ(NonNegativeInteger firstZ, int imageIndex,
            int tiffDataIndex)
    {
        ignoreUnneeded("setTiffDataFirstZ", firstZ, imageIndex, tiffDataIndex);
    }

    /* (non-Javadoc)
     * @see loci.formats.meta.MetadataStore#setTiffDataIFD(java.lang.Integer, int, int)
     */
    @Override
    public void setTiffDataIFD(NonNegativeInteger ifd, int imageIndex, int tiffDataIndex)
    {
        ignoreUnneeded("setTiffDataIFD", ifd, imageIndex, tiffDataIndex);
    }

    /* (non-Javadoc)
     * @see loci.formats.meta.MetadataStore#setTiffDataPlaneCount(java.lang.Integer, int, int)
     */
    @Override
    public void setTiffDataPlaneCount(NonNegativeInteger planeCount, int imageIndex,
            int tiffDataIndex)
    {
        ignoreUnneeded("setTiffDataPlaneCount", planeCount, imageIndex, tiffDataIndex);
    }

    //////// Timestamp /////////

    /**
     * Retrieve TimestampAnnotation
     * @param timestampAnnotationIndex
     * @return
     */
    private TimestampAnnotation getTimestampAnnotation(int timestampAnnotationIndex)
    {
        LinkedHashMap<Index, Integer> indexes =
            new LinkedHashMap<Index, Integer>();
        indexes.put(Index.TIMESTAMP_ANNOTATION_INDEX, timestampAnnotationIndex);
        return getSourceObject(TimestampAnnotation.class, indexes);
    }

    /* (non-Javadoc)
     * @see loci.formats.meta.MetadataStore#setTimestampAnnotationID(java.lang.String, int)
     */
    @Override
    public void setTimestampAnnotationID(String id, int timestampAnnotationIndex)
    {
        checkDuplicateLSID(TimestampAnnotation.class, id);
        LinkedHashMap<Index, Integer> indexes =
            new LinkedHashMap<Index, Integer>();
        indexes.put(Index.TIMESTAMP_ANNOTATION_INDEX, timestampAnnotationIndex);
        IObjectContainer o = getIObjectContainer(TimestampAnnotation.class, indexes);
        o.LSID = id;
        addAuthoritativeContainer(TimestampAnnotation.class, id, o);       }

    /* (non-Javadoc)
     * @see loci.formats.meta.MetadataStore#setTimestampAnnotationNamespace(java.lang.String, int)
     */
    @Override
    public void setTimestampAnnotationNamespace(String namespace,
            int timestampAnnotationIndex)
    {
        TimestampAnnotation o = getTimestampAnnotation(timestampAnnotationIndex);
        o.setNs(toRType(namespace));
    }

    /* (non-Javadoc)
     * @see loci.formats.meta.MetadataStore#setTimestampAnnotationValue(ome.xml.model.primitives.Timestamp, int)
     */
    @Override
    public void setTimestampAnnotationValue(Timestamp value,
            int timestampAnnotationIndex)
    {
        TimestampAnnotation o = getTimestampAnnotation(timestampAnnotationIndex);
        o.setTimeValue(toRType(value));
    }

    //////// TransmittanceRange /////////

    private TransmittanceRange getTransmittanceRange(int instrumentIndex, int filterIndex)
    {
        Filter filter = getFilter(instrumentIndex, filterIndex);
        TransmittanceRange tm = filter.getTransmittanceRange();
        if (tm == null)
        {
            tm = new TransmittanceRangeI();
            filter.setTransmittanceRange(tm);
        }
        return tm;
    }

    /* (non-Javadoc)
     * @see loci.formats.meta.MetadataStore#setTransmittanceRangeCutIn(java.lang.Integer, int, int)
     */
    @Override
    public void setTransmittanceRangeCutIn(PositiveInteger cutIn, int instrumentIndex,
            int filterIndex)
    {
        TransmittanceRange o = getTransmittanceRange(instrumentIndex, filterIndex);
        o.setCutIn(toRType(cutIn));
    }

    /* (non-Javadoc)
     * @see loci.formats.meta.MetadataStore#setTransmittanceRangeCutInTolerance(java.lang.Integer, int, int)
     */
    @Override
    public void setTransmittanceRangeCutInTolerance(NonNegativeInteger cutInTolerance,
            int instrumentIndex, int filterIndex)
    {
        TransmittanceRange o = getTransmittanceRange(instrumentIndex, filterIndex);
        o.setCutInTolerance(toRType(cutInTolerance));
    }

    /* (non-Javadoc)
     * @see loci.formats.meta.MetadataStore#setTransmittanceRangeCutOut(java.lang.Integer, int, int)
     */
    @Override
    public void setTransmittanceRangeCutOut(PositiveInteger cutOut,
            int instrumentIndex, int filterIndex)
    {
        TransmittanceRange o = getTransmittanceRange(instrumentIndex, filterIndex);
        o.setCutOut(toRType(cutOut));
    }

    /* (non-Javadoc)
     * @see loci.formats.meta.MetadataStore#setTransmittanceRangeCutOutTolerance(java.lang.Integer, int, int)
     */
    @Override
    public void setTransmittanceRangeCutOutTolerance(NonNegativeInteger cutOutTolerance,
            int instrumentIndex, int filterIndex)
    {
        TransmittanceRange o = getTransmittanceRange(instrumentIndex, filterIndex);
        o.setCutOutTolerance(toRType(cutOutTolerance));
    }

    /* (non-Javadoc)
     * @see loci.formats.meta.MetadataStore#setTransmittanceRangeTransmittance(ome.xml.model.primitives.PercentFraction, int, int)
     */
    @Override
    public void setTransmittanceRangeTransmittance(
            PercentFraction transmittance, int instrumentIndex, int filterIndex)
    {
        TransmittanceRange o = getTransmittanceRange(instrumentIndex, filterIndex);
        o.setTransmittance(toRType(transmittance));
    }

    //////// UUID /////////

    /* (non-Javadoc)
     * @see loci.formats.meta.MetadataStore#setUUID(java.lang.String)
     */
    @Override
    public void setUUID(String uuid)
    {
        ignoreUnneeded("setUUID", uuid);
    }

    /* (non-Javadoc)
     * @see loci.formats.meta.MetadataStore#setUUIDFileName(java.lang.String, int, int)
     */
    @Override
    public void setUUIDFileName(String fileName, int imageIndex,
            int tiffDataIndex)
    {
        ignoreUnneeded("setUUIDFileName", fileName, imageIndex, tiffDataIndex);
    }

    @Override
    public void setUUIDValue(String fileName, int imageIndex,
            int tiffDataIndex)
    {
        ignoreUnneeded("setUUIDValue", fileName, imageIndex, tiffDataIndex);
    }

    //////// Well /////////

    /**
     * Retrieve Well
     * @param plateIndex
     * @param wellIndex
     * @return
     */
    private Well getWell(int plateIndex, int wellIndex)
    {
        LinkedHashMap<Index, Integer> indexes =
            new LinkedHashMap<Index, Integer>();
        indexes.put(Index.PLATE_INDEX, plateIndex);
        indexes.put(Index.WELL_INDEX, wellIndex);
        return getSourceObject(Well.class, indexes);
    }

    /* (non-Javadoc)
     * @see loci.formats.meta.MetadataStore#setWellID(java.lang.String, int, int)
     */
    @Override
    public void setWellID(String id, int plateIndex, int wellIndex)
    {
        checkDuplicateLSID(Well.class, id);
        LinkedHashMap<Index, Integer> indexes =
            new LinkedHashMap<Index, Integer>();
        indexes.put(Index.PLATE_INDEX, plateIndex);
        indexes.put(Index.WELL_INDEX, wellIndex);
        IObjectContainer o = getIObjectContainer(Well.class, indexes);
        o.LSID = id;
        addAuthoritativeContainer(Well.class, id, o);
    }

    /* (non-Javadoc)
     * @see loci.formats.meta.MetadataStore#setWellAnnotationRef(java.lang.String, int, int, int)
     */
    @Override
    public void setWellAnnotationRef(String annotation, int plateIndex,
            int wellIndex, int annotationRefIndex)
    {
        LSID key = new LSID(Well.class, plateIndex, wellIndex);
        addReference(key, new LSID(annotation));
    }

    /* (non-Javadoc)
     * @see loci.formats.meta.MetadataStore#setWellColor(ome.xml.model.primitives.Color, int, int)
     */
    @Override
    public void setWellColor(Color color, int plateIndex, int wellIndex)
    {
        Well o = getWell(plateIndex, wellIndex);
        o.setRed(toRType(color.getRed()));
        o.setGreen(toRType(color.getGreen()));
        o.setBlue(toRType(color.getBlue()));
        o.setAlpha(toRType(color.getAlpha()));
    }

    /* (non-Javadoc)
     * @see loci.formats.meta.MetadataStore#setWellColumn(ome.xml.model.primitives.NonNegativeInteger, int, int)
     */
    @Override
    public void setWellColumn(NonNegativeInteger column, int plateIndex,
            int wellIndex)
    {
        Well o = getWell(plateIndex, wellIndex);
        o.setColumn(toRType(column));
    }

    /* (non-Javadoc)
     * @see loci.formats.meta.MetadataStore#setWellExternalDescription(java.lang.String, int, int)
     */
    @Override
    public void setWellExternalDescription(String externalDescription,
            int plateIndex, int wellIndex)
    {
        Well o = getWell(plateIndex, wellIndex);
        o.setExternalDescription(toRType(externalDescription));
    }

    /* (non-Javadoc)
     * @see loci.formats.meta.MetadataStore#setWellExternalIdentifier(java.lang.String, int, int)
     */
    @Override
    public void setWellExternalIdentifier(String externalIdentifier,
            int plateIndex, int wellIndex)
    {
        Well o = getWell(plateIndex, wellIndex);
        o.setExternalIdentifier(toRType(externalIdentifier));
    }

    /* (non-Javadoc)
     * @see loci.formats.meta.MetadataStore#setWellReagentRef(java.lang.String, int, int)
     */
    @Override
    public void setWellReagentRef(String reagent, int plateIndex, int wellIndex)
    {
        LSID key = new LSID(Well.class, plateIndex, wellIndex);
        addReference(key, new LSID(reagent));
    }

    /* (non-Javadoc)
     * @see loci.formats.meta.MetadataStore#setWellRow(ome.xml.model.primitives.NonNegativeInteger, int, int)
     */
    @Override
    public void setWellRow(NonNegativeInteger row, int plateIndex, int wellIndex)
    {
        Well o = getWell(plateIndex, wellIndex);
        o.setRow(toRType(row));
    }

    //////// WellSample /////////

    /**
     * Retrieve WellSample
     * @param plateIndex
     * @param wellIndex
     * @param wellSampleIndex
     * @return
     */
    private WellSample getWellSample(int plateIndex, int wellIndex, int wellSampleIndex)
    {
        LinkedHashMap<Index, Integer> indexes =
            new LinkedHashMap<Index, Integer>();
        indexes.put(Index.PLATE_INDEX, plateIndex);
        indexes.put(Index.WELL_INDEX, wellIndex);
        indexes.put(Index.WELL_SAMPLE_INDEX, wellSampleIndex);

        WellSample ws = getSourceObject(WellSample.class, indexes);
        return ws;
    }

    /* (non-Javadoc)
     * @see loci.formats.meta.MetadataStore#setWellSampleID(java.lang.String, int, int, int)
     */
    @Override
    public void setWellSampleID(String id, int plateIndex, int wellIndex,
            int wellSampleIndex)
    {
        checkDuplicateLSID(WellSample.class, id);
        LinkedHashMap<Index, Integer> indexes =
            new LinkedHashMap<Index, Integer>();
        indexes.put(Index.PLATE_INDEX, plateIndex);
        indexes.put(Index.WELL_INDEX, wellIndex);
        indexes.put(Index.WELL_SAMPLE_INDEX, wellSampleIndex);
        IObjectContainer o = getIObjectContainer(WellSample.class, indexes);
        o.LSID = id;
        addAuthoritativeContainer(WellSample.class, id, o);
    }

    /* (non-Javadoc)
     * @see loci.formats.meta.MetadataStore#setWellSampleImageRef(java.lang.String, int, int, int)
     */
    @Override
    public void setWellSampleImageRef(String image, int plateIndex,
            int wellIndex, int wellSampleIndex)
    {
        LSID key = new LSID(WellSample.class, plateIndex, wellIndex, wellSampleIndex);
        addReference(key, new LSID(image));
    }

    /* (non-Javadoc)
     * @see loci.formats.meta.MetadataStore#setWellSampleIndex(ome.xml.model.primitives.NonNegativeInteger, int, int, int)
     */
    @Override
    public void setWellSampleIndex(NonNegativeInteger index, int plateIndex,
            int wellIndex, int wellSampleIndex)
    {
        ignoreMissing("setWellSampleIndex", index, plateIndex, wellIndex,
                wellSampleIndex);
        // Perhaps "unneeded"?
    }

    /* (non-Javadoc)
     * @see loci.formats.meta.MetadataStore#setWellSamplePositionX(java.lang.Double, int, int, int)
     */
    @Override
    public void setWellSamplePositionX(Double positionX, int plateIndex,
            int wellIndex, int wellSampleIndex)
    {
        WellSample o = getWellSample(plateIndex, wellIndex, wellSampleIndex);
        o.setPosX(toRType(positionX));
    }

    /* (non-Javadoc)
     * @see loci.formats.meta.MetadataStore#setWellSamplePositionY(java.lang.Double, int, int, int)
     */
    @Override
    public void setWellSamplePositionY(Double positionY, int plateIndex,
            int wellIndex, int wellSampleIndex)
    {
        WellSample o = getWellSample(plateIndex, wellIndex, wellSampleIndex);
        o.setPosY(toRType(positionY));
    }

    /* (non-Javadoc)
     * @see loci.formats.meta.MetadataStore#setWellSampleTimepoint(ome.xml.model.primitives.Timestamp, int, int, int)
     */
    @Override
    public void setWellSampleTimepoint(Timestamp timepoint, int plateIndex,
            int wellIndex, int wellSampleIndex)
    {
        if (timepoint == null)
        {
            return;
        }
        WellSample o =
            getWellSample(plateIndex, wellIndex, wellSampleIndex);
        o.setTimepoint(toRType(timepoint));
    }

    //////// XMLAnnotation /////////

    /**
     * Retrieve XMLAnnotation
     * @param XMLAnnotationIndex
     * @return
     */

    private XmlAnnotation getXMLAnnotation(int XMLAnnotationIndex)
    {
        LinkedHashMap<Index, Integer> indexes =
            new LinkedHashMap<Index, Integer>();
        indexes.put(Index.XML_ANNOTATION_INDEX, XMLAnnotationIndex);
        return getSourceObject(XmlAnnotation.class, indexes);
    }

    /* (non-Javadoc)
     * @see loci.formats.meta.MetadataStore#setXMLAnnotationID(java.lang.String, int)
     */
    @Override
    public void setXMLAnnotationID(String id, int XMLAnnotationIndex)
    {
        checkDuplicateLSID(XmlAnnotation.class, id);
        LinkedHashMap<Index, Integer> indexes =
            new LinkedHashMap<Index, Integer>();
        indexes.put(Index.XML_ANNOTATION_INDEX, XMLAnnotationIndex);
        IObjectContainer o = getIObjectContainer(XmlAnnotation.class, indexes);
        o.LSID = id;
        addAuthoritativeContainer(XmlAnnotation.class, id, o);
    }

    /* (non-Javadoc)
     * @see loci.formats.meta.MetadataStore#setXMLAnnotationNamespace(java.lang.String, int)
     */
    @Override
    public void setXMLAnnotationNamespace(String namespace,
            int XMLAnnotationIndex)
    {
        XmlAnnotation o = getXMLAnnotation(XMLAnnotationIndex);
        o.setNs(toRType(namespace));
   }

    /* (non-Javadoc)
     * @see loci.formats.meta.MetadataStore#setXMLAnnotationValue(java.lang.String, int)
     */
   @Override
    public void setXMLAnnotationValue(String value, int XMLAnnotationIndex)
    {
        XmlAnnotation o = getXMLAnnotation(XMLAnnotationIndex);
        o.setTextValue(toRType(value));
    }

    /* (non-Javadoc)
     * @see loci.formats.meta.MetadataStore#setXMLAnnotationAnnotator(java.lang.String,int)
     */
   @Override
    public void  setXMLAnnotationAnnotator(String value, int index)
    {
        ignoreAnnotator("setXMLAnnotationAnnotator", value, index);
    }

    /* (non-Javadoc)
     * @see loci.formats.meta.MetadataStore#setXMLAnnotationAnnotationRef(java.lang.String, int, int)
     */
   @Override
    public void setXMLAnnotationAnnotationRef(String annotation,
            int XMLAnnotationIndex, int annotationRefIndex)
    {
        LSID key = new LSID(XmlAnnotation.class, XMLAnnotationIndex);
        addReference(key, new LSID(annotation));
    }

    /* (non-Javadoc)
     * @see loci.formats.meta.MetadataStore#setXMLAnnotationDescription(java.lang.String, int)
     */
   @Override
    public void setXMLAnnotationDescription(String description,
            int XMLAnnotationIndex)
    {
        XmlAnnotation o = getXMLAnnotation(XMLAnnotationIndex);
        o.setDescription(toRType(description));
    }

    /* (non-Javadoc)
     * @see loci.formats.meta.MetadataStore#setBooleanAnnotationAnnotationRef(java.lang.String, int, int)
     */
   @Override
    public void setBooleanAnnotationAnnotationRef(String annotation,
            int booleanAnnotationIndex, int annotationRefIndex)
    {
        LSID key = new LSID(BooleanAnnotation.class, booleanAnnotationIndex);
        addReference(key, new LSID(annotation));
    }

    /* (non-Javadoc)
     * @see loci.formats.meta.MetadataStore#setBooleanAnnotationDescription(java.lang.String, int)
     */
   @Override
    public void setBooleanAnnotationDescription(String description,
            int booleanAnnotationIndex)
    {
        BooleanAnnotation o = getBooleanAnnotation(booleanAnnotationIndex);
        o.setDescription(toRType(description));
    }

    /* (non-Javadoc)
     * @see loci.formats.meta.MetadataStore#setBooleanAnnotationAnnotator(java.lang.String,int)
     */
   @Override
    public void  setBooleanAnnotationAnnotator(String value, int index)
    {
        ignoreAnnotator("setBooleanAnnotationAnnotator", value, index);
    }

    /* (non-Javadoc)
     * @see loci.formats.meta.MetadataStore#setCommentAnnotationAnnotationRef(java.lang.String, int, int)
     */
   @Override
    public void setCommentAnnotationAnnotationRef(String annotation,
            int commentAnnotationIndex, int annotationRefIndex)
    {
        LSID key = new LSID(CommentAnnotation.class, commentAnnotationIndex);
        addReference(key, new LSID(annotation));
    }

    /* (non-Javadoc)
     * @see loci.formats.meta.MetadataStore#setCommentAnnotationDescription(java.lang.String, int)
     */
   @Override
    public void setCommentAnnotationDescription(String description,
            int commentAnnotationIndex)
    {
        CommentAnnotation o = getCommentAnnotation(commentAnnotationIndex);
        o.setDescription(toRType(description));
    }

    /* (non-Javadoc)
     * @see loci.formats.meta.MetadataStore#setDoubleAnnotationAnnotationRef(java.lang.String, int, int)
     */
   @Override
    public void setDoubleAnnotationAnnotationRef(String annotation,
            int doubleAnnotationIndex, int annotationRefIndex)
    {
        LSID key = new LSID(DoubleAnnotation.class, doubleAnnotationIndex);
        addReference(key, new LSID(annotation));
    }

    /* (non-Javadoc)
     * @see loci.formats.meta.MetadataStore#setDoubleAnnotationDescription(java.lang.String, int)
     */
   @Override
    public void setDoubleAnnotationDescription(String description,
            int doubleAnnotationIndex)
    {
        DoubleAnnotation o = getDoubleAnnotation(doubleAnnotationIndex);
        o.setDescription(toRType(description));
    }

    /* (non-Javadoc)
     * @see loci.formats.meta.MetadataStore#setDoubleAnnotationAnnotator(java.lang.String,int)
     */
   @Override
    public void  setDoubleAnnotationAnnotator(String value, int index)
    {
        ignoreAnnotator("setDoubleAnnotationAnnotator", value, index);
    }

    /* (non-Javadoc)
     * @see loci.formats.meta.MetadataStore#setFileAnnotationAnnotationRef(java.lang.String, int, int)
     */
   @Override
    public void setFileAnnotationAnnotationRef(String annotation,
            int fileAnnotationIndex, int annotationRefIndex)
    {
        LSID key = new LSID(FileAnnotation.class, fileAnnotationIndex);
        addReference(key, new LSID(annotation));
    }

    /* (non-Javadoc)
     * @see loci.formats.meta.MetadataStore#setFileAnnotationDescription(java.lang.String, int)
     */
   @Override
    public void setFileAnnotationDescription(String description,
            int fileAnnotationIndex)
    {
        FileAnnotation o = getFileAnnotation(fileAnnotationIndex);
        o.setDescription(toRType(description));
    }

    /* (non-Javadoc)
     * @see loci.formats.meta.MetadataStore#setFileAnnotationAnnotator(java.lang.String,int)
     */
   @Override
    public void  setFileAnnotationAnnotator(String value, int index)
    {
        ignoreAnnotator("setFileAnnotationAnnotator", value, index);
    }

    /* (non-Javadoc)
     * @see loci.formats.meta.MetadataStore#setListAnnotationDescription(java.lang.String, int)
     */
   @Override
    public void setListAnnotationDescription(String description,
            int listAnnotationIndex)
    {
        ListAnnotation o = getListAnnotation(listAnnotationIndex);
        o.setDescription(toRType(description));
    }

    /* (non-Javadoc)
     * @see loci.formats.meta.MetadataStore#setListAnnotationAnnotator(java.lang.String,int)
     */
   @Override
    public void  setListAnnotationAnnotator(String value, int index)
    {
        ignoreAnnotator("setListAnnotationAnnotator", value, index);
    }


    /* (non-Javadoc)
     * @see loci.formats.meta.MetadataStore#setLongAnnotationAnnotationRef(java.lang.String, int, int)
     */
   @Override
    public void setLongAnnotationAnnotationRef(String annotation,
            int longAnnotationIndex, int annotationRefIndex)
    {
        LSID key = new LSID(LongAnnotation.class, longAnnotationIndex);
        addReference(key, new LSID(annotation));
    }

    /* (non-Javadoc)
     * @see loci.formats.meta.MetadataStore#setLongAnnotationDescription(java.lang.String, int)
     */
   @Override
    public void setLongAnnotationDescription(String description,
            int longAnnotationIndex)
    {
        LongAnnotation o = getLongAnnotation(longAnnotationIndex);
        o.setDescription(toRType(description));
    }

    /* (non-Javadoc)
     * @see loci.formats.meta.MetadataStore#setLongAnnotationAnnotator(java.lang.String,int)
     */
   @Override
    public void  setLongAnnotationAnnotator(String value, int XMLAnnotationIndex)
    {
        ignoreAnnotator("setLongAnnotationAnnotator", value, XMLAnnotationIndex);
    }

    private MapAnnotation getMapAnnotation(int mapAnnotationIndex)
    {
        final LinkedHashMap<Index, Integer> indexes = new LinkedHashMap<Index, Integer>(1);
        indexes.put(Index.MAP_ANNOTATION_INDEX, mapAnnotationIndex);
        return getSourceObject(MapAnnotation.class, indexes);
    }

    @Override
    public void setMapAnnotationAnnotationRef(String annotation, int mapAnnotationIndex, int annotationRefIndex) {
        final LSID key = new LSID(MapAnnotation.class, mapAnnotationIndex);
        addReference(key, new LSID(annotation));
    }

    @Override
    public void setMapAnnotationAnnotator(String annotator, int mapAnnotationIndex) {
        ignoreAnnotator("setMapAnnotationAnnotator", annotator, mapAnnotationIndex);
    }

    @Override
    public void setMapAnnotationDescription(String description, int mapAnnotationIndex) {
        final MapAnnotation o = getMapAnnotation(mapAnnotationIndex);
        o.setDescription(toRType(description));
    }

    @Override
    public void setMapAnnotationID(String id, int mapAnnotationIndex) {
        checkDuplicateLSID(MapAnnotation.class, id);
        final LinkedHashMap<Index, Integer> indexes = new LinkedHashMap<Index, Integer>(1);
        indexes.put(Index.MAP_ANNOTATION_INDEX, mapAnnotationIndex);
        final IObjectContainer o = getIObjectContainer(MapAnnotation.class, indexes);
        o.LSID = id;
        addAuthoritativeContainer(MapAnnotation.class, id, o);
    }

    @Override
    public void setMapAnnotationNamespace(String namespace, int mapAnnotationIndex) {
        final MapAnnotation o = getMapAnnotation(mapAnnotationIndex);
        o.setNs(toRType(namespace));
    }

    /**
     * Retrieve TagAnnotation object
     * @param tagAnnotationIndex
     * @return
     */
    private TagAnnotation getTagAnnotation(int tagAnnotationIndex)
    {
        LinkedHashMap<Index, Integer> indexes =
            new LinkedHashMap<Index, Integer>();
        indexes.put(Index.TAG_ANNOTATION_INDEX, tagAnnotationIndex);
        return getSourceObject(TagAnnotation.class, indexes);
    }

    /* (non-Javadoc)
     * @see loci.formats.meta.MetadataStore#setTagAnnotationAnnotationRef(java.lang.String, int, int)
     */
    @Override
    public void setTagAnnotationAnnotationRef(String annotation,
            int tagAnnotationIndex, int annotationRefIndex)
    {
        LSID key = new LSID(TagAnnotation.class, tagAnnotationIndex);
        addReference(key, new LSID(annotation));
    }

    /* (non-Javadoc)
     * @see loci.formats.meta.MetadataStore#setTagAnnotationDescription(java.lang.String, int)
     */
    @Override
    public void setTagAnnotationDescription(String description,
            int tagAnnotationIndex)
    {
        TagAnnotation o = getTagAnnotation(tagAnnotationIndex);
        o.setDescription(toRType(description));
    }

    /* (non-Javadoc)
     * @see loci.formats.meta.MetadataStore#setTagAnnotationID(java.lang.String, int)
     */
    @Override
    public void setTagAnnotationID(String id, int tagAnnotationIndex)
    {
        checkDuplicateLSID(TagAnnotation.class, id);
        LinkedHashMap<Index, Integer> indexes =
            new LinkedHashMap<Index, Integer>();
        indexes.put(Index.TAG_ANNOTATION_INDEX, tagAnnotationIndex);
        IObjectContainer o = getIObjectContainer(TagAnnotation.class, indexes);
        o.LSID = id;
        addAuthoritativeContainer(TagAnnotation.class, id, o);
    }

    /* (non-Javadoc)
     * @see loci.formats.meta.MetadataStore#setTagAnnotationNamespace(java.lang.String, int)
     */
    @Override
    public void setTagAnnotationNamespace(String namespace,
            int tagAnnotationIndex)
    {
        TagAnnotation o = getTagAnnotation(tagAnnotationIndex);
        o.setNs(toRType(namespace));
    }

    /* (non-Javadoc)
     * @see loci.formats.meta.MetadataStore#setTagAnnotationAnnotator(java.lang.String,int)
     */
    @Override
    public void  setTagAnnotationAnnotator(String value, int index)
    {
        ignoreAnnotator("setTagAnnotationAnnotator", value, index);
    }

    /* (non-Javadoc)
     * @see loci.formats.meta.MetadataStore#setTagAnnotationValue(java.lang.String, int)
     */
    @Override
    public void setTagAnnotationValue(String value, int tagAnnotationIndex)
    {
        TagAnnotation o = getTagAnnotation(tagAnnotationIndex);
        o.setTextValue(toRType(value));
    }

    /**
     * Retrieve TermAnnotation object
     * @param termAnnotationIndex
     * @return
     */
    private TermAnnotation getTermAnnotation(int termAnnotationIndex)
    {
        LinkedHashMap<Index, Integer> indexes =
            new LinkedHashMap<Index, Integer>();
        indexes.put(Index.TERM_ANNOTATION_INDEX, termAnnotationIndex);
        return getSourceObject(TermAnnotation.class, indexes);
    }

    /* (non-Javadoc)
     * @see loci.formats.meta.MetadataStore#setTermAnnotationAnnotationRef(java.lang.String, int, int)
     */
    @Override
    public void setTermAnnotationAnnotationRef(String annotation,
            int termAnnotationIndex, int annotationRefIndex)
    {
        LSID key = new LSID(TermAnnotation.class, termAnnotationIndex);
        addReference(key, new LSID(annotation));
    }

    /* (non-Javadoc)
     * @see loci.formats.meta.MetadataStore#setTermAnnotationDescription(java.lang.String, int)
     */
    @Override
    public void setTermAnnotationDescription(String description,
            int termAnnotationIndex)
    {
        TermAnnotation o = getTermAnnotation(termAnnotationIndex);
        o.setDescription(toRType(description));
    }

    /* (non-Javadoc)
     * @see loci.formats.meta.MetadataStore#setTermAnnotationID(java.lang.String, int)
     */
    @Override
    public void setTermAnnotationID(String id, int termAnnotationIndex)
    {
        checkDuplicateLSID(TermAnnotation.class, id);
        LinkedHashMap<Index, Integer> indexes =
            new LinkedHashMap<Index, Integer>();
        indexes.put(Index.TERM_ANNOTATION_INDEX, termAnnotationIndex);
        IObjectContainer o = getIObjectContainer(TermAnnotation.class, indexes);
        o.LSID = id;
        addAuthoritativeContainer(TermAnnotation.class, id, o);
    }

    /* (non-Javadoc)
     * @see loci.formats.meta.MetadataStore#setTermAnnotationNamespace(java.lang.String, int)
     */
    @Override
    public void setTermAnnotationNamespace(String namespace,
            int termAnnotationIndex)
    {
        TermAnnotation o = getTermAnnotation(termAnnotationIndex);
        o.setNs(toRType(namespace));
    }

    /* (non-Javadoc)
     * @see loci.formats.meta.MetadataStore#setTermAnnotationAnnotator(java.lang.String,int)
     */
    @Override
    public void  setTermAnnotationAnnotator(String value, int index)
    {
        ignoreAnnotator("setTermAnnotationAnnotator", value, index);
    }

    /* (non-Javadoc)
     * @see loci.formats.meta.MetadataStore#setTermAnnotationValue(java.lang.String, int)
     */
    @Override
    public void setTermAnnotationValue(String value, int termAnnotationIndex)
    {
        TermAnnotation o = getTermAnnotation(termAnnotationIndex);
        o.setTermValue(toRType(value));
    }

    /* (non-Javadoc)
     * @see loci.formats.meta.MetadataStore#setTimestampAnnotationAnnotationRef(java.lang.String, int, int)
     */
    @Override
    public void setTimestampAnnotationAnnotationRef(String annotation,
            int timestampAnnotationIndex, int annotationRefIndex)
    {
        LSID key = new LSID(TimestampAnnotation.class, timestampAnnotationIndex);
        addReference(key, new LSID(annotation));
    }

    /* (non-Javadoc)
     * @see loci.formats.meta.MetadataStore#setTimestampAnnotationDescription(java.lang.String, int)
     */
    @Override
    public void setTimestampAnnotationDescription(String description,
            int timestampAnnotationIndex)
    {
        TimestampAnnotation o = getTimestampAnnotation(timestampAnnotationIndex);
        o.setDescription(toRType(description));
    }

    /* (non-Javadoc)
     * @see loci.formats.meta.MetadataStore#setTimestampAnnotationAnnotator(java.lang.String,int)
     */
    @Override
    public void  setTimestampAnnotationAnnotator(String value, int index)
    {
        ignoreAnnotator("setTimestampAnnotationAnnotator", value, index);
    }

    //
    // 4.4.0 additions
    //

    /* (non-Javadoc)
     * @see loci.formats.meta.MetadataStore#setPlateFieldIndex(ome.xml.model.primitives.NonNegativeInteger, int)
     */
    @Override
    public void setPlateFieldIndex(NonNegativeInteger fieldIndex, int plateIndex)
    {
        ignoreMissing("setPlateFieldIndex", fieldIndex, plateIndex);
    }

    /* (non-Javadoc)
     * @see loci.formats.meta.MetadataStore#setBinaryFileFileName(java.lang.String, int)
     */
    @Override
    public void setBinaryFileFileName(String fileName, int fileAnnotationIndex)
    {
        ignoreUnneeded("setBinaryFileFileName", fileName,
                fileAnnotationIndex);
    }

    /* (non-Javadoc)
     * @see loci.formats.meta.MetadataStore#setBinaryFileMIMEType(java.lang.String, int)
     */
    @Override
    public void setBinaryFileMIMEType(String mimeType, int fileAnnotationIndex)
    {
        ignoreUnneeded("setBinaryFileMIMEType", mimeType, fileAnnotationIndex);
    }

    /* (non-Javadoc)
     * @see loci.formats.meta.MetadataStore#setBinaryFileSize(ome.xml.model.primitives.NonNegativeLong, int)
     */
    @Override
    public void setBinaryFileSize(NonNegativeLong size, int fileAnnotationIndex)
    {
        ignoreUnneeded("setBinaryFileSize", size, fileAnnotationIndex);
    }

    /* (non-Javadoc)
     * @see loci.formats.meta.MetadataStore#setDatasetImageRef(java.lang.String, int, int)
     */
    @Override
    public void setDatasetImageRef(String image, int datasetIndex,
            int imageRefIndex)
    {
        ignoreUnsupported("setDatasetImageRef", image, datasetIndex, imageRefIndex);
    }

    /* (non-Javadoc)
     * @see loci.formats.meta.MetadataStore#setEllipseFillRule(ome.xml.model.enums.FillRule, int, int)
     */
    @Override
    public void setEllipseFillRule(FillRule fillRule, int ROIIndex,
            int shapeIndex)
    {
        Ellipse o = getEllipse(ROIIndex, shapeIndex);
        o.setFillRule(toRType(fillRule.getValue()));
    }

    /* (non-Javadoc)
     * @see loci.formats.meta.MetadataStore#setEllipseFontFamily(ome.xml.model.enums.FontFamily, int, int)
     */
    @Override
    public void setEllipseFontFamily(FontFamily fontFamily, int ROIIndex,
            int shapeIndex)
    {
        Ellipse o = getEllipse(ROIIndex, shapeIndex);
        o.setFontFamily(toRType(fontFamily.getValue()));
    }

    /* (non-Javadoc)
     * @see loci.formats.meta.MetadataStore#setEllipseFontStyle(ome.xml.model.enums.FontStyle, int, int)
     */
    @Override
    public void setEllipseFontStyle(FontStyle fontStyle, int ROIIndex,
            int shapeIndex)
    {
        Ellipse o = getEllipse(ROIIndex, shapeIndex);
        o.setFontFamily(toRType(fontStyle.getValue()));
    }

    /* (non-Javadoc)
     * @see loci.formats.meta.MetadataStore#setEllipseLineCap(ome.xml.model.enums.LineCap, int, int)
     */
    @Override
    public void setEllipseLineCap(LineCap lineCap, int ROIIndex, int shapeIndex)
    {
        ignoreMissing("setEllipseLineCap", lineCap, ROIIndex, shapeIndex);
    }

    /* (non-Javadoc)
     * @see loci.formats.meta.MetadataStore#setEllipseLocked(java.lang.Boolean, int, int)
     */
    @Override
    public void setEllipseLocked(Boolean locked, int ROIIndex, int shapeIndex)
    {
        Ellipse o = getEllipse(ROIIndex, shapeIndex);
        o.setLocked(toRType(locked));
    }

    /* (non-Javadoc)
     * @see loci.formats.meta.MetadataStore#setEllipseVisible(java.lang.Boolean, int, int)
     */
    @Override
    public void setEllipseVisible(Boolean visible, int ROIIndex, int shapeIndex)
    {
        Ellipse o = getEllipse(ROIIndex, shapeIndex);
        o.setVisibility(toRType(visible));
    }

    /* (non-Javadoc)
     * @see loci.formats.meta.MetadataStore#setExperimenterGroupAnnotationRef(java.lang.String, int, int)
     */
    @Override
    public void setExperimenterGroupAnnotationRef(String annotation,
            int experimenterGroupIndex, int annotationRefIndex)
    {
        ignoreInsecure("setExperimenterGroupAnnotationRef", annotation,
                experimenterGroupIndex, annotationRefIndex);
    }

    /* (non-Javadoc)
     * @see loci.formats.meta.MetadataStore#setExperimenterGroupExperimenterRef(java.lang.String, int, int)
     */
    @Override
    public void setExperimenterGroupExperimenterRef(String experimenter,
            int experimenterGroupIndex, int experimenterRefIndex)
    {
        ignoreInsecure("setExperimenterGroupExperimenterRef", experimenter,
                experimenterGroupIndex, experimenterRefIndex);
    }

    /* (non-Javadoc)
     * @see loci.formats.meta.MetadataStore#setLabelFillRule(ome.xml.model.enums.FillRule, int, int)
     */
    @Override
    public void setLabelFillRule(FillRule fillRule, int ROIIndex, int shapeIndex)
    {
        Label o = getLabel(ROIIndex, shapeIndex);
        o.setFillRule(toRType(fillRule.getValue()));
    }

    /* (non-Javadoc)
     * @see loci.formats.meta.MetadataStore#setLabelFontFamily(ome.xml.model.enums.FontFamily, int, int)
     */
    @Override
    public void setLabelFontFamily(FontFamily fontFamily, int ROIIndex,
            int shapeIndex)
    {
        Label o = getLabel(ROIIndex, shapeIndex);
        o.setFontFamily(toRType(fontFamily.getValue()));
    }

    /* (non-Javadoc)
     * @see loci.formats.meta.MetadataStore#setLabelFontStyle(ome.xml.model.enums.FontStyle, int, int)
     */
    @Override
    public void setLabelFontStyle(FontStyle fontStyle, int ROIIndex,
            int shapeIndex)
    {
        Label o = getLabel(ROIIndex, shapeIndex);
        o.setFontStyle(toRType(fontStyle.getValue()));
    }

    /* (non-Javadoc)
     * @see loci.formats.meta.MetadataStore#setLabelLineCap(ome.xml.model.enums.LineCap, int, int)
     */
    @Override
    public void setLabelLineCap(LineCap lineCap, int ROIIndex, int shapeIndex)
    {
        ignoreMissing("setLabelLineCap", lineCap, ROIIndex, shapeIndex);
    }

    /* (non-Javadoc)
     * @see loci.formats.meta.MetadataStore#setLabelLocked(java.lang.Boolean, int, int)
     */
    @Override
    public void setLabelLocked(Boolean locked, int ROIIndex, int shapeIndex)
    {
        Label o = getLabel(ROIIndex, shapeIndex);
        o.setLocked(toRType(locked));
    }

    /* (non-Javadoc)
     * @see loci.formats.meta.MetadataStore#setLabelVisible(java.lang.Boolean, int, int)
     */
    @Override
    public void setLabelVisible(Boolean visible, int ROIIndex, int shapeIndex)
    {
        Label o = getLabel(ROIIndex, shapeIndex);
        o.setVisibility(toRType(visible));
    }

    /* (non-Javadoc)
     * @see loci.formats.meta.MetadataStore#setLineFillRule(ome.xml.model.enums.FillRule, int, int)
     */
    @Override
    public void setLineFillRule(FillRule fillRule, int ROIIndex, int shapeIndex)
    {
        Line o = getLine(ROIIndex, shapeIndex);
        o.setFillRule(toRType(fillRule.getValue()));
    }

    /* (non-Javadoc)
     * @see loci.formats.meta.MetadataStore#setLineFontFamily(ome.xml.model.enums.FontFamily, int, int)
     */
    @Override
    public void setLineFontFamily(FontFamily fontFamily, int ROIIndex,
            int shapeIndex)
    {
        Line o = getLine(ROIIndex, shapeIndex);
        o.setFontFamily(toRType(fontFamily.getValue()));
    }

    /* (non-Javadoc)
     * @see loci.formats.meta.MetadataStore#setLineFontStyle(ome.xml.model.enums.FontStyle, int, int)
     */
    @Override
    public void setLineFontStyle(FontStyle fontStyle, int ROIIndex,
            int shapeIndex)
    {
        Line o = getLine(ROIIndex, shapeIndex);
        o.setFontFamily(toRType(fontStyle.getValue()));
    }

    /* (non-Javadoc)
     * @see loci.formats.meta.MetadataStore#setLineLineCap(ome.xml.model.enums.LineCap, int, int)
     */
    @Override
    public void setLineLineCap(LineCap lineCap, int ROIIndex, int shapeIndex)
    {
        ignoreMissing("setLineLineCap", lineCap, ROIIndex, shapeIndex);
    }

    /* (non-Javadoc)
     * @see loci.formats.meta.MetadataStore#setLineLocked(java.lang.Boolean, int, int)
     */
    @Override
    public void setLineLocked(Boolean locked, int ROIIndex, int shapeIndex)
    {
        Line o = getLine(ROIIndex, shapeIndex);
        o.setLocked(toRType(locked));
    }

    /* (non-Javadoc)
     * @see loci.formats.meta.MetadataStore#setLineVisible(java.lang.Boolean, int, int)
     */
    @Override
    public void setLineVisible(Boolean visible, int ROIIndex, int shapeIndex)
    {
        Line o = getLine(ROIIndex, shapeIndex);
        o.setVisibility(toRType(visible));
    }

    /* (non-Javadoc)
     * @see loci.formats.meta.MetadataStore#setLineMarkerEnd(ome.xml.model.enums.Marker, int, int)
     */
    @Override
    public void setLineMarkerEnd(Marker markerEnd, int ROIIndex, int shapeIndex)
    {
        ignoreMissing("setLineMarkerEnd", markerEnd, ROIIndex, shapeIndex);
    }

    /* (non-Javadoc)
     * @see loci.formats.meta.MetadataStore#setLineMarkerStart(ome.xml.model.enums.Marker, int, int)
     */
    @Override
    public void setLineMarkerStart(Marker markerStart, int ROIIndex,
            int shapeIndex)
    {
        ignoreMissing("setLineMarkerStart", markerStart, ROIIndex, shapeIndex);
    }

    /* (non-Javadoc)
     * @see loci.formats.meta.MetadataStore#setMaskFillRule(ome.xml.model.enums.FillRule, int, int)
     */
    @Override
    public void setMaskFillRule(FillRule fillRule, int ROIIndex, int shapeIndex)
    {
        Mask o = getMask(ROIIndex, shapeIndex);
        o.setFillRule(toRType(fillRule.getValue()));
    }

    /* (non-Javadoc)
     * @see loci.formats.meta.MetadataStore#setMaskFontFamily(ome.xml.model.enums.FontFamily, int, int)
     */
    @Override
    public void setMaskFontFamily(FontFamily fontFamily, int ROIIndex,
            int shapeIndex)
    {
        Mask o = getMask(ROIIndex, shapeIndex);
        o.setFontFamily(toRType(fontFamily.getValue()));
    }

    /* (non-Javadoc)
     * @see loci.formats.meta.MetadataStore#setMaskFontStyle(ome.xml.model.enums.FontStyle, int, int)
     */
    @Override
    public void setMaskFontStyle(FontStyle fontStyle, int ROIIndex,
            int shapeIndex)
    {
        Mask o = getMask(ROIIndex, shapeIndex);
        o.setFontStyle(toRType(fontStyle.getValue()));
    }

    /* (non-Javadoc)
     * @see loci.formats.meta.MetadataStore#setMaskLineCap(ome.xml.model.enums.LineCap, int, int)
     */
    @Override
    public void setMaskLineCap(LineCap lineCap, int ROIIndex, int shapeIndex)
    {
        ignoreMissing("setMaskLineCap", lineCap, ROIIndex, shapeIndex);
    }

    /* (non-Javadoc)
     * @see loci.formats.meta.MetadataStore#setMaskLocked(java.lang.Boolean, int, int)
     */
    @Override
    public void setMaskLocked(Boolean locked, int ROIIndex, int shapeIndex)
    {
        Mask o = getMask(ROIIndex, shapeIndex);
        o.setLocked(toRType(locked));
    }

    /* (non-Javadoc)
     * @see loci.formats.meta.MetadataStore#setMaskVisible(java.lang.Boolean, int, int)
     */
    @Override
    public void setMaskVisible(Boolean visible, int ROIIndex, int shapeIndex)
    {
        Mask o = getMask(ROIIndex, shapeIndex);
        o.setVisibility(toRType(visible));
    }

    /* (non-Javadoc)
     * @see loci.formats.meta.MetadataStore#setPointFillRule(ome.xml.model.enums.FillRule, int, int)
     */
    @Override
    public void setPointFillRule(FillRule fillRule, int ROIIndex, int shapeIndex)
    {
        Point o = getPoint(ROIIndex, shapeIndex);
        o.setFillRule(toRType(fillRule.getValue()));
    }

    /* (non-Javadoc)
     * @see loci.formats.meta.MetadataStore#setPointFontFamily(ome.xml.model.enums.FontFamily, int, int)
     */
    @Override
    public void setPointFontFamily(FontFamily fontFamily, int ROIIndex,
            int shapeIndex)
    {
        Point o = getPoint(ROIIndex, shapeIndex);
        o.setFontFamily(toRType(fontFamily.getValue()));
    }

    /* (non-Javadoc)
     * @see loci.formats.meta.MetadataStore#setPointFontStyle(ome.xml.model.enums.FontStyle, int, int)
     */
    @Override
    public void setPointFontStyle(FontStyle fontStyle, int ROIIndex,
            int shapeIndex)
    {
        Point o = getPoint(ROIIndex, shapeIndex);
        o.setFontStyle(toRType(fontStyle.getValue()));
    }

    /* (non-Javadoc)
     * @see loci.formats.meta.MetadataStore#setPointLineCap(ome.xml.model.enums.LineCap, int, int)
     */
    @Override
    public void setPointLineCap(LineCap lineCap, int ROIIndex, int shapeIndex)
    {
        ignoreMissing("setPointLineCap", lineCap, ROIIndex, shapeIndex);
    }

    /* (non-Javadoc)
     * @see loci.formats.meta.MetadataStore#setPointLocked(java.lang.Boolean, int, int)
     */
    @Override
    public void setPointLocked(Boolean locked, int ROIIndex, int shapeIndex)
    {
        Point o = getPoint(ROIIndex, shapeIndex);
        o.setLocked(toRType(locked));
    }

    /* (non-Javadoc)
     * @see loci.formats.meta.MetadataStore#setPointVisible(java.lang.Boolean, int, int)
     */
    @Override
    public void setPointVisible(Boolean visible, int ROIIndex, int shapeIndex)
    {
        Point o = getPoint(ROIIndex, shapeIndex);
        o.setVisibility(toRType(visible));
    }

    //////// Polygon /////////

    private Polygon getPolygon(int ROIIndex, int shapeIndex)
    {
        LinkedHashMap<Index, Integer> indexes =
            new LinkedHashMap<Index, Integer>();
        indexes.put(Index.ROI_INDEX, ROIIndex);
        indexes.put(Index.SHAPE_INDEX, shapeIndex);
        return getSourceObject(Polygon.class, indexes);
    }

    /* (non-Javadoc)
     * @see loci.formats.meta.MetadataStore#setPolygonFillColor(ome.xml.model.primitives.Color, int, int)
     */
    @Override
    public void setPolygonFillColor(Color fillColor, int ROIIndex,
            int shapeIndex)
    {
        Polygon o = getPolygon(ROIIndex, shapeIndex);
        o.setFillColor(toRType(fillColor));
    }

    /* (non-Javadoc)
     * @see loci.formats.meta.MetadataStore#setPolygonFillRule(ome.xml.model.enums.FillRule, int, int)
     */
    @Override
    public void setPolygonFillRule(FillRule fillRule, int ROIIndex,
            int shapeIndex)
    {
        Polygon o = getPolygon(ROIIndex, shapeIndex);
        o.setFillRule(toRType(fillRule.getValue()));
    }

    /* (non-Javadoc)
     * @see loci.formats.meta.MetadataStore#setPolygonFontFamily(ome.xml.model.enums.FontFamily, int, int)
     */
    @Override
    public void setPolygonFontFamily(FontFamily fontFamily, int ROIIndex,
            int shapeIndex)
    {
        Polygon o = getPolygon(ROIIndex, shapeIndex);
        o.setFontFamily(toRType(fontFamily.getValue()));
    }

    /* (non-Javadoc)
     * @see loci.formats.meta.MetadataStore#setPolygonFontSize(ome.xml.model.primitives.NonNegativeInteger, int, int)
     */
    @Override
    public void setPolygonFontSize(NonNegativeInteger fontSize, int ROIIndex,
            int shapeIndex)
    {
        Polygon o = getPolygon(ROIIndex, shapeIndex);
        o.setFontSize(toRType(fontSize));
    }

    /* (non-Javadoc)
     * @see loci.formats.meta.MetadataStore#setPolygonFontStyle(ome.xml.model.enums.FontStyle, int, int)
     */
    @Override
    public void setPolygonFontStyle(FontStyle fontStyle, int ROIIndex,
            int shapeIndex)
    {
        Polygon o = getPolygon(ROIIndex, shapeIndex);
        o.setFontStyle(toRType(fontStyle.getValue()));
    }

    /* (non-Javadoc)
     * @see loci.formats.meta.MetadataStore#setPolygonID(java.lang.String, int, int)
     */
    @Override
    public void setPolygonID(String id, int ROIIndex, int shapeIndex)
    {
        checkDuplicateLSID(Polygon.class, id);
        LinkedHashMap<Index, Integer> indexes =
            new LinkedHashMap<Index, Integer>();
        indexes.put(Index.ROI_INDEX, ROIIndex);
        indexes.put(Index.SHAPE_INDEX, shapeIndex);
        IObjectContainer o = getIObjectContainer(Polygon.class, indexes);
        o.LSID = id;
        addAuthoritativeContainer(Polygon.class, id, o);
    }

    /* (non-Javadoc)
     * @see loci.formats.meta.MetadataStore#setPolygonLineCap(ome.xml.model.enums.LineCap, int, int)
     */
    @Override
    public void setPolygonLineCap(LineCap lineCap, int ROIIndex, int shapeIndex)
    {
        ignoreMissing("setPolygonLineCap", lineCap, ROIIndex, shapeIndex);
    }

    /* (non-Javadoc)
     * @see loci.formats.meta.MetadataStore#setPolygonLocked(java.lang.Boolean, int, int)
     */
    @Override
    public void setPolygonLocked(Boolean locked, int ROIIndex, int shapeIndex)
    {
        Polygon o = getPolygon(ROIIndex, shapeIndex);
        o.setLocked(toRType(locked));
    }

    /* (non-Javadoc)
     * @see loci.formats.meta.MetadataStore#setPolygonStrokeColor(ome.xml.model.primitives.Color, int, int)
     */
    @Override
    public void setPolygonStrokeColor(Color strokeColor, int ROIIndex,
            int shapeIndex)
    {
        Polygon o = getPolygon(ROIIndex, shapeIndex);
        o.setStrokeColor(toRType(strokeColor));
    }

    /* (non-Javadoc)
     * @see loci.formats.meta.MetadataStore#setPolygonStrokeDashArray(java.lang.String, int, int)
     */
    @Override
    public void setPolygonStrokeDashArray(String strokeDashArray, int ROIIndex,
            int shapeIndex)
    {
        Polygon o = getPolygon(ROIIndex, shapeIndex);
        o.setStrokeDashArray(toRType(strokeDashArray));
    }

    /* (non-Javadoc)
     * @see loci.formats.meta.MetadataStore#setPolygonStrokeWidth(java.lang.Double, int, int)
     */
    @Override
    public void setPolygonStrokeWidth(Double strokeWidth, int ROIIndex,
            int shapeIndex)
    {
        Polygon o = getPolygon(ROIIndex, shapeIndex);
        o.setStrokeWidth(toRType(strokeWidth.intValue()));
        // TODO: OMERO data type mismatch
    }

    /* (non-Javadoc)
     * @see loci.formats.meta.MetadataStore#setPolygonText(java.lang.String, int, int)
     */
    @Override
    public void setPolygonText(String text, int ROIIndex, int shapeIndex)
    {
        Polygon o = getPolygon(ROIIndex, shapeIndex);
        o.setTextValue(toRType(text));
    }

    /* (non-Javadoc)
     * @see loci.formats.meta.MetadataStore#setPolygonTheC(ome.xml.model.primitives.NonNegativeInteger, int, int)
     */
    @Override
    public void setPolygonTheC(NonNegativeInteger theC, int ROIIndex,
            int shapeIndex)
    {
        Polygon o = getPolygon(ROIIndex, shapeIndex);
        o.setTheC(toRType(theC));
    }

    /* (non-Javadoc)
     * @see loci.formats.meta.MetadataStore#setPolygonTheT(ome.xml.model.primitives.NonNegativeInteger, int, int)
     */
    @Override
    public void setPolygonTheT(NonNegativeInteger theT, int ROIIndex,
            int shapeIndex)
    {
        Polygon o = getPolygon(ROIIndex, shapeIndex);
        o.setTheT(toRType(theT.getValue()));
    }

    /* (non-Javadoc)
     * @see loci.formats.meta.MetadataStore#setPolygonTheZ(ome.xml.model.primitives.NonNegativeInteger, int, int)
     */
    @Override
    public void setPolygonTheZ(NonNegativeInteger theZ, int ROIIndex,
            int shapeIndex)
    {
        Polygon o = getPolygon(ROIIndex, shapeIndex);
        o.setTheZ(toRType(theZ.getValue()));
    }

    /* (non-Javadoc)
     * @see loci.formats.meta.MetadataStore#setPolygonTransform(ome.xml.model.AffineTransform, int, int)
     */
    @Override
    public void setPolygonTransform(AffineTransform transform, int ROIIndex,
            int shapeIndex)
    {
        Polygon o = getPolygon(ROIIndex, shapeIndex);
        o.setTransform(toRType(transform));
    }

    /* (non-Javadoc)
     * @see loci.formats.meta.MetadataStore#setPolygonVisible(java.lang.Boolean, int, int)
     */
    @Override
    public void setPolygonVisible(Boolean visible, int ROIIndex, int shapeIndex)
    {
        Polygon o = getPolygon(ROIIndex, shapeIndex);
        o.setVisibility(toRType(visible));
    }

    /* (non-Javadoc)
     * @see loci.formats.meta.MetadataStore#setPolygonPoints(java.lang.String, int, int)
     */
    @Override
    public void setPolygonPoints(String points, int ROIIndex, int shapeIndex)
    {
        Polygon o = getPolygon(ROIIndex, shapeIndex);
        o.setPoints(toRType(points));
    }

    /* (non-Javadoc)
     * @see loci.formats.meta.MetadataStore#setPolylineFillRule(ome.xml.model.enums.FillRule, int, int)
     */
    @Override
    public void setPolylineFillRule(FillRule fillRule, int ROIIndex,
            int shapeIndex)
    {
        Polyline o = getPolyline(ROIIndex, shapeIndex);
        o.setFillRule(toRType(fillRule.getValue()));
    }

    /* (non-Javadoc)
     * @see loci.formats.meta.MetadataStore#setPolylineFontFamily(ome.xml.model.enums.FontFamily, int, int)
     */
    @Override
    public void setPolylineFontFamily(FontFamily fontFamily, int ROIIndex,
            int shapeIndex)
    {
        Polyline o = getPolyline(ROIIndex, shapeIndex);
        o.setFontFamily(toRType(fontFamily.getValue()));
    }

    /* (non-Javadoc)
     * @see loci.formats.meta.MetadataStore#setPolylineFontStyle(ome.xml.model.enums.FontStyle, int, int)
     */
    @Override
    public void setPolylineFontStyle(FontStyle fontStyle, int ROIIndex,
            int shapeIndex)
    {
        Polyline o = getPolyline(ROIIndex, shapeIndex);
        o.setFontStyle(toRType(fontStyle.getValue()));
    }

    /* (non-Javadoc)
     * @see loci.formats.meta.MetadataStore#setPolylineLineCap(ome.xml.model.enums.LineCap, int, int)
     */
    @Override
    public void setPolylineLineCap(LineCap lineCap, int ROIIndex, int shapeIndex)
    {
        ignoreMissing("setPolylineLineCap", lineCap, ROIIndex, shapeIndex);
    }

    /* (non-Javadoc)
     * @see loci.formats.meta.MetadataStore#setPolylineLocked(java.lang.Boolean, int, int)
     */
    @Override
    public void setPolylineLocked(Boolean locked, int ROIIndex, int shapeIndex)
    {
        Polyline o = getPolyline(ROIIndex, shapeIndex);
        o.setLocked(toRType(locked));
    }

    /* (non-Javadoc)
     * @see loci.formats.meta.MetadataStore#setPolylineVisible(java.lang.Boolean, int, int)
     */
    @Override
    public void setPolylineVisible(Boolean visible, int ROIIndex, int shapeIndex)
    {
        Polyline o = getPolyline(ROIIndex, shapeIndex);
        o.setVisibility(toRType(visible));
    }

    /* (non-Javadoc)
     * @see loci.formats.meta.MetadataStore#setPolylineMarkerEnd(ome.xml.model.enums.Marker, int, int)
     */
    @Override
    public void setPolylineMarkerEnd(Marker markerEnd, int ROIIndex,
            int shapeIndex)
    {
        ignoreMissing("setPolylineMarkerEnd", markerEnd, ROIIndex, shapeIndex);
    }

    /* (non-Javadoc)
     * @see loci.formats.meta.MetadataStore#setPolylineMarkerStart(ome.xml.model.enums.Marker, int, int)
     */
    @Override
    public void setPolylineMarkerStart(Marker markerStart, int ROIIndex,
            int shapeIndex)
    {
        ignoreMissing("setPolylineMarkerStart", markerStart, ROIIndex, shapeIndex);
    }

    /* (non-Javadoc)
     * @see loci.formats.meta.MetadataStore#setProjectDatasetRef(java.lang.String, int, int)
     */
    @Override
    public void setProjectDatasetRef(String dataset, int projectIndex,
            int datasetRefIndex)
    {
        ignoreUnsupported("setProjectDatasetRef", dataset, projectIndex,
                datasetRefIndex);
    }

    /* (non-Javadoc)
     * @see loci.formats.meta.MetadataStore#setRectangleFillRule(ome.xml.model.enums.FillRule, int, int)
     */
    @Override
    public void setRectangleFillRule(FillRule fillRule, int ROIIndex,
            int shapeIndex)
    {
        Rect o = getRectangle(ROIIndex, shapeIndex);
        o.setFillRule(toRType(fillRule.getValue()));
    }

    /* (non-Javadoc)
     * @see loci.formats.meta.MetadataStore#setRectangleFontFamily(ome.xml.model.enums.FontFamily, int, int)
     */
    @Override
    public void setRectangleFontFamily(FontFamily fontFamily, int ROIIndex,
            int shapeIndex)
    {
        Rect o = getRectangle(ROIIndex, shapeIndex);
        o.setFontFamily(toRType(fontFamily.getValue()));
    }

    /* (non-Javadoc)
     * @see loci.formats.meta.MetadataStore#setRectangleFontStyle(ome.xml.model.enums.FontStyle, int, int)
     */
    @Override
    public void setRectangleFontStyle(FontStyle fontStyle, int ROIIndex,
            int shapeIndex)
    {
        Rect o = getRectangle(ROIIndex, shapeIndex);
        o.setFontStyle(toRType(fontStyle.getValue()));
    }

    /* (non-Javadoc)
     * @see loci.formats.meta.MetadataStore#setRectangleLineCap(ome.xml.model.enums.LineCap, int, int)
     */
    @Override
    public void setRectangleLineCap(LineCap lineCap, int ROIIndex,
            int shapeIndex)
    {
        ignoreMissing("setRectangleLineCap", lineCap, ROIIndex, shapeIndex);
    }

    /* (non-Javadoc)
     * @see loci.formats.meta.MetadataStore#setRectangleLocked(java.lang.Boolean, int, int)
     */
    @Override
    public void setRectangleLocked(Boolean locked, int ROIIndex, int shapeIndex)
    {
        Rect o = getRectangle(ROIIndex, shapeIndex);
        o.setLocked(toRType(locked));
    }

    /* (non-Javadoc)
     * @see loci.formats.meta.MetadataStore#setRectangleVisible(java.lang.Boolean, int, int)
     */
    @Override
    public void setRectangleVisible(Boolean visible, int ROIIndex,
            int shapeIndex)
    {
        Rect o = getRectangle(ROIIndex, shapeIndex);
        o.setVisibility(toRType(visible));
    }

    /* (non-Javadoc)
     * @see loci.formats.meta.MetadataStore#setWellType(java.lang.String, int, int)
     */
    @Override
    public void setWellType(String type, int plateIndex, int wellIndex)
    {
        Well o = getWell(plateIndex, wellIndex);
        o.setType(toRType(type));
    }

    /* (non-Javadoc)
     * @see loci.formats.meta.MetadataStore#setRightsRightsHeld(java.lang.String)
     */
    @Override
    public void  setRightsRightsHeld(String value)
    {
        ignoreMissing("setRightsRightsHeld", value);
    }

    /* (non-Javadoc)
     * @see loci.formats.meta.MetadataStore#setRightsRightsHolder(java.lang.String)
     */
    @Override
    public void  setRightsRightsHolder(String value)
    {
        ignoreMissing("setRightsRightsHolder", value);
        // TODO: Now with FS, shouldn't we attach to this file/fileset?
    }


    /* (non-Javadoc)
     * @see loci.formats.meta.MetadataStore#setDetectorAnnotationRef(String, int, int, int)
     */
    @Override
    public void setDetectorAnnotationRef(String annotation, int instrumentIndex, int detectorIndex, int annotationRefIndex) {
        LSID key = new LSID(Detector.class, instrumentIndex, detectorIndex, annotationRefIndex);
        addReference(key, new LSID(annotation));
    }

    /* (non-Javadoc)
     * @see loci.formats.meta.MetadataStore#setDichroicAnnotationRef(String, int, int, int)
     */
    @Override
    public void setDichroicAnnotationRef(String annotation, int instrumentIndex, int dichroicIndex, int annotationRefIndex) {
        LSID key = new LSID(Dichroic.class, instrumentIndex, dichroicIndex, annotationRefIndex);
        addReference(key, new LSID(annotation));
    }

    /* (non-Javadoc)
     * @see loci.formats.meta.MetadataStore#setEllipseAnnotationRef(String, int, int, int)
     */
    @Override
    public void setEllipseAnnotationRef(String annotation, int ROIIndex, int shapeIndex, int annotationRefIndex) {
        LSID key = new LSID(Ellipse.class, ROIIndex, shapeIndex, annotationRefIndex);
        addReference(key, new LSID(annotation));
    }

    /* (non-Javadoc)
     * @see loci.formats.meta.MetadataStore#setFilamentAnnotationRef(String, int, int, int)
     */
    @Override
    public void setFilamentAnnotationRef(String annotation, int instrumentIndex, int lightSourceIndex, int annotationRefIndex) {
        LSID key = new LSID(Filament.class, instrumentIndex, lightSourceIndex, annotationRefIndex);
        addReference(key, new LSID(annotation));
    }

    /* (non-Javadoc)
     * @see loci.formats.meta.MetadataStore#setFilterAnnotationRef(String, int, int, int)
     */
    @Override
    public void setFilterAnnotationRef(String annotation, int instrumentIndex, int filterIndex, int annotationRefIndex) {
        LSID key = new LSID(Filter.class, instrumentIndex, filterIndex, annotationRefIndex);
        addReference(key, new LSID(annotation));
    }

    /* (non-Javadoc)
     * @see loci.formats.meta.MetadataStore#setGenericExcitationSourceAnnotationRef(String, int, int, int)
     */
    @Override
    public void setGenericExcitationSourceAnnotationRef(String annotation, int instrumentIndex, int lightSourceIndex, int annotationRefIndex) {
        LSID key = new LSID(GenericExcitationSource.class, instrumentIndex, lightSourceIndex, annotationRefIndex);
        addReference(key, new LSID(annotation));
    }

    /* (non-Javadoc)
     * @see loci.formats.meta.MetadataStore#setInstrumentAnnotationRef(String, int, int)
     */
    @Override
    public void setInstrumentAnnotationRef(String annotation, int instrumentIndex, int annotationRefIndex) {
        LSID key = new LSID(Instrument.class, instrumentIndex, annotationRefIndex);
        addReference(key, new LSID(annotation));
    }

    /* (non-Javadoc)
     * @see loci.formats.meta.MetadataStore#setLabelAnnotationRef(String, int, int, int)
     */
    @Override
    public void setLabelAnnotationRef(String annotation, int ROIIndex, int shapeIndex, int annotationRefIndex) {
        LSID key = new LSID(Label.class, ROIIndex, shapeIndex, annotationRefIndex);
        addReference(key, new LSID(annotation));
    }

    /* (non-Javadoc)
     * @see loci.formats.meta.MetadataStore#setLaserAnnotationRef(String, int, int, int)
     */
    @Override
    public void setLaserAnnotationRef(String annotation, int instrumentIndex, int lightSourceIndex, int annotationRefIndex) {
        LSID key = new LSID(Laser.class, instrumentIndex, lightSourceIndex, annotationRefIndex);
        addReference(key, new LSID(annotation));
    }

    /* (non-Javadoc)
     * @see loci.formats.meta.MetadataStore#setLightEmittingDiodeAnnotationRef(String, int, int, int)
     */
    @Override
    public void setLightEmittingDiodeAnnotationRef(String annotation, int instrumentIndex, int lightSourceIndex, int annotationRefIndex) {
        LSID key = new LSID(LightEmittingDiode.class, instrumentIndex, lightSourceIndex, annotationRefIndex);
        addReference(key, new LSID(annotation));
    }

    /* (non-Javadoc)
     * @see loci.formats.meta.MetadataStore#setLightPathAnnotationRef(String, int, int, int)
     */
    @Override
    public void setLightPathAnnotationRef(String annotation, int imageIndex, int channelIndex, int annotationRefIndex) {
        LSID key = new LSID(LightPath.class, imageIndex, channelIndex, annotationRefIndex);
        addReference(key, new LSID(annotation));
    }

    /* (non-Javadoc)
     * @see loci.formats.meta.MetadataStore#setLineAnnotationRef(String, int, int, int)
     */
    @Override
    public void setLineAnnotationRef(String annotation, int ROIIndex, int shapeIndex, int annotationRefIndex) {
        LSID key = new LSID(Line.class, ROIIndex, shapeIndex, annotationRefIndex);
        addReference(key, new LSID(annotation));
    }

    /* (non-Javadoc)
     * @see loci.formats.meta.MetadataStore#setMaskAnnotationRef(String, int, int, int)
     */
    @Override
    public void setMaskAnnotationRef(String annotation, int ROIIndex, int shapeIndex, int annotationRefIndex) {
        LSID key = new LSID(Mask.class, ROIIndex, shapeIndex, annotationRefIndex);
        addReference(key, new LSID(annotation));
    }

    /* (non-Javadoc)
     * @see loci.formats.meta.MetadataStore#setObjectiveAnnotationRef(String, int, int, int)
     */
    @Override
    public void setObjectiveAnnotationRef(String annotation, int instrumentIndex, int objectiveIndex, int annotationRefIndex) {
        LSID key = new LSID(Objective.class, instrumentIndex, objectiveIndex, annotationRefIndex);
        addReference(key, new LSID(annotation));
    }

    /* (non-Javadoc)
     * @see loci.formats.meta.MetadataStore#setPointAnnotationRef(String, int, int, int)
     */
    @Override
    public void setPointAnnotationRef(String annotation, int ROIIndex, int shapeIndex, int annotationRefIndex) {
        LSID key = new LSID(Point.class, ROIIndex, shapeIndex, annotationRefIndex);
        addReference(key, new LSID(annotation));
    }

    /* (non-Javadoc)
     * @see loci.formats.meta.MetadataStore#setPolygonAnnotationRef(String, int, int, int)
     */
    @Override
    public void setPolygonAnnotationRef(String annotation, int ROIIndex, int shapeIndex, int annotationRefIndex) {
        LSID key = new LSID(Polygon.class, ROIIndex, shapeIndex, annotationRefIndex);
        addReference(key, new LSID(annotation));
    }

    /* (non-Javadoc)
     * @see loci.formats.meta.MetadataStore#setPolylineAnnotationRef(String, int, int, int)
     */
    @Override
    public void setPolylineAnnotationRef(String annotation, int ROIIndex, int shapeIndex, int annotationRefIndex) {
        LSID key = new LSID(Polyline.class, ROIIndex, shapeIndex, annotationRefIndex);
        addReference(key, new LSID(annotation));
    }

    /* (non-Javadoc)
     * @see loci.formats.meta.MetadataStore#setRectangleAnnotationRef(String, int, int, int)
     */
    @Override
    public void setRectangleAnnotationRef(String annotation, int ROIIndex, int shapeIndex, int annotationRefIndex) {
        LSID key = new LSID(Rect.class, ROIIndex, shapeIndex, annotationRefIndex);
        addReference(key, new LSID(annotation));
    }

    //
    // LOGGING OF UNIMPLEMENTED METHODS
    //

    private String ignoreMessage(String reason, String method, Object...args) {
        StringBuilder sb = new StringBuilder();
        sb.append(reason);
        sb.append("Ignoring ");
        sb.append(method);
        sb.append("(");
        boolean added = false;
        for (int i = 0; i < args.length; i++) {
            if (added) {
                sb.append(", ");
            } else {
                added = true;
            }
            sb.append("{}");
        }
        sb.append("(");
        return sb.toString();
    }

    /**
     * Called when a property is missing from the OMERO model (WARN).
     */
    protected void ignoreMissing(String method, Object...args) {
        String msg = ignoreMessage("Unneeded in OMERO. ", method, args);
        log.warn(msg, args);
    }

    /**
     * Called when a property is not needed in OMERO since the data can
     * be gotten elsewhere, as in directly from the file itself (DEBUG).
     */
    protected void ignoreUnneeded(String method, Object...args) {
        String msg = ignoreMessage("Unneeded in OMERO. ", method, args);
        log.debug(msg, args);
    }

    /**
     * Called when a property is not expected in a file to be imported.
     * log.warn is used to signal to the user that something is being missed
     * (WARN).
     */
    protected void ignoreUnsupported(String method, Object...args) {
        String msg = ignoreMessage("Unsupported in OMERO. ", method, args);
        log.warn(msg, args);
    }

    /**
     * Called when saving a property to OMERO would result in a SecurityViolation
     * (DEBUG). These are logged at debug since there's nothing the user need
     * worry about.
     */
    protected void ignoreInsecure(String method, Object...args) {
        String msg = ignoreMessage("Disallowed in OMERO. ", method, args);
        log.debug(msg, args);
    }

    /**
     * For all cases of an annotator being ignore (WARN).
     */
    protected void ignoreAnnotator(String method, Object...args) {
        String msg = ignoreMessage("No annotators linked. ", method, args);
        log.warn(msg, args);
    }
}<|MERGE_RESOLUTION|>--- conflicted
+++ resolved
@@ -1829,14 +1829,8 @@
 
                 log.debug("containerCache contains " + containerCache.size()
                           + " entries.");
-<<<<<<< HEAD
-                log.debug("referenceCache contains "
-                    + countCachedReferences(null, null)
-                    + " entries.");
-=======
                 log.debug("referenceCache contains " + countCachedReferences(null, null)
                           + " entries.");
->>>>>>> e601aa6d
             }
 
             int maxBatchSize = getDefaultBatchSize();
