/*
 * Copyright (C) 2014-2017 University of Dundee & Open Microscopy Environment.
 * All rights reserved.
 *
 * This program is free software; you can redistribute it and/or modify
 * it under the terms of the GNU General Public License as published by
 * the Free Software Foundation; either version 2 of the License, or
 * (at your option) any later version.
 *
 * This program is distributed in the hope that it will be useful,
 * but WITHOUT ANY WARRANTY; without even the implied warranty of
 * MERCHANTABILITY or FITNESS FOR A PARTICULAR PURPOSE. See the
 * GNU General Public License for more details.
 *
 * You should have received a copy of the GNU General Public License along
 * with this program; if not, write to the Free Software Foundation, Inc.,
 * 51 Franklin Street, Fifth Floor, Boston, MA 02110-1301 USA.
 */

package omero.cmd.graphs;

import java.util.ArrayList;
import java.util.Collection;
import java.util.Collections;
import java.util.HashMap;
import java.util.List;
import java.util.Map;
import java.util.Map.Entry;
import java.util.Set;

import org.slf4j.Logger;
import org.slf4j.LoggerFactory;
import org.springframework.context.ApplicationContext;

import com.google.common.base.Function;
import com.google.common.collect.ImmutableMap;
import com.google.common.collect.ImmutableSet;
import com.google.common.collect.Maps;
import com.google.common.collect.SetMultimap;

import ome.model.IObject;
import ome.model.internal.Permissions;
import ome.model.meta.ExperimenterGroup;
import ome.security.ACLVoter;
import ome.security.SystemTypes;
import ome.security.basic.LightAdminPrivileges;
import ome.services.delete.Deletion;
import ome.services.graphs.GraphException;
import ome.services.graphs.GraphPathBean;
import ome.services.graphs.GraphPolicy;
import ome.services.graphs.GraphTraversal;
import ome.system.EventContext;
import ome.system.Login;
import ome.system.Roles;
import omero.cmd.Chgrp2;
import omero.cmd.Chgrp2Response;
import omero.cmd.HandleI.Cancel;
import omero.cmd.ERR;
import omero.cmd.Helper;
import omero.cmd.IRequest;
import omero.cmd.Response;

/**
 * Request to move model objects to a different experiment group, replacing version 5.0's {@code ChgrpI}.
 * @author m.t.b.carroll@dundee.ac.uk
 * @since 5.1.0
 */
public class Chgrp2I extends Chgrp2 implements IRequest, WrappableRequest<Chgrp2> {

    private static final Logger LOGGER = LoggerFactory.getLogger(Chgrp2I.class);

    private static final ImmutableMap<String, String> ALL_GROUPS_CONTEXT = ImmutableMap.of(Login.OMERO_GROUP, "-1");

    private static final Set<GraphPolicy.Ability> REQUIRED_ABILITIES = ImmutableSet.of(GraphPolicy.Ability.OWN);

    private final ACLVoter aclVoter;
    private final SystemTypes systemTypes;
    private final GraphPathBean graphPathBean;
    private final LightAdminPrivileges adminPrivileges;
    private final Deletion deletionInstance;
    private final Set<Class<? extends IObject>> targetClasses;
    private GraphPolicy graphPolicy;  /* not final because of adjustGraphPolicy */
    private final SetMultimap<String, String> unnullable;
    private final ApplicationContext applicationContext;

    private List<Function<GraphPolicy, GraphPolicy>> graphPolicyAdjusters = new ArrayList<Function<GraphPolicy, GraphPolicy>>();
    private Helper helper;
    private GraphHelper graphHelper;
    private GraphTraversal graphTraversal;

    private GraphTraversal.PlanExecutor unlinker;
    private GraphTraversal.PlanExecutor processor;

    private int targetObjectCount = 0;
    private int deletedObjectCount = 0;
    private int movedObjectCount = 0;

    /**
     * Construct a new <q>chgrp</q> request; called from {@link GraphRequestFactory#getRequest(Class)}.
     * @param aclVoter ACL voter for permissions checking
     * @param securityRoles the security roles
     * @param systemTypes for identifying the system types
     * @param graphPathBean the graph path bean to use
     * @param adminPrivileges the light administrator privileges helper
     * @param deletionInstance a deletion instance for deleting files
     * @param targetClasses legal target object classes for chgrp
     * @param graphPolicy the graph policy to apply for chgrp
     * @param unnullable properties that, while nullable, may not be nulled by a graph traversal operation
     * @param applicationContext the OMERO application context from Spring
     */
    public Chgrp2I(ACLVoter aclVoter, Roles securityRoles, SystemTypes systemTypes, GraphPathBean graphPathBean,
<<<<<<< HEAD
            LightAdminPrivileges adminPrivileges, Deletion deletionInstance, Set<Class<? extends IObject>> targetClasses,
            GraphPolicy graphPolicy, SetMultimap<String, String> unnullable) {
=======
            Deletion deletionInstance, Set<Class<? extends IObject>> targetClasses, GraphPolicy graphPolicy,
            SetMultimap<String, String> unnullable, ApplicationContext applicationContext) {
>>>>>>> de7a7304
        this.aclVoter = aclVoter;
        this.systemTypes = systemTypes;
        this.graphPathBean = graphPathBean;
        this.adminPrivileges = adminPrivileges;
        this.deletionInstance = deletionInstance;
        this.targetClasses = targetClasses;
        this.graphPolicy = graphPolicy;
        this.unnullable = unnullable;
        this.applicationContext = applicationContext;
    }

    @Override
    public Map<String, String> getCallContext() {
        return new HashMap<String, String>(ALL_GROUPS_CONTEXT);
    }

    @Override
    public void init(Helper helper) {
        if (LOGGER.isDebugEnabled()) {
            final GraphUtil.ParameterReporter arguments = new GraphUtil.ParameterReporter();
            arguments.addParameter("groupId", groupId);
            arguments.addParameter("targetObjects", targetObjects);
            arguments.addParameter("childOptions", childOptions);
            arguments.addParameter("dryRun", dryRun);
            LOGGER.debug("request: " + arguments);
        }

        this.helper = helper;
        helper.setSteps(dryRun ? 4 : 6);
        this.graphHelper = new GraphHelper(helper, graphPathBean, adminPrivileges);

        /* check that the user is a member of the destination group */
        final EventContext eventContext = helper.getEventContext();
        final boolean isChgrpPrivilege = graphHelper.checkIsAdministrator(adminPrivileges.getPrivilege("Chgrp"));
        /* see trac ticket 10691 re. enum values */
        if (!(isChgrpPrivilege || eventContext.getMemberOfGroupsList().contains(groupId))) {
            final Exception e = new IllegalArgumentException("not a member of the chgrp destination group");
            throw helper.cancel(new ERR(), e, "not-in-group");
        }

        final ExperimenterGroup destinationGroup = (ExperimenterGroup) helper.getSession().get(ExperimenterGroup.class, groupId);
        final Permissions destinationGroupPermissions = destinationGroup.getDetails().getPermissions();
        final boolean isToGroupReadable = destinationGroupPermissions.isGranted(Permissions.Role.GROUP, Permissions.Right.READ);

        if (!isToGroupReadable) {
            graphPolicy.setCondition("to_private");
        }

        final Set<GraphPolicy.Ability> requiredAbilities;
        if (isChgrpPrivilege) {
            requiredAbilities = Collections.<GraphPolicy.Ability>emptySet();
        } else {
            requiredAbilities = REQUIRED_ABILITIES;
        }

        graphTraversal = graphHelper.prepareGraphTraversal(childOptions, requiredAbilities, graphPolicy, graphPolicyAdjusters,
                aclVoter, systemTypes, graphPathBean, unnullable, new InternalProcessor(requiredAbilities), dryRun);

        if (isChgrpPrivilege) {
            graphTraversal.setOwnsAll();
        }

        graphPolicyAdjusters = null;
    }

    @Override
    public Object step(int step) throws Cancel {
        helper.assertStep(step);
        try {
            switch (step) {
            case 0:
                final SetMultimap<String, Long> targetMultimap = graphHelper.getTargetMultimap(targetClasses, targetObjects);
                targetObjectCount += targetMultimap.size();
                final Entry<SetMultimap<String, Long>, SetMultimap<String, Long>> plan =
                        graphTraversal.planOperation(helper.getSession(), targetMultimap, true, true);
                return Maps.immutableEntry(plan.getKey(), GraphUtil.arrangeDeletionTargets(helper.getSession(), plan.getValue()));
            case 1:
                graphTraversal.assertNoPolicyViolations();
                return null;
            case 2:
                processor = graphTraversal.processTargets();
                return null;
            case 3:
                unlinker = graphTraversal.unlinkTargets(true);
                graphTraversal = null;
                return null;
            case 4:
                unlinker.execute();
                return null;
            case 5:
                processor.execute();
                return null;
            default:
                final Exception e = new IllegalArgumentException("model object graph operation has no step " + step);
                throw helper.cancel(new ERR(), e, "bad-step");
            }
        } catch (Cancel c) {
            throw c;
        } catch (GraphException ge) {
            final omero.cmd.GraphException graphERR = new omero.cmd.GraphException();
            graphERR.message = ge.message;
            throw helper.cancel(graphERR, ge, "graph-fail");
        } catch (Throwable t) {
            throw helper.cancel(new ERR(), t, "graph-fail");
        }
    }

    @Override
    public void finish() {
    }

    @Override
    public void buildResponse(int step, Object object) {
        helper.assertResponse(step);
        if (step == 0) {
            /* if the results object were in terms of IObjectList then this would need IceMapper.map */
            final Entry<SetMultimap<String, Long>, SetMultimap<String, Long>> result =
                    (Entry<SetMultimap<String, Long>, SetMultimap<String, Long>>) object;
            if (!dryRun) {
                try {
                    deletionInstance.deleteFiles(GraphUtil.trimPackageNames(result.getValue()));
                } catch (Exception e) {
                    helper.cancel(new ERR(), e, "file-delete-fail");
                }
            }
            final Map<String, List<Long>> movedObjects = GraphUtil.copyMultimapForResponse(result.getKey());
            final Map<String, List<Long>> deletedObjects = GraphUtil.copyMultimapForResponse(result.getValue());
            movedObjectCount += result.getKey().size();
            deletedObjectCount += result.getValue().size();
            final Chgrp2Response response = new Chgrp2Response(movedObjects, deletedObjects);
            helper.setResponseIfNull(response);
            helper.info("in " + (dryRun ? "mock " : "") + "chgrp to " + groupId + " of " + targetObjectCount +
                    ", moved " + movedObjectCount + " and deleted " + deletedObjectCount + " in total");

            if (LOGGER.isDebugEnabled()) {
                final GraphUtil.ParameterReporter arguments = new GraphUtil.ParameterReporter();
                arguments.addParameter("includedObjects", response.includedObjects);
                arguments.addParameter("deletedObjects", response.deletedObjects);
                LOGGER.debug("response: " + arguments);
            }
        }
    }

    @Override
    public Response getResponse() {
        return helper.getResponse();
    }

    @Override
    public void copyFieldsTo(Chgrp2 request) {
        GraphUtil.copyFields(this, request);
        request.groupId = groupId;
    }

    @Override
    public void adjustGraphPolicy(Function<GraphPolicy, GraphPolicy> adjuster) {
        if (graphPolicyAdjusters == null) {
            throw new IllegalStateException("request is already initialized");
        } else {
            graphPolicyAdjusters.add(adjuster);
        }
    }

    @Override
    public int getStepProvidingCompleteResponse() {
        return 0;
    }

    @Override
    public GraphPolicy.Action getActionForStarting() {
        return GraphPolicy.Action.INCLUDE;
    }

    @Override
    public Map<String, List<Long>> getStartFrom(Response response) {
        return ((Chgrp2Response) response).includedObjects;
    }

    /**
     * A <q>chgrp</q> processor that updates model objects' group.
     * @author m.t.b.carroll@dundee.ac.uk
     * @since 5.1.0
     */
    private final class InternalProcessor extends BaseGraphTraversalProcessor {

        private final Logger LOGGER = LoggerFactory.getLogger(InternalProcessor.class);

        private final ExperimenterGroup group = new ExperimenterGroup(groupId, false);

        private final Set<GraphPolicy.Ability> requiredAbilities;

        public InternalProcessor(Set<GraphPolicy.Ability> requiredAbilities) {
            super(helper.getSession());
            this.requiredAbilities = requiredAbilities;
        }

        @Override
        public void deleteInstances(String className, Collection<Long> ids) throws GraphException {
            super.deleteInstances(className, ids);
            graphHelper.publishEventLog(applicationContext, "DELETE", className, ids);
        }

        @Override
        public void processInstances(String className, Collection<Long> ids) throws GraphException {
            final String update = "UPDATE " + className + " SET details.group = :group WHERE id IN (:ids)";
            final int count =
                    session.createQuery(update).setParameter("group", group).setParameterList("ids", ids).executeUpdate();
            graphHelper.publishEventLog(applicationContext, "UPDATE", className, ids);
            if (count != ids.size()) {
                LOGGER.warn("not all the objects of type " + className + " could be processed");
            }
        }

        @Override
        public Set<GraphPolicy.Ability> getRequiredPermissions() {
            return requiredAbilities;
        }
    }
}<|MERGE_RESOLUTION|>--- conflicted
+++ resolved
@@ -109,13 +109,8 @@
      * @param applicationContext the OMERO application context from Spring
      */
     public Chgrp2I(ACLVoter aclVoter, Roles securityRoles, SystemTypes systemTypes, GraphPathBean graphPathBean,
-<<<<<<< HEAD
             LightAdminPrivileges adminPrivileges, Deletion deletionInstance, Set<Class<? extends IObject>> targetClasses,
-            GraphPolicy graphPolicy, SetMultimap<String, String> unnullable) {
-=======
-            Deletion deletionInstance, Set<Class<? extends IObject>> targetClasses, GraphPolicy graphPolicy,
-            SetMultimap<String, String> unnullable, ApplicationContext applicationContext) {
->>>>>>> de7a7304
+            GraphPolicy graphPolicy, SetMultimap<String, String> unnullable, ApplicationContext applicationContext) {
         this.aclVoter = aclVoter;
         this.systemTypes = systemTypes;
         this.graphPathBean = graphPathBean;
