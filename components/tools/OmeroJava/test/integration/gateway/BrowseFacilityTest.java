/*
 *------------------------------------------------------------------------------
 *  Copyright (C) 2015-2016 University of Dundee. All rights reserved.
 *
 *
 *  This program is free software; you can redistribute it and/or modify
 *  it under the terms of the GNU General Public License as published by
 *  the Free Software Foundation; either version 2 of the License, or
 *  (at your option) any later version.
 *  This program is distributed in the hope that it will be useful,
 *  but WITHOUT ANY WARRANTY; without even the implied warranty of
 *  MERCHANTABILITY or FITNESS FOR A PARTICULAR PURPOSE. See the
 *  GNU General Public License for more details.
 *
 *  You should have received a copy of the GNU General Public License along
 *  with this program; if not, write to the Free Software Foundation, Inc.,
 *  51 Franklin Street, Fifth Floor, Boston, MA 02110-1301 USA.
 *
 *------------------------------------------------------------------------------
 */
package integration.gateway;

import java.util.ArrayList;
import java.util.Collection;
import java.util.Iterator;
import java.util.Set;

import omero.gateway.SecurityContext;
import omero.gateway.exception.DSAccessException;
import omero.gateway.exception.DSOutOfServiceException;
import omero.model.IObject;

import org.testng.Assert;
import org.testng.annotations.BeforeClass;
import org.testng.annotations.Test;

import omero.gateway.model.DatasetData;
import omero.gateway.model.ExperimenterData;
import omero.gateway.model.FolderData;
import omero.gateway.model.GroupData;
import omero.gateway.model.ImageData;
import omero.gateway.model.PlateData;
import omero.gateway.model.ProjectData;
import omero.gateway.model.ScreenData;
import omero.gateway.util.PojoMapper;

/**
 *
 * @author Dominik Lindner &nbsp;&nbsp;&nbsp;&nbsp; <a
 *         href="mailto:d.lindner@dundee.ac.uk">d.lindner@dundee.ac.uk</a>
 * @since 5.1
 */

public class BrowseFacilityTest extends GatewayTest {

    private GroupData group;
    private ExperimenterData user; // has proj, ds and img
    private ExperimenterData user2; // has proj, ds and img
    private ExperimenterData user3; // has no data

    private ImageData img0;
    
    private ProjectData proj;
    private DatasetData ds;
    private ScreenData screen;
    private PlateData plate;
    private ImageData img1;

    private ProjectData proj2;
    private DatasetData ds2;
    private ScreenData screen2;
    private PlateData plate2;
    private ImageData img2;
    
    private FolderData userFolder1;
    private FolderData userFolder2;
    private FolderData userFolder3;
    private FolderData user2Folder;
    
    @Override
    @BeforeClass(alwaysRun = true)
    protected void setUp() throws Exception {
        super.setUp();
        initData();
    }

    @Test
    public void testGetDatasets() throws DSOutOfServiceException, DSAccessException {
        SecurityContext ctx = new SecurityContext(group.getId());

        // get datasets of the group
        Collection<DatasetData> result = browseFacility.getDatasets(ctx);
        Assert.assertEquals(result.size(), 2);

        // get specific dataset
        Collection<Long> ids = new ArrayList<Long>(1);
        ids.add(ds.getId());
        result = browseFacility.getDatasets(ctx, ids);
        Assert.assertEquals(result.size(), 1);
        Assert.assertEquals(result.iterator().next().getId(), ds.getId());

        // get specific dataset for user
        result = browseFacility.getDatasets(ctx, user.getId(), ids);
        Assert.assertEquals(result.size(), 1);
        Assert.assertEquals(result.iterator().next().getId(), ds.getId());

        // Get datasets for user2
        result = browseFacility.getDatasets(ctx, user2.getId());
        Assert.assertEquals(result.size(), 1);
        Assert.assertEquals(result.iterator().next().getId(), ds2.getId());

        // Get datasets for user3 - has none
        result = browseFacility.getDatasets(ctx, user3.getId());
        Assert.assertEquals(result.size(), 0);
    }

    @Test
    public void testGetProjects() throws DSOutOfServiceException, DSAccessException {
        SecurityContext ctx = new SecurityContext(group.getId());

        // get projects of the group
        Collection<ProjectData> result = browseFacility.getProjects(ctx);
        Assert.assertEquals(result.size(), 2);

        // check that we do *not* load the whole tree by default
        for(ProjectData p : result) {
            Set<DatasetData> datasets = p.getDatasets();
            for(DatasetData ds : datasets) {
                Assert.assertNull(ds.getImages(), "Images should not have been loaded at this point!");
            }
        }
        
        // get specific project
        Collection<Long> ids = new ArrayList<Long>(1);
        ids.add(proj.getId());
        result = browseFacility.getProjects(ctx, ids);
        Assert.assertEquals(result.size(), 1);
        Assert.assertEquals(result.iterator().next().getId(), proj.getId());

        // get specific project for user
        result = browseFacility.getProjects(ctx, user.getId(), ids);
        Assert.assertEquals(result.size(), 1);
        Assert.assertEquals(result.iterator().next().getId(), proj.getId());

        // Get projects for user2
        result = browseFacility.getProjects(ctx, user2.getId());
        Assert.assertEquals(result.size(), 1);
        Assert.assertEquals(result.iterator().next().getId(), proj2.getId());

        // Get projects for user3 - has none
        result = browseFacility.getProjects(ctx, user3.getId());
        Assert.assertEquals(result.size(), 0);
    }

    @Test
    public void testGetScreens() throws DSOutOfServiceException, DSAccessException {
        SecurityContext ctx = new SecurityContext(group.getId());

        // get screens of the group
        Collection<ScreenData> result = browseFacility.getScreens(ctx);
        Assert.assertEquals(result.size(), 2);

        // get specific screen
        Collection<Long> ids = new ArrayList<Long>(1);
        ids.add(screen.getId());
        result = browseFacility.getScreens(ctx, ids);
        Assert.assertEquals(result.size(), 1);
        Assert.assertEquals(result.iterator().next().getId(), screen.getId());

        // get specific screen for user
        result = browseFacility.getScreens(ctx, user.getId(), ids);
        Assert.assertEquals(result.size(), 1);
        Assert.assertEquals(result.iterator().next().getId(), screen.getId());

        // Get screens for user2
        result = browseFacility.getScreens(ctx, user2.getId());
        Assert.assertEquals(result.size(), 1);
        Assert.assertEquals(result.iterator().next().getId(), screen2.getId());

        // Get screens for user3 - has none
        result = browseFacility.getScreens(ctx, user3.getId());
        Assert.assertEquals(result.size(), 0);
    }

    @Test
    public void testGetPlates() throws DSOutOfServiceException, DSAccessException {
        SecurityContext ctx = new SecurityContext(group.getId());

        // get plates of the group
        Collection<PlateData> result = browseFacility.getPlates(ctx);
        Assert.assertEquals(result.size(), 2);

        // get specific plate
        Collection<Long> ids = new ArrayList<Long>(1);
        ids.add(plate.getId());
        result = browseFacility.getPlates(ctx, ids);
        Assert.assertEquals(result.size(), 1);
        Assert.assertEquals(result.iterator().next().getId(), plate.getId());

        // get specific plate for user
        result = browseFacility.getPlates(ctx, user.getId(), ids);
        Assert.assertEquals(result.size(), 1);
        Assert.assertEquals(result.iterator().next().getId(), plate.getId());

        // Get plates for user2
        result = browseFacility.getPlates(ctx, user2.getId());
        Assert.assertEquals(result.size(), 1);
        Assert.assertEquals(result.iterator().next().getId(), plate2.getId());

        // Get plates for user3 - has none
        result = browseFacility.getPlates(ctx, user3.getId());
        Assert.assertEquals(result.size(), 0);
    }

    @Test
    public void testGetOrphanedImages() throws DSOutOfServiceException, DSAccessException {
        SecurityContext ctx = new SecurityContext(group.getId());

        // get orphaned images for user
        Collection<ImageData> result = browseFacility.getOrphanedImages(ctx, user.getId());
        Assert.assertEquals(result.size(), 1);
        Assert.assertEquals(result.iterator().next().getId(), img0.getId());
    }
    
    @Test
    public void testGetImages() throws DSOutOfServiceException, DSAccessException {
        SecurityContext ctx = new SecurityContext(group.getId());

        // get images of the root user
        Collection<ImageData> result = browseFacility.getUserImages(ctx);
        Assert.assertEquals(result.size(), 3);
        
        // get specific image
        Collection<Long> ids = new ArrayList<Long>(1);
        ids.add(img1.getId());
        result = browseFacility.getImages(ctx, ids);
        Assert.assertEquals(result.size(), 1);
        Assert.assertEquals(result.iterator().next().getId(), img1.getId());

        // get specific image for user
        result = browseFacility.getImages(ctx, user.getId(), ids);
        Assert.assertEquals(result.size(), 1);
        Assert.assertEquals(result.iterator().next().getId(), img1.getId());

        // Get images for user2
        ids.clear();
        ids.add(this.img2.getId());
        result = browseFacility.getImages(ctx, user2.getId(), ids);
        Assert.assertEquals(result.size(), 1);
        Assert.assertEquals(result.iterator().next().getId(), img2.getId());
    }

    @Test
    public void testFindIObject() throws DSOutOfServiceException,
            DSAccessException {
        SecurityContext ctx = new SecurityContext(group.getId());

        // find iobject from IObject
        IObject obj = browseFacility.findIObject(ctx, ds.asIObject());
        Assert.assertEquals(obj.getId().getValue(), ds.getId());

        // find iobject by classname string and id
        obj = browseFacility.findIObject(ctx,
                PojoMapper.getModelType(ProjectData.class).getName(),
                proj.getId());
        Assert.assertEquals(obj.getId().getValue(), proj.getId());

        // find iobject by classname string and id, across all groups
        obj = browseFacility.findIObject(rootCtx,
                PojoMapper.getModelType(ImageData.class).getName(),
                img1.getId(), true);
        Assert.assertEquals(obj.getId().getValue(), img1.getId());
    }

    @Test
    public void testFindObject() throws DSOutOfServiceException,
            DSAccessException {
        SecurityContext ctx = new SecurityContext(group.getId());
        
        // find object by pojo name string and id
        ImageData i = (ImageData) browseFacility.findObject(ctx,
                "ImageData", img0.getId());
        Assert.assertEquals(i.getId(), img0.getId());

        // find object by pojo name string and id across groups
        i = (ImageData) browseFacility.findObject(rootCtx, "ImageData",
                img1.getId(), true);
        Assert.assertEquals(i.getId(), img1.getId());

        // find object by pojo class and id
        i = browseFacility
                .findObject(ctx, ImageData.class, img0.getId());
        Assert.assertEquals(i.getId(), img0.getId());

        // find object by pojo class and id across groups
        i = browseFacility.findObject(rootCtx, ImageData.class,
                img1.getId(), true);
        Assert.assertEquals(i.getId(), img1.getId());
    }
    
    @Test
    public void testFindNonPersistedObject() throws DSOutOfServiceException,
            DSAccessException {
        DatasetData nonPersistedDS = new DatasetData();
        IObject tmp = browseFacility.findIObject(rootCtx,
                nonPersistedDS.asIObject());
        Assert.assertNull(tmp);
    }

    @Test
    public void testGetFolders() throws DSOutOfServiceException,
            DSAccessException {
        SecurityContext ctx = new SecurityContext(group.getId());
        Collection<FolderData> tmp = browseFacility.getFolders(ctx);
        Assert.assertEquals(tmp.size(), 4);
        Iterator<FolderData> it = tmp.iterator();
        while (it.hasNext()) {
            FolderData f = it.next();
            if (f.getId() == userFolder1.getId()
                    || f.getId() == userFolder2.getId()
                    || f.getId() == userFolder3.getId()
                    || f.getId() == user2Folder.getId())
                it.remove();
        }
        Assert.assertTrue(tmp.isEmpty());
    }
    
    @Test
    public void testGetFoldersById() throws DSOutOfServiceException,
            DSAccessException {
        SecurityContext ctx = new SecurityContext(group.getId());

        Collection<Long> ids = new ArrayList<Long>(2);
        ids.add(userFolder1.getId());
        ids.add(userFolder2.getId());

        Collection<FolderData> tmp = browseFacility.getFolders(ctx, ids);
        Assert.assertEquals(2, tmp.size());
        Iterator<FolderData> it = tmp.iterator();
        while (it.hasNext()) {
            FolderData f = it.next();
            if (f.getId() == userFolder1.getId()
                    || f.getId() == userFolder2.getId())
                it.remove();
        }
        Assert.assertTrue(tmp.isEmpty());
    }
    
    @Test
    public void testGetFoldersByUserId() throws DSOutOfServiceException,
            DSAccessException {
        SecurityContext ctx = new SecurityContext(user2.getGroupId());
        Collection<FolderData> tmp = browseFacility.getFolders(ctx,
                user2.getId());
        Assert.assertEquals(1, tmp.size());
        FolderData f = tmp.iterator().next();
        Assert.assertEquals(user2Folder.getId(), f.getId());
    }
    
    private void initData() throws Exception {
        this.group = createGroup();
        this.user = createExperimenter(group);
        this.user2 = createExperimenter(group);
        this.user3 = createExperimenter(group);

        SecurityContext ctx = new SecurityContext(group.getId());
        ctx.setExperimenter(user);
        ctx.sudo();

        this.img0 = createImage(ctx, null);
        
        this.proj = createProject(ctx);
        this.ds = createDataset(ctx, proj);
        this.screen = createScreen(ctx);
        this.plate = createPlate(ctx, screen);
<<<<<<< HEAD
        this.img = createImage(ctx, ds);
        this.userFolder1 = createFolder(ctx);
        this.userFolder2 = createFolder(ctx);
        this.userFolder3 = createFolder(ctx);
        
=======
        this.img1 = createImage(ctx, ds);

>>>>>>> cef26a1e
        ctx = new SecurityContext(group.getId());
        ctx.setExperimenter(user2);
        ctx.sudo();

        this.proj2 = createProject(ctx);
        this.ds2 = createDataset(ctx, proj2);
        this.screen2 = createScreen(ctx);
        this.plate2 = createPlate(ctx, screen2);
        this.img2 = createImage(ctx, ds2);
        
        this.user2Folder = createFolder(ctx);
    }

}<|MERGE_RESOLUTION|>--- conflicted
+++ resolved
@@ -373,16 +373,12 @@
         this.ds = createDataset(ctx, proj);
         this.screen = createScreen(ctx);
         this.plate = createPlate(ctx, screen);
-<<<<<<< HEAD
-        this.img = createImage(ctx, ds);
+
+        this.img1 = createImage(ctx, ds);
         this.userFolder1 = createFolder(ctx);
         this.userFolder2 = createFolder(ctx);
         this.userFolder3 = createFolder(ctx);
-        
-=======
-        this.img1 = createImage(ctx, ds);
-
->>>>>>> cef26a1e
+
         ctx = new SecurityContext(group.getId());
         ctx.setExperimenter(user2);
         ctx.sudo();
