#!/usr/bin/env python
# -*- coding: utf-8 -*-
#
# webgateway/views.py - django application view handling functions
#
# Copyright (c) 2007-2015 Glencoe Software, Inc. All rights reserved.
#
# This software is distributed under the terms described by the LICENCE file
# you can find at the root of the distribution bundle, which states you are
# free to use it only for non commercial purposes.
# If the file is missing please request a copy by contacting
# jason@glencoesoftware.com.
#
# Author: Carlos Neves <carlos(at)glencoesoftware.com>

import re
import json
import omero
import omero.clients

<<<<<<< HEAD
from django.http import HttpResponse, HttpResponseServerError, JsonResponse
=======
from django.http import HttpResponse, HttpResponseBadRequest, \
    HttpResponseServerError
>>>>>>> 3ee41b8d
from django.http import HttpResponseRedirect, HttpResponseNotAllowed, Http404
from django.template import loader as template_loader
from django.views.decorators.http import require_POST
from django.views.generic import View
from django.core.urlresolvers import reverse
from django.conf import settings
from django.template import RequestContext as Context
from django.core.servers.basehttp import FileWrapper
from django.middleware import csrf
from django.utils.decorators import method_decorator
from omero.rtypes import rlong, unwrap
from omero.constants.namespaces import NSBULKANNOTATIONS
from omero.util.ROI_utils import pointsStringToXYlist, xyListToBbox
from plategrid import PlateGrid
from omero_version import build_year
from marshal import imageMarshal, shapeMarshal, rgb_int2rgba
from api_query import query_projects
from omeroweb.webadmin.forms import LoginForm
from omeroweb.decorators import get_client_ip
from omeroweb.webadmin.webadmin_utils import upgradeCheck
from omero_marshal import get_encoder, get_decoder, OME_SCHEMA_URL
from functools import wraps

try:
    from hashlib import md5
except:
    from md5 import md5

from cStringIO import StringIO
import tempfile

from omero import ApiUsageException, ValidationException
from omero.util.decorators import timeit, TimeIt
from omeroweb.connector import Server
from omeroweb.http import HttpJavascriptResponse, \
    HttpJavascriptResponseServerError

import glob


# from models import StoredConnection

from webgateway_cache import webgateway_cache, CacheBase, webgateway_tempfile

import logging
import os
import traceback
import time
import zipfile
import shutil

from omeroweb.decorators import login_required, ConnCleaningHttpResponse
from omeroweb.webgateway.decorators import login_required as api_login_required
from omeroweb.connector import Connector
from omeroweb.webgateway.util import zip_archived_files, getIntOrDefault
from omeroweb.webgateway.api_exceptions import BadRequestError

cache = CacheBase()
logger = logging.getLogger(__name__)

try:
    from PIL import Image
    from PIL import ImageDraw
except:  # pragma: nocover
    try:
        import Image
        import ImageDraw
    except:
        logger.error('No Pillow installed')

try:
    import numpy
    numpyInstalled = True
except ImportError:
    logger.error('No numpy installed')
    numpyInstalled = False


def index(request):
    """ /webgateway/ index placeholder """
    return HttpResponse("Welcome to webgateway")


def _safestr(s):
    return unicode(s).encode('utf-8')


class UserProxy (object):
    """
    Represents the current user of the connection, with methods delegating to
    the connection itself.
    """

    def __init__(self, blitzcon):
        """
        Initialises the User proxy with the L{omero.gateway.BlitzGateway}
        connection

        @param blitzcon:    connection
        @type blitzcon:     L{omero.gateway.BlitzGateway}
        """

        self._blitzcon = blitzcon
        self.loggedIn = False

    def logIn(self):
        """ Sets the loggedIn Flag to True """

        self.loggedIn = True

    def isAdmin(self):
        """
        True if the current user is an admin

        @return:    True if the current user is an admin
        @rtype:     Boolean
        """

        return self._blitzcon.isAdmin()

    def canBeAdmin(self):
        """
        True if the current user can be admin

        @return:    True if the current user can be admin
        @rtype:     Boolean
        """

        return self._blitzcon.canBeAdmin()

    def getId(self):
        """
        Returns the ID of the current user

        @return:    User ID
        @rtype:     Long
        """

        return self._blitzcon.getUserId()

    def getName(self):
        """
        Returns the Name of the current user

        @return:    User Name
        @rtype:     String
        """

        return self._blitzcon.getUser().omeName

    def getFirstName(self):
        """
        Returns the first name of the current user

        @return:    First Name
        @rtype:     String
        """

        return self._blitzcon.getUser().firstName or self.getName()

#    def getPreferences (self):
#        return self._blitzcon._user.getPreferences()
#
#    def getUserObj (self):
#        return self._blitzcon._user
#
# class SessionCB (object):
#    def _log (self, what, c):
#        logger.debug('CONN:%s %s:%d:%s' % (what, c._user, os.getpid(),
#                                           c._sessionUuid))
#
#    def create (self, c):
#        self._log('create',c)
#
#    def join (self, c):
#        self._log('join',c)
#
#    def close (self, c):
#        self._log('close',c)
# _session_cb = SessionCB()


def _split_channel_info(rchannels):
    """
    Splits the request query channel information for images into a sequence of
    channels, window ranges and channel colors.

    @param rchannels:   The request string with channel info. E.g
                        1|100:505$0000FF,-2,3|620:3879$FF0000
    @type rchannels:    String
    @return:            E.g. [1, -2, 3] [[100.0, 505.0], (None, None), [620.0,
                        3879.0]] [u'0000FF', None, u'FF0000']
    @rtype:             tuple of 3 lists
    """

    channels = []
    windows = []
    colors = []
    for chan in rchannels.split(','):
        chan = chan.split('|', 1)
        t = chan[0].strip()
        color = None
        if t.find('$') >= 0:
            t, color = t.split('$')
        try:
            channels.append(int(t))
            ch_window = (None, None)
            if len(chan) > 1:
                t = chan[1].strip()
                if t.find('$') >= 0:
                    t, color = t.split('$', 1)
                t = t.split(':')
                if len(t) == 2:
                    try:
                        ch_window = [float(x) for x in t]
                    except ValueError:
                        pass
            windows.append(ch_window)
            colors.append(color)
        except ValueError:
            pass
    logger.debug(str(channels)+","+str(windows)+","+str(colors))
    return channels, windows, colors


def getImgDetailsFromReq(request, as_string=False):
    """
    Break the GET information from the request object into details on how
    to render the image.
    The following keys are recognized:
    z - Z axis position
    t - T axis position
    q - Quality set (0,0..1,0)
    m - Model (g for greyscale, c for color)
    p - Projection (see blitz_gateway.ImageWrapper.PROJECTIONS for keys)
    x - X position (for now based on top/left offset on the browser window)
    y - Y position (same as above)
    c - a comma separated list of channels to be rendered (start index 1)
      - format for each entry [-]ID[|wndst:wndend][#HEXCOLOR][,...]
    zm - the zoom setting (as a percentual value)

    @param request:     http request with keys above
    @param as_string:   If True, return a string representation of the
                        rendering details
    @return:            A dict or String representation of rendering details
                        above.
    @rtype:             Dict or String
    """

    r = request.GET
    rv = {}
    for k in ('z', 't', 'q', 'm', 'zm', 'x', 'y', 'p'):
        if k in r:
            rv[k] = r[k]
    if 'c' in r:
        rv['c'] = []
        ci = _split_channel_info(r['c'])
        logger.debug(ci)
        for i in range(len(ci[0])):
            # a = abs channel, i = channel, s = window start, e = window end,
            # c = color
            rv['c'].append({'a': abs(ci[0][i]), 'i': ci[0][i],
                            's': ci[1][i][0], 'e': ci[1][i][1],
                            'c': ci[2][i]})
    if as_string:
        return "&".join(["%s=%s" % (x[0], x[1]) for x in rv.items()])
    return rv


@login_required()
def render_birds_eye_view(request, iid, size=None,
                          conn=None, **kwargs):
    """
    Returns an HttpResponse wrapped jpeg with the rendered bird's eye view
    for image 'iid'. We now use a thumbnail for performance. #10626

    @param request:     http request
    @param iid:         Image ID
    @param conn:        L{omero.gateway.BlitzGateway} connection
    @param size:        Maximum size of the longest side of the resulting
                        bird's eye view.
    @return:            http response containing jpeg
    """
    if size is None:
        size = 96       # Use cached thumbnail
    return render_thumbnail(request, iid, w=size, **kwargs)


@login_required()
def render_thumbnail(request, iid, w=None, h=None, conn=None, _defcb=None,
                     **kwargs):
    """
    Returns an HttpResponse wrapped jpeg with the rendered thumbnail for image
    'iid'

    @param request:     http request
    @param iid:         Image ID
    @param w:           Thumbnail max width. 64 by default
    @param h:           Thumbnail max height
    @return:            http response containing jpeg
    """
    server_id = request.session['connector'].server_id
    direct = True
    if w is None:
        size = (64,)
    else:
        if h is None:
            size = (int(w),)
        else:
            size = (int(w), int(h))
    if size == (96,):
        direct = False
    user_id = conn.getUserId()
    z = getIntOrDefault(request, 'z', None)
    t = getIntOrDefault(request, 't', None)
    rdefId = getIntOrDefault(request, 'rdefId', None)
    # TODO - cache handles rdefId
    jpeg_data = webgateway_cache.getThumb(request, server_id, user_id, iid,
                                          size)
    if jpeg_data is None:
        prevent_cache = False
        img = conn.getObject("Image", iid)
        if img is None:
            logger.debug("(b)Image %s not found..." % (str(iid)))
            if _defcb:
                jpeg_data = _defcb(size=size)
                prevent_cache = True
            else:
                raise Http404
        else:
            jpeg_data = img.getThumbnail(
                size=size, direct=direct, rdefId=rdefId, z=z, t=t)
            if jpeg_data is None:
                logger.debug("(c)Image %s not found..." % (str(iid)))
                if _defcb:
                    jpeg_data = _defcb(size=size)
                    prevent_cache = True
                else:
                    return HttpResponseServerError(
                        'Failed to render thumbnail')
            else:
                prevent_cache = img._thumbInProgress
        if not prevent_cache:
            webgateway_cache.setThumb(request, server_id, user_id, iid,
                                      jpeg_data, size)
    else:
        pass
    rsp = HttpResponse(jpeg_data, content_type='image/jpeg')
    return rsp


@login_required()
def render_roi_thumbnail(request, roiId, w=None, h=None, conn=None, **kwargs):
    """
    For the given ROI, choose the shape to render (first time-point, mid
    z-section) then render a region around that shape, scale to width and
    height (or default size) and draw the shape on to the region
    """
    server_id = request.session['connector'].server_id

    # need to find the z indices of the first shape in T
    roiResult = conn.getRoiService().findByRoi(
        long(roiId), None, conn.SERVICE_OPTS)
    if roiResult is None or roiResult.rois is None:
        raise Http404
    zz = set()
    minT = None
    shapes = {}
    for roi in roiResult.rois:
        imageId = roi.image.id.val
        for s in roi.copyShapes():
            if s is None:   # seems possible in some situations
                continue
            t = unwrap(s.getTheT())
            z = unwrap(s.getTheZ())
            shapes[(z, t)] = s
            if minT is None:
                minT = t
            if t < minT:
                zz = set([z])
                minT = t
            elif minT == t:
                zz.add(z)
    zList = list(zz)
    if len(zList) == 0:
        raise Http404("No Shapes found for ROI %s" % roiId)
    zList.sort()
    midZ = zList[len(zList)/2]
    s = shapes[(midZ, minT)]

    pi = _get_prepared_image(request, imageId, server_id=server_id, conn=conn)

    if pi is None:
        raise Http404
    image, compress_quality = pi

    return get_shape_thumbnail(request, conn, image, s, compress_quality)


@login_required()
def render_shape_thumbnail(request, shapeId, w=None, h=None, conn=None,
                           **kwargs):
    """
    For the given Shape, redner a region around that shape, scale to width and
    height (or default size) and draw the shape on to the region.
    """
    server_id = request.session['connector'].server_id

    # need to find the z indices of the first shape in T
    params = omero.sys.Parameters()
    params.map = {'id': rlong(shapeId)}
    shape = conn.getQueryService().findByQuery(
        "select s from Shape s join fetch s.roi where s.id = :id", params,
        conn.SERVICE_OPTS)

    if shape is None:
        raise Http404

    imageId = shape.roi.image.id.val

    pi = _get_prepared_image(request, imageId, server_id=server_id, conn=conn)
    if pi is None:
        raise Http404
    image, compress_quality = pi

    return get_shape_thumbnail(request, conn, image, shape, compress_quality)


def get_shape_thumbnail(request, conn, image, s, compress_quality):
    """
    Render a region around the specified Shape, scale to width and height (or
    default size) and draw the shape on to the region. Returns jpeg data.

    @param image:   ImageWrapper
    @param s:       omero.model.Shape
    """

    MAX_WIDTH = 250
    color = request.GET.get("color", "fff")
    colours = {"f00": (255, 0, 0), "0f0": (0, 255, 0), "00f": (0, 0, 255),
               "ff0": (255, 255, 0), "fff": (255, 255, 255), "000": (0, 0, 0)}
    lineColour = colours["f00"]
    if color in colours:
        lineColour = colours[color]
    # used for padding if we go outside the image area
    bg_color = (221, 221, 221)

    bBox = None   # bounding box: (x, y, w, h)
    shape = {}
    theT = s.getTheT() is not None and s.getTheT().getValue() or 0
    theZ = s.getTheZ() is not None and s.getTheZ().getValue() or 0
    if type(s) == omero.model.RectangleI:
        shape['type'] = 'Rectangle'
        shape['x'] = s.getX().getValue()
        shape['y'] = s.getY().getValue()
        shape['width'] = s.getWidth().getValue()
        shape['height'] = s.getHeight().getValue()
        bBox = (shape['x'], shape['y'], shape['width'], shape['height'])
    elif type(s) == omero.model.MaskI:
        shape['type'] = 'Mask'
        shape['x'] = s.getX().getValue()
        shape['y'] = s.getY().getValue()
        shape['width'] = s.getWidth().getValue()
        shape['height'] = s.getHeight().getValue()
        bBox = (shape['x'], shape['y'], shape['width'], shape['height'])
        # TODO: support for mask
    elif type(s) == omero.model.EllipseI:
        shape['type'] = 'Ellipse'
        shape['x'] = int(s.getX().getValue())
        shape['y'] = int(s.getY().getValue())
        shape['radiusX'] = int(s.getRadiusX().getValue())
        shape['radiusY'] = int(s.getRadiusY().getValue())
        bBox = (shape['x']-shape['radiusX'], shape['y']-shape['radiusY'],
                2*shape['radiusX'], 2*shape['radiusY'])
    elif type(s) == omero.model.PolylineI:
        shape['type'] = 'PolyLine'
        shape['xyList'] = pointsStringToXYlist(s.getPoints().getValue())
        bBox = xyListToBbox(shape['xyList'])
    elif type(s) == omero.model.LineI:
        shape['type'] = 'Line'
        shape['x1'] = int(s.getX1().getValue())
        shape['x2'] = int(s.getX2().getValue())
        shape['y1'] = int(s.getY1().getValue())
        shape['y2'] = int(s.getY2().getValue())
        x = min(shape['x1'], shape['x2'])
        y = min(shape['y1'], shape['y2'])
        bBox = (x, y, max(shape['x1'], shape['x2'])-x,
                max(shape['y1'], shape['y2'])-y)
    elif type(s) == omero.model.PointI:
        shape['type'] = 'Point'
        shape['x'] = s.getX().getValue()
        shape['y'] = s.getY().getValue()
        bBox = (shape['x']-50, shape['y']-50, 100, 100)
    elif type(s) == omero.model.PolygonI:
        shape['type'] = 'Polygon'
        shape['xyList'] = pointsStringToXYlist(s.getPoints().getValue())
        bBox = xyListToBbox(shape['xyList'])
    elif type(s) == omero.model.LabelI:
        shape['type'] = 'Label'
        shape['x'] = s.getX().getValue()
        shape['y'] = s.getY().getValue()
        bBox = (shape['x']-50, shape['y']-50, 100, 100)
    else:
        logger.debug("Shape type not supported: %s" % str(type(s)))

    # we want to render a region larger than the bounding box
    x, y, w, h = bBox
    # make the aspect ratio (w/h) = 3/2
    requiredWidth = max(w, h*3/2)
    requiredHeight = requiredWidth*2/3
    # make the rendered region 1.5 times larger than the bounding box
    newW = int(requiredWidth * 1.5)
    newH = int(requiredHeight * 1.5)
    # Don't want the region to be smaller than the thumbnail dimensions
    if newW < MAX_WIDTH:
        newW = MAX_WIDTH
        newH = newW*2/3
    # Don't want the region to be bigger than a 'Big Image'!

    def getConfigValue(key):
        try:
            return conn.getConfigService().getConfigValue(key)
        except:
            logger.warn("webgateway: get_shape_thumbnail() could not get"
                        " Config-Value for %s" % key)
            pass
    max_plane_width = getConfigValue("omero.pixeldata.max_plane_width")
    max_plane_height = getConfigValue("omero.pixeldata.max_plane_height")
    if (max_plane_width is None or max_plane_height is None or
            (newW > int(max_plane_width)) or (newH > int(max_plane_height))):
        # generate dummy image to return
        dummy = Image.new('RGB', (MAX_WIDTH, MAX_WIDTH*2/3), bg_color)
        draw = ImageDraw.Draw(dummy)
        draw.text((10, 30), "Shape too large to \ngenerate thumbnail",
                  fill=(255, 0, 0))
        rv = StringIO()
        dummy.save(rv, 'jpeg', quality=90)
        return HttpResponse(rv.getvalue(), content_type='image/jpeg')

    xOffset = (newW - w)/2
    yOffset = (newH - h)/2
    newX = int(x - xOffset)
    newY = int(y - yOffset)

    # Need to check if any part of our region is outside the image. (assume
    # that SOME of the region is within the image!)
    sizeX = image.getSizeX()
    sizeY = image.getSizeY()
    left_xs, right_xs, top_xs, bottom_xs = 0, 0, 0, 0
    if newX < 0:
        newW = newW + newX
        left_xs = abs(newX)
        newX = 0
    if newY < 0:
        newH = newH + newY
        top_xs = abs(newY)
        newY = 0
    if newW+newX > sizeX:
        right_xs = (newW+newX) - sizeX
        newW = newW - right_xs
    if newH+newY > sizeY:
        bottom_xs = (newH+newY) - sizeY
        newH = newH - bottom_xs

    # now we should be getting the correct region
    jpeg_data = image.renderJpegRegion(theZ, theT, newX, newY, newW, newH,
                                       level=None,
                                       compression=compress_quality)
    img = Image.open(StringIO(jpeg_data))

    # add back on the xs we were forced to trim
    if left_xs != 0 or right_xs != 0 or top_xs != 0 or bottom_xs != 0:
        jpg_w, jpg_h = img.size
        xs_w = jpg_w + right_xs + left_xs
        xs_h = jpg_h + bottom_xs + top_xs
        xs_image = Image.new('RGBA', (xs_w, xs_h), bg_color)
        xs_image.paste(img, (left_xs, top_xs))
        img = xs_image

    # we have our full-sized region. Need to resize to thumbnail.
    current_w, current_h = img.size
    factor = float(MAX_WIDTH) / current_w
    resizeH = int(current_h * factor)
    img = img.resize((MAX_WIDTH, resizeH))

    draw = ImageDraw.Draw(img)
    if shape['type'] == 'Rectangle':
        rectX = int(xOffset * factor)
        rectY = int(yOffset * factor)
        rectW = int((w+xOffset) * factor)
        rectH = int((h+yOffset) * factor)
        draw.rectangle((rectX, rectY, rectW, rectH), outline=lineColour)
        # hack to get line width of 2
        draw.rectangle((rectX-1, rectY-1, rectW+1, rectH+1),
                       outline=lineColour)
    elif shape['type'] == 'Line':
        lineX1 = (shape['x1'] - newX + left_xs) * factor
        lineX2 = (shape['x2'] - newX + left_xs) * factor
        lineY1 = (shape['y1'] - newY + top_xs) * factor
        lineY2 = (shape['y2'] - newY + top_xs) * factor
        draw.line((lineX1, lineY1, lineX2, lineY2), fill=lineColour, width=2)
    elif shape['type'] == 'Ellipse':
        rectX = int(xOffset * factor)
        rectY = int(yOffset * factor)
        rectW = int((w+xOffset) * factor)
        rectH = int((h+yOffset) * factor)
        draw.ellipse((rectX, rectY, rectW, rectH), outline=lineColour)
        # hack to get line width of 2
        draw.ellipse((rectX-1, rectY-1, rectW+1, rectH+1), outline=lineColour)
    elif shape['type'] == 'Point':
        point_radius = 2
        rectX = (MAX_WIDTH/2) - point_radius
        rectY = int(resizeH/2) - point_radius
        rectW = rectX + (point_radius * 2)
        rectH = rectY + (point_radius * 2)
        draw.ellipse((rectX, rectY, rectW, rectH), outline=lineColour)
        # hack to get line width of 2
        draw.ellipse((rectX-1, rectY-1, rectW+1, rectH+1), outline=lineColour)
    elif 'xyList' in shape:
        # resizedXY = [(int(x*factor), int(y*factor))
        #              for (x,y) in shape['xyList']]
        def resizeXY(xy):
            x, y = xy
            return (int((x-newX + left_xs)*factor),
                    int((y-newY + top_xs)*factor))
        resizedXY = [resizeXY(xy) for xy in shape['xyList']]
        # doesn't support 'width' of line
        # draw.polygon(resizedXY, outline=lineColour)
        x2 = y2 = None
        for l in range(1, len(resizedXY)):
            x1, y1 = resizedXY[l-1]
            x2, y2 = resizedXY[l]
            draw.line((x1, y1, x2, y2), fill=lineColour, width=2)
        start_x, start_y = resizedXY[0]
        if shape['type'] != 'PolyLine':
            # Seems possible to have Polygon with only 1 point!
            if x2 is None:
                x2 = start_x + 1  # This will create a visible dot
            if y2 is None:
                y2 = start_y + 1
            draw.line((x2, y2, start_x, start_y), fill=lineColour, width=2)

    rv = StringIO()
    compression = 0.9
    img.save(rv, 'jpeg', quality=int(compression*100))
    jpeg = rv.getvalue()
    return HttpResponse(jpeg, content_type='image/jpeg')


@login_required()
def render_shape_mask(request, shapeId, conn=None, **kwargs):
    """ Returns mask as a png (supports transparency) """

    if not numpyInstalled:
        raise NotImplementedError("numpy not installed")
    params = omero.sys.Parameters()
    params.map = {'id': rlong(shapeId)}
    shape = conn.getQueryService().findByQuery(
        "select s from Shape s where s.id = :id", params,
        conn.SERVICE_OPTS)
    if shape is None:
        raise Http404("Shape ID: %s not found" % shapeId)
    width = int(shape.getWidth().getValue())
    height = int(shape.getHeight().getValue())
    color = unwrap(shape.getFillColor())
    fill = (255, 255, 0, 255)
    if color is not None:
        color = rgb_int2rgba(color)
        fill = (color[0], color[1], color[2], int(color[3] * 255))
    mask_packed = shape.getBytes()
    # convert bytearray into something we can use
    intarray = numpy.fromstring(mask_packed, dtype=numpy.uint8)
    binarray = numpy.unpackbits(intarray)

    # Couldn't get the 'proper' way of doing this to work,
    # TODO: look at this again later. Faster than simple way below:
    # E.g. takes ~2 seconds for 1984 x 1984 mask
    # pixels = ""
    # steps = len(binarray) / 8
    # for i in range(steps):
    #     b = binarray[i*8: (i+1)*8]
    #     pixels += struct.pack("8B", b[0], b[1], b[2], b[3], b[4],
    #                           b[5], b[6], b[7])
    # for b in binarray:
    #     pixels += struct.pack("1B", b)
    # im = Image.frombytes("1", size=(width, height), data=pixels)

    # Simple approach - Just set each pixel in turn
    # E.g. takes ~12 seconds for 1984 x 1984 mask with most pixels '1'
    # Or ~5 seconds for same size mask with most pixels "0"
    img = Image.new("RGBA", size=(width, height), color=(0, 0, 0, 0))
    x = 0
    y = 0
    for pix in binarray:
        if pix == 1:
            img.putpixel((x, y), fill)
        x += 1
        if x > width - 1:
            x = 0
            y += 1
    rv = StringIO()
    # return a png (supports transparency)
    img.save(rv, 'png', quality=int(100))
    png = rv.getvalue()
    return HttpResponse(png, content_type='image/png')


def _get_signature_from_request(request):
    """
    returns a string that identifies this image, along with the settings
    passed on the request.
    Useful for using as img identifier key, for prepared image.

    @param request: http request
    @return:        String
    """

    r = request.GET
    rv = r.get('m', '_') + r.get('p', '_') + r.get('c', '_') + r.get('q', '_')
    return rv


def _get_prepared_image(request, iid, server_id=None, conn=None,
                        saveDefs=False, retry=True):
    """
    Fetches the Image object for image 'iid' and prepares it according to the
    request query, setting the channels, rendering model and projection
    arguments. The compression level is parsed and returned too.
    For parameters in request, see L{getImgDetailsFromReq}

    @param request:     http request
    @param iid:         Image ID
    @param conn:        L{omero.gateway.BlitzGateway} connection
    @param saveDefs:    Try to save the rendering settings, default z and t.
    @param retry:       Try an extra attempt at this method
    @return:            Tuple (L{omero.gateway.ImageWrapper} image, quality)
    """
    r = request.GET
    logger.debug('Preparing Image:%r saveDefs=%r '
                 'retry=%r request=%r conn=%s' % (iid, saveDefs, retry,
                                                  r, str(conn)))
    img = conn.getObject("Image", iid)
    if img is None:
        return
    if 'c' in r:
        logger.debug("c="+r['c'])
        channels, windows, colors = _split_channel_info(r['c'])
        if not img.setActiveChannels(channels, windows, colors):
            logger.debug(
                "Something bad happened while setting the active channels...")
    if r.get('m', None) == 'g':
        img.setGreyscaleRenderingModel()
    elif r.get('m', None) == 'c':
        img.setColorRenderingModel()
    # projection  'intmax' OR 'intmax|5:25'
    p = r.get('p', None)
    pStart, pEnd = None, None
    if p is not None and len(p.split('|')) > 1:
        p, startEnd = p.split('|', 1)
        try:
            pStart, pEnd = [int(s) for s in startEnd.split(':')]
        except ValueError:
            pass
    img.setProjection(p)
    img.setProjectionRange(pStart, pEnd)

    img.setInvertedAxis(bool(r.get('ia', "0") == "1"))
    compress_quality = r.get('q', None)
    if saveDefs:
        'z' in r and img.setDefaultZ(long(r['z'])-1)
        't' in r and img.setDefaultT(long(r['t'])-1)
        img.saveDefaults()
    return (img, compress_quality)


@login_required()
def render_image_region(request, iid, z, t, conn=None, **kwargs):
    """
    Returns a jpeg of the OMERO image, rendering only a region specified in
    query string as region=x,y,width,height. E.g. region=0,512,256,256
    Rendering settings can be specified in the request parameters.

    @param request:     http request
    @param iid:         image ID
    @param z:           Z index
    @param t:           T index
    @param conn:        L{omero.gateway.BlitzGateway} connection
    @return:            http response wrapping jpeg
    """
    server_id = request.session['connector'].server_id
    # if the region=x,y,w,h is not parsed correctly to give 4 ints then we
    # simply provide whole image plane.
    # alternatively, could return a 404?
    # if h == None:
    #    return render_image(request, iid, z, t, server_id=None, _conn=None,
    #                        **kwargs)
    pi = _get_prepared_image(request, iid, server_id=server_id, conn=conn)

    if pi is None:
        raise Http404
    img, compress_quality = pi

    tile = request.GET.get('tile', None)
    region = request.GET.get('region', None)
    level = None

    if tile:
        try:
            img._prepareRenderingEngine()
            w, h = img._re.getTileSize()
            levels = img._re.getResolutionLevels()-1

            zxyt = tile.split(",")

            # w = int(zxyt[3])
            # h = int(zxyt[4])
            level = levels-int(zxyt[0])

            x = int(zxyt[1])*w
            y = int(zxyt[2])*h
        except:
            logger.debug(
                "render_image_region: tile=%s" % tile, exc_info=True
            )
            return HttpResponseBadRequest('malformed tile argument')
    elif region:
        try:
            xywh = region.split(",")

            x = int(xywh[0])
            y = int(xywh[1])
            w = int(xywh[2])
            h = int(xywh[3])
        except:
            logger.debug(
                "render_image_region: region=%s" % region, exc_info=True
            )
            return HttpResponseBadRequest('malformed region argument')
    else:
        return HttpResponseBadRequest('tile or region argument required')

    # region details in request are used as key for caching.
    jpeg_data = webgateway_cache.getImage(request, server_id, img, z, t)
    if jpeg_data is None:
        jpeg_data = img.renderJpegRegion(z, t, x, y, w, h, level=level,
                                         compression=compress_quality)
        if jpeg_data is None:
            raise Http404
        webgateway_cache.setImage(request, server_id, img, z, t, jpeg_data)

    rsp = HttpResponse(jpeg_data, content_type='image/jpeg')
    return rsp


@login_required()
def render_image(request, iid, z=None, t=None, conn=None, **kwargs):
    """
    Renders the image with id {{iid}} at {{z}} and {{t}} as jpeg.
    Many options are available from the request dict. See
    L{getImgDetailsFromReq} for list.
    I am assuming a single Pixels object on image with image-Id='iid'. May be
    wrong

    @param request:     http request
    @param iid:         image ID
    @param z:           Z index
    @param t:           T index
    @param conn:        L{omero.gateway.BlitzGateway} connection
    @return:            http response wrapping jpeg
    """
    server_id = request.session['connector'].server_id
    pi = _get_prepared_image(request, iid, server_id=server_id, conn=conn)
    if pi is None:
        raise Http404
    img, compress_quality = pi
    jpeg_data = webgateway_cache.getImage(request, server_id, img, z, t)
    if jpeg_data is None:
        jpeg_data = img.renderJpeg(z, t, compression=compress_quality)
        if jpeg_data is None:
            raise Http404
        webgateway_cache.setImage(request, server_id, img, z, t, jpeg_data)

    format = request.GET.get('format', 'jpeg')
    rsp = HttpResponse(jpeg_data, content_type='image/jpeg')
    if 'download' in kwargs and kwargs['download']:
        if format == 'png':
            # convert jpeg data to png...
            i = Image.open(StringIO(jpeg_data))
            output = StringIO()
            i.save(output, 'png')
            jpeg_data = output.getvalue()
            output.close()
            rsp = HttpResponse(jpeg_data, content_type='image/png')
        # don't seem to need to do this for tiff
        elif format == 'tif':
            rsp = HttpResponse(jpeg_data, content_type='image/tif')
        fileName = img.getName().decode('utf8').replace(" ", "_")
        fileName = fileName.replace(",", ".")
        rsp['Content-Type'] = 'application/force-download'
        rsp['Content-Length'] = len(jpeg_data)
        rsp['Content-Disposition'] = (
            'attachment; filename=%s.%s'
            % (fileName, format))
    return rsp


@login_required()
def render_ome_tiff(request, ctx, cid, conn=None, **kwargs):
    """
    Renders the OME-TIFF representation of the image(s) with id cid in ctx
    (i)mage, (d)ataset, or (p)roject.
    For multiple images export, images that require pixels pyramid (big
    images) will be silently skipped.
    If exporting a single big image or if all images in a multple image export
    are big, a 404 will be triggered.
    A request parameter dryrun can be passed to return the count of images
    that would actually be exported.

    @param request:     http request
    @param ctx:         'p' or 'd' or 'i'
    @param cid:         Project, Dataset or Image ID
    @param conn:        L{omero.gateway.BlitzGateway} connection
    @return:            http response wrapping the tiff (or zip for multiple
                        files), or redirect to temp file/zip
                        if dryrun is True, returns count of images that would
                        be exported
    """
    server_id = request.session['connector'].server_id
    imgs = []
    if ctx == 'p':
        obj = conn.getObject("Project", cid)
        if obj is None:
            raise Http404
        for d in obj.listChildren():
            imgs.extend(list(d.listChildren()))
        name = obj.getName()
    elif ctx == 'd':
        obj = conn.getObject("Dataset", cid)
        if obj is None:
            raise Http404
        imgs.extend(list(obj.listChildren()))
        selection = filter(None,
                           request.GET.get('selection', '').split(','))
        if len(selection):
            logger.debug(selection)
            logger.debug(imgs)
            imgs = filter(lambda x: str(x.getId()) in selection, imgs)
            logger.debug(imgs)
            if len(imgs) == 0:
                raise Http404
        name = '%s-%s' % (obj.getParent().getName(), obj.getName())
    elif ctx == 'w':
        obj = conn.getObject("Well", cid)
        if obj is None:
            raise Http404
        imgs.extend([x.getImage() for x in obj.listChildren()])
        plate = obj.getParent()
        coord = "%s%s" % (plate.getRowLabels()[obj.row],
                          plate.getColumnLabels()[obj.column])
        name = '%s-%s-%s' % (plate.getParent().getName(), plate.getName(),
                             coord)
    else:
        obj = conn.getObject("Image", cid)
        if obj is None:
            raise Http404
        imgs.append(obj)

    imgs = filter(lambda x: not x.requiresPixelsPyramid(), imgs)

    if request.GET.get('dryrun', False):
        rv = json.dumps(len(imgs))
        c = request.GET.get('callback', None)
        if c is not None and not kwargs.get('_internal', False):
            rv = '%s(%s)' % (c, rv)
        return HttpJavascriptResponse(rv)
    if len(imgs) == 0:
        raise Http404
    if len(imgs) == 1:
        obj = imgs[0]
        key = ('_'.join((str(x.getId()) for x in obj.getAncestry())) +
               '_' + str(obj.getId()) + '_ome_tiff')
        # total name len <= 255, 9 is for .ome.tiff
        fnamemax = 255 - len(str(obj.getId())) - 10
        objname = obj.getName()[:fnamemax]
        fpath, rpath, fobj = webgateway_tempfile.new(
            str(obj.getId()) + '-' + objname + '.ome.tiff', key=key)
        if fobj is True:
            # already exists
            return HttpResponseRedirect(settings.STATIC_URL +
                                        'webgateway/tfiles/' + rpath)
        tiff_data = webgateway_cache.getOmeTiffImage(request, server_id,
                                                     imgs[0])
        if tiff_data is None:
            try:
                tiff_data = imgs[0].exportOmeTiff()
            except:
                logger.debug('Failed to export image (2)', exc_info=True)
                tiff_data = None
            if tiff_data is None:
                webgateway_tempfile.abort(fpath)
                raise Http404
            webgateway_cache.setOmeTiffImage(request, server_id, imgs[0],
                                             tiff_data)
        if fobj is None:
            rsp = HttpResponse(tiff_data, content_type='image/tiff')
            rsp['Content-Disposition'] = ('attachment; filename="%s.ome.tiff"'
                                          % (str(obj.getId()) + '-'+objname))
            rsp['Content-Length'] = len(tiff_data)
            return rsp
        else:
            fobj.write(tiff_data)
            fobj.close()
            return HttpResponseRedirect(settings.STATIC_URL +
                                        'webgateway/tfiles/' + rpath)
    else:
        try:
            img_ids = '+'.join((str(x.getId()) for x in imgs))
            key = ('_'.join((str(x.getId()) for x in imgs[0].getAncestry())) +
                   '_' + md5(img_ids).hexdigest() + '_ome_tiff_zip')
            fpath, rpath, fobj = webgateway_tempfile.new(name + '.zip',
                                                         key=key)
            if fobj is True:
                return HttpResponseRedirect(settings.STATIC_URL +
                                            'webgateway/tfiles/' + rpath)
            logger.debug(fpath)
            if fobj is None:
                fobj = StringIO()
            zobj = zipfile.ZipFile(fobj, 'w', zipfile.ZIP_STORED)
            for obj in imgs:
                tiff_data = webgateway_cache.getOmeTiffImage(request,
                                                             server_id, obj)
                if tiff_data is None:
                    tiff_data = obj.exportOmeTiff()
                    if tiff_data is None:
                        continue
                    webgateway_cache.setOmeTiffImage(request, server_id, obj,
                                                     tiff_data)
                # While ZIP itself doesn't have the 255 char limit for
                # filenames, the FS where these get unarchived might, so trim
                # names
                # total name len <= 255, 9 is for .ome.tiff
                fnamemax = 255 - len(str(obj.getId())) - 10
                objname = obj.getName()[:fnamemax]
                zobj.writestr(str(obj.getId()) + '-'+objname + '.ome.tiff',
                              tiff_data)
            zobj.close()
            if fpath is None:
                zip_data = fobj.getvalue()
                rsp = HttpResponse(zip_data, content_type='application/zip')
                rsp['Content-Disposition'] = (
                    'attachment; filename="%s.zip"' % name)
                rsp['Content-Length'] = len(zip_data)
                return rsp
        except:
            logger.debug(traceback.format_exc())
            raise
        return HttpResponseRedirect(settings.STATIC_URL +
                                    'webgateway/tfiles/' + rpath)


@login_required()
def render_movie(request, iid, axis, pos, conn=None, **kwargs):
    """
    Renders a movie from the image with id iid

    @param request:     http request
    @param iid:         Image ID
    @param axis:        Movie frames are along 'z' or 't' dimension. String
    @param pos:         The T index (for z axis) or Z index (for t axis)
    @param conn:        L{omero.gateway.BlitzGateway} connection
    @return:            http response wrapping the file, or redirect to temp
                        file
    """
    server_id = request.session['connector'].server_id
    try:
        # Prepare a filename we'll use for temp cache, and check if file is
        # already there
        opts = {}
        opts['format'] = 'video/' + request.GET.get('format', 'quicktime')
        opts['fps'] = int(request.GET.get('fps', 4))
        opts['minsize'] = (512, 512, 'Black')
        ext = '.avi'
        key = "%s-%s-%s-%d-%s-%s" % (iid, axis, pos, opts['fps'],
                                     _get_signature_from_request(request),
                                     request.GET.get('format',
                                                     'quicktime'))

        pos = int(pos)
        pi = _get_prepared_image(request, iid, server_id=server_id, conn=conn)
        if pi is None:
            raise Http404
        img, compress_quality = pi

        fpath, rpath, fobj = webgateway_tempfile.new(img.getName() + ext,
                                                     key=key)
        logger.debug(fpath, rpath, fobj)
        if fobj is True:
            return HttpResponseRedirect(settings.STATIC_URL +
                                        'webgateway/tfiles/' + rpath)
            # os.path.join(rpath, img.getName() + ext))

        if 'optsCB' in kwargs:
            opts.update(kwargs['optsCB'](img))
        opts.update(kwargs.get('opts', {}))
        logger.debug(
            'rendering movie for img %s with axis %s, pos %i and opts %s'
            % (iid, axis, pos, opts))
        # fpath, rpath = webgateway_tempfile.newdir()
        if fpath is None:
            fo, fn = tempfile.mkstemp()
        else:
            fn = fpath  # os.path.join(fpath, img.getName())
        if axis.lower() == 'z':
            dext, mimetype = img.createMovie(fn, 0, img.getSizeZ()-1, pos-1,
                                             pos-1, opts)
        else:
            dext, mimetype = img.createMovie(fn, pos-1, pos-1, 0,
                                             img.getSizeT()-1, opts)
        if dext is None and mimetype is None:
            # createMovie is currently only available on 4.1_custom
            # http://trac.openmicroscopy.org.uk/ome/ticket/3857
            raise Http404
        if fpath is None:
            movie = open(fn).read()
            os.close(fo)
            rsp = HttpResponse(movie, content_type=mimetype)
            rsp['Content-Disposition'] = 'attachment; filename="%s"' \
                % (img.getName()+ext)
            rsp['Content-Length'] = len(movie)
            return rsp
        else:
            fobj.close()
            # shutil.move(fn, fn + ext)
            return HttpResponseRedirect(settings.STATIC_URL +
                                        'webgateway/tfiles/' + rpath)
            # os.path.join(rpath, img.getName() + ext))
    except:
        logger.debug(traceback.format_exc())
        raise


@login_required()
def render_split_channel(request, iid, z, t, conn=None, **kwargs):
    """
    Renders a split channel view of the image with id {{iid}} at {{z}} and
    {{t}} as jpeg.
    Many options are available from the request dict.
    Requires Pillow to be installed on the server.

    @param request:     http request
    @param iid:         Image ID
    @param z:           Z index
    @param t:           T index
    @param conn:        L{omero.gateway.BlitzGateway} connection
    @return:            http response wrapping a jpeg
    """
    server_id = request.session['connector'].server_id
    pi = _get_prepared_image(request, iid, server_id=server_id, conn=conn)
    if pi is None:
        raise Http404
    img, compress_quality = pi
    compress_quality = compress_quality and float(compress_quality) or 0.9
    jpeg_data = webgateway_cache.getSplitChannelImage(request, server_id, img,
                                                      z, t)
    if jpeg_data is None:
        jpeg_data = img.renderSplitChannel(z, t, compression=compress_quality)
        if jpeg_data is None:
            raise Http404
        webgateway_cache.setSplitChannelImage(request, server_id, img, z, t,
                                              jpeg_data)
    rsp = HttpResponse(jpeg_data, content_type='image/jpeg')
    return rsp


def debug(f):
    """
    Decorator for adding debugging functionality to methods.

    @param f:       The function to wrap
    @return:        The wrapped function
    """

    def wrap(request, *args, **kwargs):
        debug = request.GET.getlist('debug')
        if 'slow' in debug:
            time.sleep(5)
        if 'fail' in debug:
            raise Http404
        if 'error' in debug:
            raise AttributeError('Debug requested error')
        return f(request, *args, **kwargs)
    wrap.func_name = f.func_name
    return wrap


def json_response(f):
    """
    Decorator for wrapping response in JsonResponse if needed and
    error handling

    @param f:       The function to wrap
    @return:        The wrapped function, which will return json
    """
    @wraps(f)
    def wrap(request, *args, **kwargs):
        logger.debug('json_response')
        try:
            rv = f(request, *args, **kwargs)
            if isinstance(rv, HttpResponse):
                return rv
            return JsonResponse(rv)
        except Exception, ex:
            # Default status is 500 'server error'
            # But we try to handle all 'expected' errors appropriately
            # TODO: handle omero.ConcurrencyException
            status = 500
            trace = traceback.format_exc()
            if isinstance(ex, BadRequestError):
                status = 400
                trace = ex.stacktrace   # Might be None
            elif isinstance(ex, omero.SecurityViolation):
                status = 403
            elif isinstance(ex, omero.ApiUsageException):
                status = 400
            logger.debug(trace)
            rsp_json = {"message": str(ex)}
            if trace is not None:
                rsp_json["stacktrace"] = trace
            return JsonResponse(rsp_json, status=status)
    wrap.func_name = f.func_name
    return wrap


def jsonp(f):
    """
    Decorator for adding connection debugging and returning function result as
    json, depending on values in kwargs

    @param f:       The function to wrap
    @return:        The wrapped function, which will return json
    """

    def wrap(request, *args, **kwargs):
        logger.debug('jsonp')
        try:
            server_id = kwargs.get('server_id', None)
            if server_id is None:
                server_id = request.session['connector'].server_id
            kwargs['server_id'] = server_id
            rv = f(request, *args, **kwargs)
            if kwargs.get('_raw', False):
                return rv
            if isinstance(rv, HttpResponse):
                return rv
            c = request.GET.get('callback', None)
            if c is not None and not kwargs.get('_internal', False):
                rv = json.dumps(rv)
                rv = '%s(%s)' % (c, rv)
                # mimetype for JSONP is application/javascript
                return HttpJavascriptResponse(rv)
            if kwargs.get('_internal', False):
                return rv
            # mimetype for JSON is application/json
            # NB: To support old api E.g. /get_rois_json/
            # We need to support lists
            safe = type(rv) is dict
            return JsonResponse(rv, safe=safe)
        except Exception, ex:
            # Default status is 500 'server error'
            # But we try to handle all 'expected' errors appropriately
            # TODO: handle omero.ConcurrencyException
            status = 500
            if isinstance(ex, omero.SecurityViolation):
                status = 403
            elif isinstance(ex, omero.ApiUsageException):
                status = 400
            trace = traceback.format_exc()
            logger.debug(trace)
            if kwargs.get('_raw', False) or kwargs.get('_internal', False):
                raise
            return JsonResponse(
                {"message": str(ex), "stacktrace": trace},
                status=status)
    wrap.func_name = f.func_name
    return wrap


@debug
@login_required()
def render_row_plot(request, iid, z, t, y, conn=None, w=1, **kwargs):
    """
    Renders the line plot for the image with id {{iid}} at {{z}} and {{t}} as
    gif with transparent background.
    Many options are available from the request dict.
    I am assuming a single Pixels object on image with Image ID='iid'. May be
    wrong
    TODO: cache

    @param request:     http request
    @param iid:         Image ID
    @param z:           Z index
    @param t:           T index
    @param y:           Y position of row to measure
    @param conn:        L{omero.gateway.BlitzGateway} connection
    @param w:           Line width
    @return:            http response wrapping a gif
    """

    if not w:
        w = 1
    pi = _get_prepared_image(request, iid, conn=conn)
    if pi is None:
        raise Http404
    img, compress_quality = pi
    try:
        gif_data = img.renderRowLinePlotGif(int(z), int(t), int(y), int(w))
    except:
        logger.debug('a', exc_info=True)
        raise
    if gif_data is None:
        raise Http404
    rsp = HttpResponse(gif_data, content_type='image/gif')
    return rsp


@debug
@login_required()
def render_col_plot(request, iid, z, t, x, w=1, conn=None, **kwargs):
    """
    Renders the line plot for the image with id {{iid}} at {{z}} and {{t}} as
    gif with transparent background.
    Many options are available from the request dict.
    I am assuming a single Pixels object on image with id='iid'. May be wrong
    TODO: cache

    @param request:     http request
    @param iid:         Image ID
    @param z:           Z index
    @param t:           T index
    @param x:           X position of column to measure
    @param conn:        L{omero.gateway.BlitzGateway} connection
    @param w:           Line width
    @return:            http response wrapping a gif
    """

    if not w:
        w = 1
    pi = _get_prepared_image(request, iid, conn=conn)
    if pi is None:
        raise Http404
    img, compress_quality = pi
    gif_data = img.renderColLinePlotGif(int(z), int(t), int(x), int(w))
    if gif_data is None:
        raise Http404
    rsp = HttpResponse(gif_data, content_type='image/gif')
    return rsp


@login_required()
@jsonp
def imageData_json(request, conn=None, _internal=False, **kwargs):
    """
    Get a dict with image information
    TODO: cache

    @param request:     http request
    @param conn:        L{omero.gateway.BlitzGateway}
    @param _internal:   TODO: ?
    @return:            Dict
    """

    iid = kwargs['iid']
    key = kwargs.get('key', None)
    image = conn.getObject("Image", iid)
    if image is None:
        return HttpJavascriptResponseServerError('""')
    if request.GET.get('getDefaults') == 'true':
        image.resetDefaults(save=False)
    rv = imageMarshal(image, key=key, request=request)
    return rv


@login_required()
@jsonp
def wellData_json(request, conn=None, _internal=False, **kwargs):
    """
    Get a dict with image information
    TODO: cache

    @param request:     http request
    @param conn:        L{omero.gateway.BlitzGateway}
    @param _internal:   TODO: ?
    @return:            Dict
    """

    wid = kwargs['wid']
    well = conn.getObject("Well", wid)
    if well is None:
        return HttpJavascriptResponseServerError('""')
    prefix = kwargs.get('thumbprefix', 'webgateway.views.render_thumbnail')

    def urlprefix(iid):
        return reverse(prefix, args=(iid,))
    xtra = {'thumbUrlPrefix': kwargs.get('urlprefix', urlprefix)}
    rv = well.simpleMarshal(xtra=xtra)
    return rv


@login_required()
@jsonp
def plateGrid_json(request, pid, field=0, conn=None, **kwargs):
    """
    """
    try:
        field = long(field or 0)
    except ValueError:
        field = 0
    prefix = kwargs.get('thumbprefix', 'webgateway.views.render_thumbnail')
    thumbsize = int(request.GET.get('size', 96))
    logger.debug(thumbsize)
    server_id = kwargs['server_id']

    def urlprefix(iid):
        return reverse(prefix, args=(iid, thumbsize))
    plateGrid = PlateGrid(conn, pid, field,
                          kwargs.get('urlprefix', urlprefix))
    plate = plateGrid.plate
    if plate is None:
        return Http404

    rv = webgateway_cache.getJson(request, server_id, plate,
                                  'plategrid-%d-%d' % (field, thumbsize))
    if rv is None:
        rv = plateGrid.metadata
        webgateway_cache.setJson(request, server_id, plate, json.dumps(rv),
                                 'plategrid-%d-%d' % (field, thumbsize))
    else:
        rv = json.loads(rv)
    return rv


@login_required()
@jsonp
def listImages_json(request, did, conn=None, **kwargs):
    """
    lists all Images in a Dataset, as json
    TODO: cache

    @param request:     http request
    @param did:         Dataset ID
    @param conn:        L{omero.gateway.BlitzGateway}
    @return:            list of image json.
    """

    dataset = conn.getObject("Dataset", did)
    if dataset is None:
        return HttpJavascriptResponseServerError('""')
    prefix = kwargs.get('thumbprefix', 'webgateway.views.render_thumbnail')

    def urlprefix(iid):
        return reverse(prefix, args=(iid,))
    xtra = {'thumbUrlPrefix': kwargs.get('urlprefix', urlprefix),
            'tiled': request.GET.get('tiled', False),
            }
    return map(lambda x: x.simpleMarshal(xtra=xtra), dataset.listChildren())


@login_required()
@jsonp
def listWellImages_json(request, did, conn=None, **kwargs):
    """
    lists all Images in a Well, as json
    TODO: cache

    @param request:     http request
    @param did:         Well ID
    @param conn:        L{omero.gateway.BlitzGateway}
    @return:            list of image json.
    """

    well = conn.getObject("Well", did)
    if well is None:
        return HttpJavascriptResponseServerError('""')
    prefix = kwargs.get('thumbprefix', 'webgateway.views.render_thumbnail')

    def urlprefix(iid):
        return reverse(prefix, args=(iid,))
    xtra = {'thumbUrlPrefix': kwargs.get('urlprefix', urlprefix)}
    return map(lambda x: x.getImage() and
               x.getImage().simpleMarshal(xtra=xtra),
               well.listChildren())


@login_required()
@jsonp
def listDatasets_json(request, pid, conn=None, **kwargs):
    """
    lists all Datasets in a Project, as json
    TODO: cache

    @param request:     http request
    @param pid:         Project ID
    @param conn:        L{omero.gateway.BlitzGateway}
    @return:            list of dataset json.
    """

    project = conn.getObject("Project", pid)
    if project is None:
        return HttpJavascriptResponse('[]')
    return [x.simpleMarshal(xtra={'childCount': 0})
            for x in project.listChildren()]


@login_required()
@jsonp
def datasetDetail_json(request, did, conn=None, **kwargs):
    """
    return json encoded details for a dataset
    TODO: cache
    """
    ds = conn.getObject("Dataset", did)
    return ds.simpleMarshal()


@login_required()
@jsonp
def listProjects_json(request, conn=None, **kwargs):
    """
    lists all Projects, as json
    TODO: cache

    @param request:     http request
    @param conn:        L{omero.gateway.BlitzGateway}
    @return:            list of project json.
    """

    rv = []
    for pr in conn.listProjects():
        rv.append({'id': pr.id,
                   'name': pr.name,
                   'description': pr.description or ''})
    return rv


@login_required()
@jsonp
def projectDetail_json(request, pid, conn=None, **kwargs):
    """
    grab details from one specific project
    TODO: cache

    @param request:     http request
    @param pid:         Project ID
    @param conn:        L{omero.gateway.BlitzGateway}
    @return:            project details as dict.
    """

    pr = conn.getObject("Project", pid)
    rv = pr.simpleMarshal()
    return rv


def searchOptFromRequest(request):
    """
    Returns a dict of options for searching, based on
    parameters in the http request
    Request keys include:
        - ctx: (http request) 'imgs' to search only images
        - text: (http request) the actual text phrase
        - start: starting index (0 based) for result
        - limit: nr of results to retuen (0 == unlimited)
        - author:
        - grabData:
        - parents:

    @param request:     http request
    @return:            Dict of options
    """

    try:
        r = request.GET
        opts = {
            'search': unicode(r.get('text', '')).encode('utf8'),
            'ctx': r.get('ctx', ''),
            'grabData': not not r.get('grabData', False),
            'parents': not not bool(r.get('parents', False)),
            'start': int(r.get('start', 0)),
            'limit': int(r.get('limit', 0)),
            'key': r.get('key', None)
            }
        author = r.get('author', '')
        if author:
            opts['search'] += ' author:'+author
        return opts
    except:
        logger.error(traceback.format_exc())
        return {}


@TimeIt(logging.INFO)
@login_required()
@jsonp
def search_json(request, conn=None, **kwargs):
    """
    Search for objects in blitz.
    Returns json encoded list of marshalled objects found by the search query
    Request keys include:
        - text: The text to search for
        - ctx: (http request) 'imgs' to search only images
        - text: (http request) the actual text phrase
        - start: starting index (0 based) for result
        - limit: nr of results to retuen (0 == unlimited)
        - author:
        - grabData:
        - parents:

    @param request:     http request
    @param conn:        L{omero.gateway.BlitzGateway}
    @return:            json search results
    TODO: cache
    """
    server_id = request.session['connector'].server_id
    opts = searchOptFromRequest(request)
    rv = []
    logger.debug("searchObjects(%s)" % (opts['search']))
    # search returns blitz_connector wrapper objects

    def urlprefix(iid):
        return reverse('webgateway.views.render_thumbnail', args=(iid,))
    xtra = {'thumbUrlPrefix': kwargs.get('urlprefix', urlprefix)}
    try:
        if opts['ctx'] == 'imgs':
            sr = conn.searchObjects(["image"], opts['search'],
                                    conn.SERVICE_OPTS)
        else:
            # searches P/D/I
            sr = conn.searchObjects(None, opts['search'], conn.SERVICE_OPTS)
    except ApiUsageException:
        return HttpJavascriptResponseServerError('"parse exception"')

    def marshal():
        rv = []
        if (opts['grabData'] and opts['ctx'] == 'imgs'):
            bottom = min(opts['start'], len(sr)-1)
            if opts['limit'] == 0:
                top = len(sr)
            else:
                top = min(len(sr), bottom + opts['limit'])
            for i in range(bottom, top):
                e = sr[i]
            # for e in sr:
                try:
                    rv.append(imageData_json(
                        request, server_id, iid=e.id,
                        key=opts['key'], conn=conn, _internal=True))
                except AttributeError, x:
                    logger.debug('(iid %i) ignoring Attribute Error: %s'
                                 % (e.id, str(x)))
                    pass
                except omero.ServerError, x:
                    logger.debug('(iid %i) ignoring Server Error: %s'
                                 % (e.id, str(x)))
            return rv
        else:
            return map(lambda x: x.simpleMarshal(
                xtra=xtra, parents=opts['parents']), sr)
    rv = timeit(marshal)()
    logger.debug(rv)
    return rv


@require_POST
@login_required()
def save_image_rdef_json(request, iid, conn=None, **kwargs):
    """
    Requests that the rendering defs passed in the request be set as the
    default for this image.
    Rendering defs in request listed at L{getImgDetailsFromReq}
    TODO: jsonp

    @param request:     http request
    @param iid:         Image ID
    @param conn:        L{omero.gateway.BlitzGateway}
    @return:            http response 'true' or 'false'
    """
    server_id = request.session['connector'].server_id
    pi = _get_prepared_image(request, iid, server_id=server_id, conn=conn,
                             saveDefs=True)
    if pi is None:
        json_data = 'false'
    else:
        user_id = pi[0]._conn.getEventContext().userId
        webgateway_cache.invalidateObject(server_id, user_id, pi[0])
        pi[0].getThumbnail()
        json_data = 'true'
    if request.GET.get('callback', None):
        json_data = '%s(%s)' % (request.GET['callback'], json_data)
    return HttpJavascriptResponse(json_data)


@login_required()
@jsonp
def listLuts_json(request, conn=None, **kwargs):
    """
    Lists lookup tables 'LUTs' availble for rendering
    """
    scriptService = conn.getScriptService()
    luts = scriptService.getScriptsByMimetype("text/x-lut")
    rv = []
    for l in luts:
        rv.append({'id': l.id.val,
                   'path': l.path.val,
                   'name': l.name.val,
                   'size': unwrap(l.size)
                   })
    rv.sort(key=lambda x: x['name'].lower())
    return {"luts": rv}


@login_required()
def list_compatible_imgs_json(request, iid, conn=None, **kwargs):
    """
    Lists the images on the same project that would be viable targets for
    copying rendering settings.
    TODO: change method to:
    list_compatible_imgs_json (request, iid, server_id=None, conn=None,
    **kwargs):

    @param request:     http request
    @param iid:         Image ID
    @param conn:        L{omero.gateway.BlitzGateway}
    @return:            json list of image IDs
    """

    json_data = 'false'
    r = request.GET
    if conn is None:
        img = None
    else:
        img = conn.getObject("Image", iid)

    if img is not None:
        # List all images in project
        imgs = []
        for ds in img.getProject().listChildren():
            imgs.extend(ds.listChildren())
        # Filter the ones that would pass the applySettingsToImages call
        img_ptype = img.getPrimaryPixels().getPixelsType().getValue()
        img_ccount = img.getSizeC()
        img_ew = [x.getLabel() for x in img.getChannels()]
        img_ew.sort()

        def compat(i):
            if long(i.getId()) == long(iid):
                return False
            pp = i.getPrimaryPixels()
            if (pp is None or
                i.getPrimaryPixels().getPixelsType().getValue() != img_ptype or
                    i.getSizeC() != img_ccount):
                return False
            ew = [x.getLabel() for x in i.getChannels()]
            ew.sort()
            if ew != img_ew:
                return False
            return True
        imgs = filter(compat, imgs)
        json_data = json.dumps([x.getId() for x in imgs])

    if r.get('callback', None):
        json_data = '%s(%s)' % (r['callback'], json_data)
    return HttpJavascriptResponse(json_data)


@require_POST
@login_required()
@jsonp
def reset_rdef_json(request, toOwners=False, conn=None, **kwargs):
    """
    Simply takes request 'to_type' and 'toids' and
    delegates to Rendering Settings service to reset
    settings accordings.

    @param toOwners:    if True, default to the owner's settings.
    """

    r = request.POST
    toids = r.getlist('toids')
    to_type = str(r.get('to_type', 'image'))
    to_type = to_type.title()
    if to_type == 'Acquisition':
        to_type = 'PlateAcquisition'

    if len(toids) == 0:
        raise Http404("Need to specify objects in request, E.g."
                      " ?totype=dataset&toids=1&toids=2")

    toids = map(lambda x: long(x), toids)

    rss = conn.getRenderingSettingsService()

    # get the first object and set the group to match
    conn.SERVICE_OPTS.setOmeroGroup('-1')
    o = conn.getObject(to_type, toids[0])
    if o is not None:
        gid = o.getDetails().group.id.val
        conn.SERVICE_OPTS.setOmeroGroup(gid)

    if toOwners:
        rv = rss.resetDefaultsByOwnerInSet(to_type, toids, conn.SERVICE_OPTS)
    else:
        rv = rss.resetDefaultsInSet(to_type, toids, conn.SERVICE_OPTS)

    return rv


@login_required()
@jsonp
def copy_image_rdef_json(request, conn=None, **kwargs):
    """
    If 'fromid' is in request, copy the image ID to session,
    for applying later using this same method.
    If list of 'toids' is in request, paste the image ID from the session
    to the specified images.
    If 'fromid' AND 'toids' are in the reqest, we simply
    apply settings and don't save anything to request.
    If 'to_type' is in request, this can be 'dataset', 'plate', 'acquisition'
    Returns json dict of Boolean:[Image-IDs] for images that have successfully
    had the rendering settings applied, or not.

    @param request:     http request
    @param server_id:
    @param conn:        L{omero.gateway.BlitzGateway}
    @return:            json dict of Boolean:[Image-IDs]
    """

    server_id = request.session['connector'].server_id
    json_data = False

    fromid = request.GET.get('fromid', None)
    toids = request.POST.getlist('toids')
    to_type = str(request.POST.get('to_type', 'image'))
    rdef = None

    if to_type not in ('dataset', 'plate', 'acquisition'):
        to_type = "Image"  # default is image

    # Only 'fromid' is given, simply save to session
    if fromid is not None and len(toids) == 0:
        request.session.modified = True
        request.session['fromid'] = fromid
        if request.session.get('rdef') is not None:
            del request.session['rdef']
        return True

    # If we've got an rdef encoded in request instead of ImageId...
    r = request.GET or request.POST
    if r.get('c') is not None:
        # make a map of settings we need
        rdef = {
            'c': str(r.get('c'))    # channels
        }
        if r.get('pixel_range'):
            rdef['pixel_range'] = str(r.get('pixel_range'))
        if r.get('m'):
            rdef['m'] = str(r.get('m'))   # model (grey)
        if r.get('z'):
            rdef['z'] = str(r.get('z'))    # z & t pos
        if r.get('t'):
            rdef['t'] = str(r.get('t'))
        imageId = request.GET.get('imageId', request.POST.get('imageId', None))
        if imageId:
            rdef['imageId'] = int(imageId)

        if request.method == "GET":
            request.session.modified = True
            request.session['rdef'] = rdef
            # remove any previous rdef we may have via 'fromId'
            if request.session.get('fromid') is not None:
                del request.session['fromid']
            return True

    # Check session for 'fromid'
    if fromid is None:
        fromid = request.session.get('fromid', None)

    # maybe these pair of methods should be on ImageWrapper??
    def getRenderingSettings(image):
        rv = {}
        chs = []
        for i, ch in enumerate(image.getChannels()):
            act = "" if ch.isActive() else "-"
            start = ch.getWindowStart()
            end = ch.getWindowEnd()
            color = ch.getLut()
            if not color or len(color) == 0:
                color = ch.getColor().getHtml()
            chs.append("%s%s|%s:%s$%s" % (act, i+1, start, end, color))
        rv['c'] = ",".join(chs)
        rv['m'] = "g" if image.isGreyscaleRenderingModel() else "c"
        rv['z'] = image.getDefaultZ() + 1
        rv['t'] = image.getDefaultT() + 1
        return rv

    def applyRenderingSettings(image, rdef):
        channels, windows, colors = _split_channel_info(rdef['c'])
        # also prepares _re
        image.setActiveChannels(channels, windows, colors)
        if rdef['m'] == 'g':
            image.setGreyscaleRenderingModel()
        else:
            image.setColorRenderingModel()
        if 'z' in rdef:
            image._re.setDefaultZ(long(rdef['z'])-1)
        if 't' in rdef:
            image._re.setDefaultT(long(rdef['t'])-1)
        image.saveDefaults()

    # Use rdef from above or previously saved one...
    if rdef is None:
        rdef = request.session.get('rdef')
    if request.method == "POST":
        originalSettings = None
        fromImage = None
        if fromid is None:
            # if we have rdef, save to source image, then use that image as
            # 'fromId', then revert.
            if rdef is not None and len(toids) > 0:
                fromImage = conn.getObject("Image", rdef['imageId'])
                if fromImage is not None:
                    # copy orig settings
                    originalSettings = getRenderingSettings(fromImage)
                    applyRenderingSettings(fromImage, rdef)
                    fromid = fromImage.getId()

        # If we have both, apply settings...
        try:
            fromid = long(fromid)
            toids = map(lambda x: long(x), toids)
        except TypeError:
            fromid = None
        except ValueError:
            fromid = None
        if fromid is not None and len(toids) > 0:
            fromimg = conn.getObject("Image", fromid)
            userid = fromimg.getOwner().getId()
            json_data = conn.applySettingsToSet(fromid, to_type, toids)
            if json_data and True in json_data:
                for iid in json_data[True]:
                    img = conn.getObject("Image", iid)
                    img is not None and webgateway_cache.invalidateObject(
                        server_id, userid, img)

        # finally - if we temporarily saved rdef to original image, revert
        # if we're sure that from-image is not in the target set (Dataset etc)
        if to_type == "Image" and fromid not in toids:
            if originalSettings is not None and fromImage is not None:
                applyRenderingSettings(fromImage, originalSettings)
        return json_data

    else:
        return HttpResponseNotAllowed(["POST"])


@login_required()
@jsonp
def get_image_rdef_json(request, conn=None, **kwargs):
    """
    Gets any 'rdef' dict from the request.session and
    returns it as json
    """
    rdef = request.session.get('rdef')
    image = None
    if (rdef is None):
        fromid = request.session.get('fromid', None)
        if fromid is not None:
            # We only have an Image to copy rdefs from
            image = conn.getObject("Image", fromid)
        if image is not None:
            rv = imageMarshal(image, request=request)
            # return rv
            chs = []
            for i, ch in enumerate(rv['channels']):
                act = ch['active'] and str(i+1) or "-%s" % (i+1)
                chs.append("%s|%s:%s$%s" % (act, ch['window']['start'],
                                            ch['window']['end'], ch['color']))
            rdef = {'c': (",".join(chs)),
                    'm': rv['rdefs']['model'],
                    'pixel_range': "%s:%s" % (rv['pixel_range'][0],
                                              rv['pixel_range'][1])}

    return {'rdef': rdef}


@login_required()
def full_viewer(request, iid, conn=None, **kwargs):
    """
    This view is responsible for showing the omero_image template
    Image rendering options in request are used in the display page. See
    L{getImgDetailsFromReq}.

    @param request:     http request.
    @param iid:         Image ID
    @param conn:        L{omero.gateway.BlitzGateway}
    @param **kwargs:    Can be used to specify the html 'template' for
                        rendering
    @return:            html page of image and metadata
    """

    rid = getImgDetailsFromReq(request)
    server_settings = request.session.get('server_settings', {}) \
                                     .get('viewer', {})
    interpolate = server_settings.get('interpolate_pixels', True)
    roiLimit = server_settings.get('roi_limit', 2000)

    try:
        image = conn.getObject("Image", iid)
        if image is None:
            logger.debug("(a)Image %s not found..." % (str(iid)))
            raise Http404
        d = {'blitzcon': conn,
             'image': image,
             'opts': rid,
             'interpolate': interpolate,
             'build_year': build_year,
             'roiLimit': roiLimit,
             'roiCount': image.getROICount(),
             'viewport_server': kwargs.get(
                 # remove any trailing slash
                 'viewport_server', reverse('webgateway')).rstrip('/'),

             'object': 'image:%i' % int(iid)}

        template = kwargs.get('template',
                              "webgateway/viewport/omero_image.html")
        t = template_loader.get_template(template)
        c = Context(request, d)
        rsp = t.render(c)
    except omero.SecurityViolation:
        logger.warn("SecurityViolation in Image:%s", iid)
        logger.warn(traceback.format_exc())
        raise Http404
    return HttpResponse(rsp)


@login_required()
def download_as(request, iid=None, conn=None, **kwargs):
    """
    Downloads the image as a single jpeg/png/tiff or as a zip (if more than
    one image)
    """
    format = request.GET.get('format', 'png')
    if format not in ('jpeg', 'png', 'tif'):
        format = 'png'

    imgIds = []
    wellIds = []
    if iid is None:
        imgIds = request.GET.getlist('image')
        if len(imgIds) == 0:
            wellIds = request.GET.getlist('well')
            if len(wellIds) == 0:
                return HttpResponseServerError(
                    "No images or wells specified in request."
                    " Use ?image=123 or ?well=123")
    else:
        imgIds = [iid]

    images = []
    if imgIds:
        images = list(conn.getObjects("Image", imgIds))
    elif wellIds:
        try:
            index = int(request.GET.get("index", 0))
        except ValueError:
            index = 0
        for w in conn.getObjects("Well", wellIds):
            images.append(w.getWellSample(index).image())

    if len(images) == 0:
        msg = "Cannot download as %s. Images (ids: %s) not found." \
            % (format, imgIds)
        logger.debug(msg)
        return HttpResponseServerError(msg)

    if len(images) == 1:
        jpeg_data = images[0].renderJpeg()
        if jpeg_data is None:
            raise Http404
        rsp = HttpResponse(jpeg_data, mimetype='image/jpeg')
        rsp['Content-Length'] = len(jpeg_data)
        rsp['Content-Disposition'] = 'attachment; filename=%s.jpg' \
            % (images[0].getName().replace(" ", "_"))
    else:
        temp = tempfile.NamedTemporaryFile(suffix='.download_as')

        def makeImageName(originalName, extension, folder_name):
            name = os.path.basename(originalName)
            imgName = "%s.%s" % (name, extension)
            imgName = os.path.join(folder_name, imgName)
            # check we don't overwrite existing file
            i = 1
            name = imgName[:-(len(extension)+1)]
            while os.path.exists(imgName):
                imgName = "%s_(%d).%s" % (name, i, extension)
                i += 1
            return imgName

        try:
            temp_zip_dir = tempfile.mkdtemp()
            logger.debug("download_as dir: %s" % temp_zip_dir)
            try:
                for img in images:
                    z = t = None
                    try:
                        pilImg = img.renderImage(z, t)
                        imgPathName = makeImageName(
                            img.getName(), format, temp_zip_dir)
                        pilImg.save(imgPathName)
                    finally:
                        # Close RenderingEngine
                        img._re.close()
                # create zip
                zip_file = zipfile.ZipFile(temp, 'w', zipfile.ZIP_DEFLATED)
                try:
                    a_files = os.path.join(temp_zip_dir, "*")
                    for name in glob.glob(a_files):
                        zip_file.write(name, os.path.basename(name))
                finally:
                    zip_file.close()
            finally:
                shutil.rmtree(temp_zip_dir, ignore_errors=True)

            zipName = request.GET.get(
                'zipname', 'Download_as_%s' % format)
            zipName = zipName.replace(" ", "_")
            if not zipName.endswith('.zip'):
                zipName = "%s.zip" % zipName

            # return the zip or single file
            imageFile_data = FileWrapper(temp)
            rsp = HttpResponse(imageFile_data)
            rsp['Content-Length'] = temp.tell()
            rsp['Content-Disposition'] = 'attachment; filename=%s' % zipName
            temp.seek(0)
        except Exception:
            temp.close()
            stack = traceback.format_exc()
            logger.error(stack)
            return HttpResponseServerError(
                "Cannot download file (id:%s).\n%s" % (iid, stack))

    rsp['Content-Type'] = 'application/force-download'
    return rsp


@login_required(doConnectionCleanup=False)
def archived_files(request, iid=None, conn=None, **kwargs):
    """
    Downloads the archived file(s) as a single file or as a zip (if more than
    one file)
    """

    imgIds = []
    wellIds = []
    imgIds = request.GET.getlist('image')
    wellIds = request.GET.getlist('well')
    if iid is None:
        if len(imgIds) == 0 and len(wellIds) == 0:
            return HttpResponseServerError(
                "No images or wells specified in request."
                " Use ?image=123 or ?well=123")
    else:
        imgIds = [iid]

    images = list()
    wells = list()
    if imgIds:
        images = list(conn.getObjects("Image", imgIds))
    elif wellIds:
        try:
            index = int(request.GET.get("index", 0))
        except ValueError:
            index = 0
        wells = conn.getObjects("Well", wellIds)
        for w in wells:
            images.append(w.getWellSample(index).image())
    if len(images) == 0:
        logger.debug(
            "Cannot download archived file becuase Images not found.")
        return HttpResponseServerError(
            "Cannot download archived file because Images not found (ids:"
            " %s)." % (imgIds))

    # Test permissions on images and weels
    for ob in (wells):
        if hasattr(ob, 'canDownload'):
            if not ob.canDownload():
                raise Http404

    for ob in (images):
        well = None
        try:
            well = ob.getParent().getParent()
        except:
            if hasattr(ob, 'canDownload'):
                if not ob.canDownload():
                    raise Http404
        else:
            if well and isinstance(well, omero.gateway.WellWrapper):
                if hasattr(well, 'canDownload'):
                    if not well.canDownload():
                        raise Http404

    # make list of all files, removing duplicates
    fileMap = {}
    for image in images:
        for f in image.getImportedImageFiles():
            fileMap[f.getId()] = f
    files = fileMap.values()

    if len(files) == 0:
        logger.debug("Tried downloading archived files from image with no"
                     " files archived.")
        return HttpResponseServerError("This image has no Archived Files.")

    if len(files) == 1:
        orig_file = files[0]
        rsp = ConnCleaningHttpResponse(
            orig_file.getFileInChunks(buf=settings.CHUNK_SIZE))
        rsp.conn = conn
        rsp['Content-Length'] = orig_file.getSize()
        # ',' in name causes duplicate headers
        fname = orig_file.getName().replace(" ", "_").replace(",", ".")
        rsp['Content-Disposition'] = 'attachment; filename=%s' % (fname)
    else:

        temp = tempfile.NamedTemporaryFile(suffix='.archive')
        zipName = request.GET.get('zipname', image.getName())

        try:
            zipName = zip_archived_files(images, temp, zipName,
                                         buf=settings.CHUNK_SIZE)

            # return the zip or single file
            archivedFile_data = FileWrapper(temp)
            rsp = ConnCleaningHttpResponse(archivedFile_data)
            rsp.conn = conn
            rsp['Content-Length'] = temp.tell()
            rsp['Content-Disposition'] = 'attachment; filename=%s' % zipName
            temp.seek(0)
        except Exception:
            temp.close()
            stack = traceback.format_exc()
            logger.error(stack)
            return HttpResponseServerError(
                "Cannot download file (id:%s).\n%s" % (iid, stack))

    rsp['Content-Type'] = 'application/force-download'
    return rsp


@login_required()
@jsonp
def original_file_paths(request, iid, conn=None, **kwargs):
    """
    Get a list of path/name strings for original files associated with the
    image
    """

    image = conn.getObject("Image", iid)
    if image is None:
        raise Http404
    paths = image.getImportedImageFilePaths()
    return {'repo': paths['server_paths'], 'client': paths['client_paths']}


@login_required()
@jsonp
def get_shape_json(request, roiId, shapeId, conn=None, **kwargs):
    roiId = int(roiId)
    shapeId = int(shapeId)
    shape = conn.getQueryService().findByQuery(
        'select shape from Roi as roi '
        'join roi.shapes as shape '
        'where roi.id = %d and shape.id = %d' % (roiId, shapeId),
        None)
    logger.debug('Shape: %r' % shape)
    if shape is None:
        logger.debug('No such shape: %r' % shapeId)
        raise Http404
    return JsonResponse(shapeMarshal(shape))


@login_required()
@jsonp
def get_rois_json(request, imageId, conn=None, **kwargs):
    """
    Returns json data of the ROIs in the specified image.
    """
    rois = []
    roiService = conn.getRoiService()
    # rois = webfigure_utils.getRoiShapes(roiService, long(imageId))  # gets a
    # whole json list of ROIs
    result = roiService.findByImage(long(imageId), None, conn.SERVICE_OPTS)

    for r in result.rois:
        roi = {}
        roi['id'] = r.getId().getValue()
        # go through all the shapes of the ROI
        shapes = []
        for s in r.copyShapes():
            if s is None:   # seems possible in some situations
                continue
            shapes.append(shapeMarshal(s))
        # sort shapes by Z, then T.
        shapes.sort(
            key=lambda x: "%03d%03d"
            % (x.get('theZ', -1), x.get('theT', -1)))
        roi['shapes'] = shapes
        rois.append(roi)

    # sort by ID - same as in measurement tool.
    rois.sort(key=lambda x: x['id'])

    return rois


@login_required(isAdmin=True)
@jsonp
def su(request, user, conn=None, **kwargs):
    """
    If current user is admin, switch the session to a new connection owned by
    'user' (puts the new session ID in the request.session)
    Return False if not possible

    @param request:     http request.
    @param user:        Username of new connection owner
    @param conn:        L{omero.gateway.BlitzGateway}
    @param **kwargs:    Can be used to specify the html 'template' for
                        rendering
    @return:            Boolean
    """
    if request.method == "POST":
        conn.setGroupNameForSession('system')
        connector = request.session['connector']
        connector = Connector(connector.server_id, connector.is_secure)
        session = conn.getSessionService().getSession(conn._sessionUuid)
        ttl = session.getTimeToIdle().val
        connector.omero_session_key = conn.suConn(user, ttl=ttl)._sessionUuid
        request.session['connector'] = connector
        conn.revertGroupForSession()
        conn.close()
        return True
    else:
        context = {
            'url': reverse('webgateway_su', args=[user]),
            'submit': "Do you want to su to %s" % user}
        t = template_loader.get_template(
            'webgateway/base/includes/post_form.html')
        c = Context(request, context)
        return HttpResponse(t.render(c))


def _annotations(request, objtype, objid, conn=None, **kwargs):
    """
    Retrieve annotations for object specified by object type and identifier,
    optionally traversing object model graph.
    Returns dictionary containing annotations in NSBULKANNOTATIONS namespace
    if successful, otherwise returns error information.
    If the graph has multiple parents, we return annotations from all parents.

    Example:  /annotations/Plate/1/
              retrieves annotations for plate with identifier 1
    Example:  /annotations/Plate.wells/1/
              retrieves annotations for plate that contains well with
              identifier 1
    Example:  /annotations/Screen.plateLinks.child.wells/22/
              retrieves annotations for screen that contains plate with
              well with identifier 22

    @param request:     http request.
    @param objtype:     Type of target object, or type of target object
                        followed by a slash-separated list of properties to
                        resolve
    @param objid:       Identifier of target object, or identifier of object
                        reached by resolving given properties
    @param conn:        L{omero.gateway.BlitzGateway}
    @param **kwargs:    unused
    @return:            A dictionary with key 'error' with an error message or
                        with key 'data' containing an array of dictionaries
                        with keys 'id' and 'file' of the retrieved annotations
    """
    q = conn.getQueryService()
    # If more than one objtype is specified, use all in query to
    # traverse object model graph
    # Example: /annotations/Plate/wells/1/
    #          retrieves annotations from Plate that contains Well 1
    objtype = objtype.split('.')

    query = "select obj0 from %s obj0\n" % objtype[0]
    for i, t in enumerate(objtype[1:]):
        query += "join fetch obj%d.%s obj%d\n" % (i, t, i+1)
    query += """
        left outer join fetch obj0.annotationLinks links
        left outer join fetch links.child
        join fetch links.details.owner
        join fetch links.details.creationEvent
        where obj%d.id=:id""" % (len(objtype) - 1)

    ctx = conn.createServiceOptsDict()
    ctx.setOmeroGroup("-1")

    try:
        objs = q.findAllByQuery(query, omero.sys.ParametersI().addId(objid),
                                ctx)
    except omero.QueryException:
        return dict(error='%s cannot be queried' % objtype,
                    query=query)

    if len(objs) == 0:
        return dict(error='%s with id %s not found' % (objtype, objid),
                    query=query)

    data = []
    # Process all annotations from all objects...
    links = [l for obj in objs for l in obj.copyAnnotationLinks()]
    for link in links:
        annotation = link.child
        if unwrap(annotation.getNs()) != NSBULKANNOTATIONS:
            continue
        owner = annotation.details.owner
        ownerName = "%s %s" % (unwrap(owner.firstName), unwrap(owner.lastName))
        addedBy = link.details.owner
        addedByName = "%s %s" % (unwrap(addedBy.firstName),
                                 unwrap(addedBy.lastName))
        data.append(dict(id=annotation.id.val,
                         file=annotation.file.id.val,
                         parentType=objtype[0],
                         parentId=obj.id.val,
                         owner=ownerName,
                         addedBy=addedByName,
                         addedOn=unwrap(link.details.creationEvent._time)))
    return dict(data=data)


annotations = login_required()(jsonp(_annotations))


def _table_query(request, fileid, conn=None, **kwargs):
    """
    Query a table specified by fileid
    Returns a dictionary with query result if successful, error information
    otherwise

    @param request:     http request; querystring must contain key 'query'
                        with query to be executed, or '*' to retrieve all rows.
                        If query is in the format word-number, e.g. "Well-7",
                        if will be run as (word==number), e.g. "(Well==7)".
                        This is supported to allow more readable query strings.
    @param fileid:      Numeric identifier of file containing the table
    @param conn:        L{omero.gateway.BlitzGateway}
    @param **kwargs:    unused
    @return:            A dictionary with key 'error' with an error message
                        or with key 'data' containing a dictionary with keys
                        'columns' (an array of column names) and 'rows'
                        (an array of rows, each an array of values)
    """
    query = request.GET.get('query')
    if not query:
        return dict(
            error='Must specify query parameter, use * to retrieve all')

    ctx = conn.createServiceOptsDict()
    ctx.setOmeroGroup("-1")

    r = conn.getSharedResources()
    t = r.openTable(omero.model.OriginalFileI(fileid), ctx)
    if not t:
        return dict(error="Table %s not found" % fileid)

    cols = t.getHeaders()
    rows = t.getNumberOfRows()

    if query == '*':
        hits = range(rows)
    else:
        match = re.match(r'^(\w+)-(\d+)', query)
        if match:
            query = '(%s==%s)' % (match.group(1), match.group(2))
        try:
            hits = t.getWhereList(query, None, 0, rows, 1)
        except Exception:
            return dict(error='Error executing query: %s' % query)

    return dict(data=dict(
        columns=[col.name for col in cols],
        rows=[[col.values[0] for col in t.read(range(len(cols)), hit,
                                               hit+1).columns]
              for hit in hits],
        )
    )

table_query = login_required()(jsonp(_table_query))


@login_required()
@jsonp
def object_table_query(request, objtype, objid, conn=None, **kwargs):
    """
    Query bulk annotations table attached to an object specified by
    object type and identifier, optionally traversing object model graph.
    Returns a dictionary with query result if successful, error information
    otherwise

    Example:  /table/Plate/1/query/?query=*
              queries bulk annotations table for plate with identifier 1
    Example:  /table/Plate.wells/1/query/?query=*
              queries bulk annotations table for plate that contains well with
              identifier 1
    Example:  /table/Screen.plateLinks.child.wells/22/query/?query=Well-22
              queries bulk annotations table for screen that contains plate
              with well with identifier 22

    @param request:     http request.
    @param objtype:     Type of target object, or type of target object
                        followed by a slash-separated list of properties to
                        resolve
    @param objid:       Identifier of target object, or identifier of object
                        reached by resolving given properties
    @param conn:        L{omero.gateway.BlitzGateway}
    @param **kwargs:    unused
    @return:            A dictionary with key 'error' with an error message
                        or with key 'data' containing a dictionary with keys
                        'columns' (an array of column names) and 'rows'
                        (an array of rows, each an array of values)
    """
    a = _annotations(request, objtype, objid, conn, **kwargs)
    if 'error' in a:
        return a

    if len(a['data']) < 1:
        return dict(error='Could not retrieve bulk annotations table')

    # multiple bulk annotations files could be attached, use the most recent
    # one (= the one with the highest identifier)
    fileId = 0
    ann = None
    for annotation in a['data']:
        if annotation['file'] > fileId:
            fileId = annotation['file']
            ann = annotation
    tableData = _table_query(request, fileId, conn, **kwargs)
    tableData['id'] = fileId
    tableData['annId'] = ann['id']
    tableData['owner'] = ann['owner']
    tableData['addedBy'] = ann['addedBy']
    tableData['parentType'] = ann['parentType']
    tableData['parentId'] = ann['parentId']
    tableData['addedOn'] = ann['addedOn']
    return tableData


def build_url(request, name, api_version, **kwargs):
    """
    Helper for generating urls within /api json responses
    By default we use request.build_absolute_uri() but this
    can be configured by setting "omero.web.api.absolute_url"
    to a string or empty string, used to prefix relative urls.
    Extra **kwargs are passed to reverse() function.

    @param name:            Name of the url
    @param api_version      Version string
    """
    kwargs['api_version'] = api_version
    url = reverse(name, kwargs=kwargs)
    if settings.API_ABSOLUTE_URL is None:
        return request.build_absolute_uri(url)
    else:
        # remove trailing slash
        prefix = settings.API_ABSOLUTE_URL.rstrip('/')
        return "%s%s" % (prefix, url)


@json_response
def api_versions(request, **kwargs):
    """
    Base url of the webgateway json api.
    """
    versions = []
    for v in settings.API_VERSIONS:
        versions.append({
            'version': v,
            'base_url': build_url(request, 'api_base', v)
        })
    return {'data': versions}


@json_response
def api_base(request, api_version=None, **kwargs):
    """
    Base url of the webgateway json api for a specified version.
    """
    v = api_version
    rv = {'projects_url': build_url(request, 'api_projects', v),
          'token_url': build_url(request, 'api_token', v),
          'servers_url': build_url(request, 'api_servers', v),
          'login_url': build_url(request, 'api_login', v),
          'save_url': build_url(request, 'api_save', v),
          'schema_url': OME_SCHEMA_URL}
    return rv


@json_response
def api_token(request, api_version, **kwargs):
    """
    Provides CSRF token for current session
    """
    token = csrf.get_token(request)
    return {'data': token}


@json_response
def api_servers(request, api_version, **kwargs):
    """
    Lists the available servers to connect to
    """
    servers = []
    for i, obj in enumerate(Server):
        s = {'id': i + 1,
             'host': obj.host,
             'port': obj.port
             }
        if obj.server is not None:
            s['server'] = obj.server
        servers.append(s)
    return {'data': servers}


class LoginView(View):
    """
    Webgateway Login - Subclassed by WebclientLoginView
    """

    form_class = LoginForm
    useragent = 'OMERO.webapi'

    def get(self, request, api_version=None):
        """ Simply return a message to say GET not supported """
        return JsonResponse({"message":
                            ("POST only with username, password, "
                             "server and csrftoken")},
                            status=405)

    def handle_logged_in(self, request, conn, connector):
        """ Returns a response for successful login """
        c = conn.getEventContext()
        ctx = {}
        for a in ['sessionId', 'sessionUuid', 'userId', 'userName', 'groupId',
                  'groupName', 'isAdmin', 'eventId', 'eventType',
                  'memberOfGroups', 'leaderOfGroups']:
            if (hasattr(c, a)):
                ctx[a] = getattr(c, a)
        return JsonResponse({"success": True, "eventContext": ctx})

    def handle_not_logged_in(self, request, error=None, form=None):
        """
        Returns a response for failed login.
        Reason for failure may be due to server 'error' or because
        of form validation errors.

        @param request:     http request
        @param error:       Error message
        @param form:        Instance of Login Form, populated with data
        """
        if error is None and form is not None:
            # If no error from server, maybe form wasn't valid
            formErrors = []
            for field in form:
                for e in field.errors:
                    formErrors.append("%s: %s" % (field.label, e))
            error = " ".join(formErrors)
        elif error is None:
            # Just in case no error or invalid form is given
            error = "Login failed. Reason unknown."
        return JsonResponse({"message": error}, status=403)

    def post(self, request, api_version=None):
        """
        Here we handle the main login logic, creating a connection to OMERO
        and storing that on the request.session OR handling login failures
        """
        error = None
        form = self.form_class(request.POST.copy())
        if form.is_valid():
            username = form.cleaned_data['username']
            password = form.cleaned_data['password']
            server_id = form.cleaned_data['server']
            is_secure = form.cleaned_data['ssl']

            connector = Connector(server_id, is_secure)

            # TODO: version check should be done on the low level, see #5983
            compatible = True
            if settings.CHECK_VERSION:
                compatible = connector.check_version(self.useragent)
            if (server_id is not None and username is not None and
                    password is not None and compatible):
                conn = connector.create_connection(
                    self.useragent, username, password,
                    userip=get_client_ip(request))
                if conn is not None:
                    request.session['connector'] = connector
                    # UpgradeCheck URL should be loaded from the server or
                    # loaded omero.web.upgrades.url allows to customize web
                    # only
                    try:
                        upgrades_url = settings.UPGRADES_URL
                    except:
                        upgrades_url = conn.getUpgradesUrl()
                    upgradeCheck(url=upgrades_url)
                    return self.handle_logged_in(request, conn, connector)
            # Once here, we are not logged in...
            # Need correct error message
            if not connector.is_server_up(self.useragent):
                error = ("Server is not responding,"
                         " please contact administrator.")
            elif not settings.CHECK_VERSION:
                error = ("Connection not available, please check your"
                         " credentials and version compatibility.")
            else:
                if not compatible:
                    error = ("Client version does not match server,"
                             " please contact administrator.")
                else:
                    error = ("Connection not available, please check your"
                             " user name and password.")
        return self.handle_not_logged_in(request, error, form)


class ProjectView(View):
    """
    Handles access to an individual Project to GET or DELETE it
    """

    @method_decorator(api_login_required(useragent='OMERO.webapi'))
    @method_decorator(json_response)
    def dispatch(self, *args, **kwargs):
        return super(ProjectView, self).dispatch(*args, **kwargs)

    def get(self, request, pid, conn=None, **kwargs):
        """ Simply GET a single Project and marshal it or 404 if not found """
        project = conn.getObject("Project", pid)
        if project is None:
            return JsonResponse(
                {'message': 'Project %s not found' % pid},
                status=404)
        encoder = get_encoder(project._obj.__class__)
        return encoder.encode(project._obj)

    def delete(self, request, pid, conn=None, **kwargs):
        """
        Deletes the Project and returns marshal of deleted Project or
        returns 404 if not found
        """
        try:
            project = conn.getQueryService().get('Project', long(pid))
        except ValidationException:
            return JsonResponse(
                {'message': 'Project %s not found' % pid},
                status=404)
        encoder = get_encoder(project.__class__)
        json = encoder.encode(project)
        conn.deleteObject(project)
        return json


class ProjectsView(View):
    """
    Handles GET for /projects/ to list available Projects
    """

    @method_decorator(api_login_required(useragent='OMERO.webapi'))
    @method_decorator(json_response)
    def dispatch(self, *args, **kwargs):
        """ Use dispatch to add decorators to class methods """
        return super(ProjectsView, self).dispatch(*args, **kwargs)

    def get(self, request, conn=None, **kwargs):
        """
        GET a list of Projects, filtering by various request parameters
        """
        try:
            page = getIntOrDefault(request, 'page', 1)
            limit = getIntOrDefault(request, 'limit', settings.PAGE)
            group = getIntOrDefault(request, 'group', -1)
            owner = getIntOrDefault(request, 'owner', -1)
            childCount = request.GET.get('childCount', False) == 'true'
            normalize = request.GET.get('normalize', False) == 'true'
        except ValueError as ex:
            raise BadRequestError(str(ex))

        # Get the projects
        projects = query_projects(conn,
                                  group=group,
                                  owner=owner,
                                  childCount=childCount,
                                  page=page,
                                  limit=limit,
                                  normalize=normalize)

        return projects


class SaveView(View):
    """
    This view provides 'Save' functionality for all types of objects
    POST to create a new Object and PUT to replace existing one.
    """

    @method_decorator(api_login_required(useragent='OMERO.webapi'))
    @method_decorator(json_response)
    def dispatch(self, *args, **kwargs):
        """ Apply decorators for class methods below """
        return super(SaveView, self).dispatch(*args, **kwargs)

    def get(self, request, *args, **kwargs):
        """ Return a placeholder error message since GET is not supported """
        return JsonResponse({"message":
                            ("POST or PUT only with object json encoded "
                             "in content body")},
                            status=405)

    def put(self, request, conn=None, **kwargs):
        """
        PUT handles saving of existing objects.
        Therefore '@id' should be set.
        """
        object_json = json.loads(request.body)
        if '@id' not in object_json:
            raise BadRequestError(
                "No '@id' attribute. Use POST to create new objects")
        return self._save_object(request, conn, object_json, **kwargs)

    def post(self, request, conn=None, **kwargs):
        """
        POST handles saving of NEW objects.
        Therefore '@id' should not be set.
        """
        object_json = json.loads(request.body)
        if '@id' in object_json:
            raise BadRequestError(
                "Object has '@id' attribute. Use PUT to update objects")
        rsp = self._save_object(request, conn, object_json, **kwargs)
        # If no error thrown, return 201 ('Created')
        return JsonResponse(rsp, status=201)

    def _save_object(self, request, conn, object_json, **kwargs):
        """
        Here we handle the saving for PUT and POST
        """
        # Try to get group from request, OR from details below...
        group = getIntOrDefault(request, 'group', None)
        decoder = None
        if '@type' not in object_json:
            raise BadRequestError('Need to specify @type attribute')
        objType = object_json['@type']
        decoder = get_decoder(objType)
        # If we are passed incomplete object, or decoder couldn't be found...
        if decoder is None:
            raise BadRequestError('No decoder found for type: %s' % objType)

        # Any marshal errors most likely due to invalid input. status=400
        try:
            obj = decoder.decode(object_json)
        except Exception:
            msg = 'Error in decode of json data by omero_marshal'
            raise BadRequestError(msg, traceback.format_exc())

        if group is None:
            try:
                # group might be None or unloaded
                group = obj.getDetails().group.id.val
            except AttributeError:
                # Instead of default stack trace, give nicer message:
                msg = ("Specify Group in omero:details or "
                       "query parameters ?group=:id")
                raise BadRequestError(msg)

        # If owner was unloaded (E.g. from get() above) or if missing
        # ome.model.meta.Experimenter.ldap (not supported by omero_marshal)
        # then saveObject() will give ValidationException.
        # Therefore we ignore any details for now:
        obj.unloadDetails()

        conn.SERVICE_OPTS.setOmeroGroup(group)
        obj = conn.getUpdateService().saveAndReturnObject(obj,
                                                          conn.SERVICE_OPTS)
        encoder = get_encoder(obj.__class__)
        return encoder.encode(obj)<|MERGE_RESOLUTION|>--- conflicted
+++ resolved
@@ -18,12 +18,8 @@
 import omero
 import omero.clients
 
-<<<<<<< HEAD
-from django.http import HttpResponse, HttpResponseServerError, JsonResponse
-=======
 from django.http import HttpResponse, HttpResponseBadRequest, \
-    HttpResponseServerError
->>>>>>> 3ee41b8d
+    HttpResponseServerError, JsonResponse
 from django.http import HttpResponseRedirect, HttpResponseNotAllowed, Http404
 from django.template import loader as template_loader
 from django.views.decorators.http import require_POST
