{% extends "webadmin/base.html" %}
{% load i18n %}

{% comment %}
<!--
  Copyright (C) 2011 University of Dundee & Open Microscopy Environment.
  All rights reserved.

  This program is free software: you can redistribute it and/or modify
  it under the terms of the GNU Affero General Public License as
  published by the Free Software Foundation, either version 3 of the
  License, or (at your option) any later version.

  This program is distributed in the hope that it will be useful,
  but WITHOUT ANY WARRANTY; without even the implied warranty of
  MERCHANTABILITY or FITNESS FOR A PARTICULAR PURPOSE.  See the
  GNU Affero General Public License for more details.

  You should have received a copy of the GNU Affero General Public License
  along with this program.  If not, see <http://www.gnu.org/licenses/>.
-->
{% endcomment %}

{% block title %}{% trans "My account" %}{% endblock %}

{% block link %}
    {{ block.super }}
    <link rel="stylesheet" href="{% static "webgateway/css/ome.table.css" %}" type="text/css" media="screen"/>
    <link rel="stylesheet" href="{% static "3rdparty/jquery.tablesorter/jquery.tablesorter.css" %}" type="text/css" media="screen"/>
    
{% endblock %}

{% block script %}
    {{ block.super }}

    <script type="text/javascript" src="{% static "3rdparty/jquery.tablesorter/jquery.tablesorter.js" %}"></script>
    <script type="text/javascript" src="{% static "3rdparty/jquery.quicksearch.js" %}"></script>
    <script type="text/javascript" src="{% static "webclient/javascript/jquery.form.js" %}"></script>
    
    <script type="text/javascript">
    
    $(document).ready(function () {
        $("#groupTable").tablesorter( {
            //sortList: [[1,0]]
            headers: {0: { sorter: 'digit' } }
            } );
        $('input#id_search').quicksearch('table#groupTable tbody tr', {
            'delay': 300,
            'loader': 'span.loading'
        });
        
        {% if edit_mode %}
        $('#save_thumb').click(function() {
            var x1 = $('#x1').val();
            var y1 = $('#y1').val();
            var x2 = $('#x2').val();
            var y2 = $('#y2').val();
            var w = $('#w').val();
            var h = $('#h').val();
            if(x1=="" || y1=="" || x2=="" || y2=="" || w=="" || h==""){
                alert("You must make a selection first");
                return false;
            }else{
                return true;
            }
        });
        {% endif %}
    }); 

    </script>
    
    <script>
        $(function() {
            $( "#admin" ).tabs();
        });
    </script>
    
    
    <script>
        // increase the default animation speed to exaggerate the effect
        $.fx.speeds._default = 1000;
        $(function() {
            $( "#password_change_dialog" ).dialog({
                autoOpen: false,
                draggable: false,
                resizable: false,
                closeOnEscape: true,
                modal: false,
                dialogClass: 'reddit',
                buttons: {
                    "OK": function() {
                        // simply submit the form (AJAX handling set-up above)
                        $("#change_password_form").submit();
                    },
                    "Cancel": function() {
                        $( this ).dialog( "close" );
                    }
                },
                position: { 
                    my: 'left center',
                    at: 'right center',
                    of: $('#change_password'),
                    collision: "flip",
                    offset: "10 0"
                }
            });
            
            $( "#change_password" ).click(function() {
                // clear fields
                var $pw_form = $("#change_password_form");
                $("div.error", $pw_form).text("");
                $("input[name='password']", $pw_form).val("");
                $("input[name='confirmation']", $pw_form).val("");
                $("input[name='old_password']", $pw_form).val("");
                // show dialog
                $( "#password_change_dialog" ).dialog( "open" );
                return false;
            });
            $("#password_cancel").click(function() {
                $( "#password_change_dialog" ).dialog( "close" );
                return false;
            });
            
            $("#password_change_message").hide();
            $("#change_password_form").ajaxForm({
                beforeSubmit: function(data) {
                    // check that both new passwords match, fields aren't empty etc.
                    var $pw_form = $("#change_password_form");
                    var new_pw = $("input[name='password']", $pw_form).val();
                    var conf_pw = $("input[name='confirmation']", $pw_form).val();
                    var old_pw = $("input[name='old_password']", $pw_form).val();
                    if ($.trim(new_pw).length==0 || $.trim(conf_pw).length==0 || $.trim(old_pw).length==0) {
                        $("div.error", $pw_form).text("All fields must be filled in.");
                        return false;
                    }
                    if (new_pw != conf_pw) {
                        $("div.error", $pw_form).text("New passwords don't match.");
                        return false;
                    }
                    if (new_pw == old_pw) {
                        $("div.error", $pw_form).text("New password is the same as Old password");
                        return false;
                    }
                    if ($.trim(new_pw).length<3 || $.trim(conf_pw).length<3 || $.trim(old_pw).length==0) {
                        $("div.error", $pw_form).text("Passwords should be at least 3 characters long.");
                        return false;
                    }
                    $( "#password_change_dialog" ).dialog( "close" );
                },
                success: function(html) {
                    $("#password_change_message").html(html).show().delay(3000).fadeOut(2000);
                }
            });

        });
    </script>
    
    
{% endblock %}




{% block center_details %}
{{ block.super }}
   
    <div id="admin">
        
        <div>
            <ul id="settings_tabs">
                <li id="personal_settings_tab"><a href="#personal_settings" title="Personal Settings">Profile</a></li>
                <li id="group_settings_tab"><a href="#groups_settings" title="Groups Settings">Groups</a></li>
                <li id="drivespace_settings_tab"><a href="{% url wadrivespace %}" title="Drivespace">Drivespace</a></li>
            </ul>
        </div>
         
         
         
         <!-- Personal Settings -->
        <div id="personal_settings" class="settings_content">
         <!--<h1>{% trans "My account" %}</h1>-->
        {{ block.super }}

            
<<<<<<< HEAD
            <form action="{% url wamyaccount "save" %}" method="POST">
            <table>
              <tbody>
                <tr><td class="form"><img src="{% url wamyphoto %}" width="50" height="50" class="imgzoom"/></td><td colspan="2">&nbsp;</td></tr>
                <tr><td class="form"><label>Avatar</label></td><td colspan="2"><a href="{% url wamanageavatar ome.eventContext.userId %}">edit <img title="Edit avatar" src="{% static "webclient/image/color_line16.png" %}" /></a> {% if myaccount.hasAvatar %}or <a href="{% url wamanageavatar ome.eventContext.userId "deletephoto" %}">delete <img title="Change avatar" src="{% static "webclient/image/cancel16.png" %}" /></a>{% endif %}</td></tr>
=======
        <form class="standard_form" action="{% url wamyaccount "save" %}" method="POST">
        
            <div id="avatar">
                <img src="{% url wamyphoto %}" class="imgzoom"/>                 
                <a class="btn silver" href="{% url wamanageavatar eventContext.userId %}">
                    <span>Change</span>
                </a> 
         
                {% if myaccount.hasAvatar %} 
                <a class="btn silver" href="{% url wamanageavatar eventContext.userId "deletephoto" %}">
                    <span>Delete</span>
                </a>
                {% endif %}
             </div>
            
             
             
            <div id="personal_details">
                
>>>>>>> 119357c2
                {% for field in form %}
                       {{ field.label_tag }}
                    <!-- Commented out until this can sit inside the label -->
                    <!--{% if field.field.required %}*{% endif %} -->
                    {{ field }}
                    {% if field.errors %}{{ field.errors }}{% endif %}
                    {{ field.help_text|safe }}
                {% endfor %}
<<<<<<< HEAD
                {% if ldapAuth %}<tr><td class="form">LDAP: </td><td colspan="2">{{ ldapAuth }}</td></tr>
                {% else %}<tr><td class="form"><label>Password:</label> </td><td colspan="2"><a href="{% url wamanagechangepasswordid ome.eventContext.userId %}">change password <img title="Change password" src="{% static "webclient/image/color_line16.png" %}" /></a></td></tr>
=======
            
                {% if ldapAuth %}
                LDAP: {{ ldapAuth }}
                {% else %}
                
                <div id="password">

                    <div id="password_change">
                        <label>Password:</label>
                        <a class="btn silver" id="change_password">
                            <span>Change  Password</span>
                        </a>
                    </div>

                    <span id="password_change_message"></span>
                </div>
>>>>>>> 119357c2
                {% endif %}
         
                <!--<p>{% trans "Fields marked with an asterisk (*) are mandatory." %}</p>-->
         
                <input type="submit" value="{% trans 'Save' %}" />
              </div>
              
              
              
              
          <!-- See. Much nicer without blasted tables. -->
          
        </form>
        
    </div>

    <!-- hidden dialog for password change -->
    <div id="password_change_dialog" title="Change Password">
        <h1>{% trans "Change Password" %}</h1>

        <p>{% trans "Fields marked with an asterisk (*) are mandatory." %}</p>
        <br/>

        <form id="change_password_form" action="{% url wamanagechangepasswordid eventContext.userId %}" method="POST">

            <table>
                <tbody>
                    {% for field in password_form %}
                    <tr>
                        <td class="form">{{ field.label_tag }}{% if field.field.required %}*{% endif %}</td>
                        <td class="input">{{ field }}</td>
                        <td>{{ field.help_text|safe }}</td>
                    </tr>
                    {% endfor %}

                    <tr><td colspan="3">
                        <div class="error"></div>
                    </td></tr>
                </tbody>
            </table>
        </form>
    </div>
    
    
    
    
    
    
    
    {% if myaccount.groupsCount %}
    <div id="groups_settings" class="settings_content">
        
        <!--<h1>{% trans "Owned Groups" %}</h1><br/>-->
    	
		
		<div class="one_column_header">
	        <form class="search filtersearch" id="filtersearch" action="#">
				<input type="text" id="id_search">
				<input type="submit" value="Go" /> 
				<span class="loading">
					<img class="loader" alt="Loading" src="{% static "webgateway/img/spinner.gif" %}">
				</span>
			</form>
		</div>
  
        <table id="dataTable" class="tablesorter"> 
            <thead> 
                <tr> 
                    <th>{% trans "Name" %}</th> 
                    <th>{% trans "Permissions" %}</th> 
                    <th>{% trans "Description" %}</th>
					<th >{% trans "Settings" %}</th>
                </tr> 
            </thead> 
            <tbody>
            {% for dict in myaccount.groups %}
                <tr>
                    <td><strong>{{ dict.group.name }}</strong></td>
                    <td>{{ dict.permissions }} ({{ dict.group.details.permissions }})</td>
                    <td>{{ dict.group.description|default_if_none:"-"|truncatewords:"5" }}</td>
                    <td class="table_settings">
                        {% if not dict.locked %}
                            <a href="{% url wamanagegroupownerid "edit" dict.group.id %}"><img src="{% static "webadmin/image/edit.png" %}" alt="edit" title="edit"></a>
                        {% endif %}                    
                    </td>
					
                </tr>
            {% endfor %}
          </tbody>
        </table>

    </div>
    {% endif %}

</div>
{% endblock %}<|MERGE_RESOLUTION|>--- conflicted
+++ resolved
@@ -182,23 +182,16 @@
         {{ block.super }}
 
             
-<<<<<<< HEAD
-            <form action="{% url wamyaccount "save" %}" method="POST">
-            <table>
-              <tbody>
-                <tr><td class="form"><img src="{% url wamyphoto %}" width="50" height="50" class="imgzoom"/></td><td colspan="2">&nbsp;</td></tr>
-                <tr><td class="form"><label>Avatar</label></td><td colspan="2"><a href="{% url wamanageavatar ome.eventContext.userId %}">edit <img title="Edit avatar" src="{% static "webclient/image/color_line16.png" %}" /></a> {% if myaccount.hasAvatar %}or <a href="{% url wamanageavatar ome.eventContext.userId "deletephoto" %}">delete <img title="Change avatar" src="{% static "webclient/image/cancel16.png" %}" /></a>{% endif %}</td></tr>
-=======
         <form class="standard_form" action="{% url wamyaccount "save" %}" method="POST">
         
             <div id="avatar">
                 <img src="{% url wamyphoto %}" class="imgzoom"/>                 
-                <a class="btn silver" href="{% url wamanageavatar eventContext.userId %}">
+                <a class="btn silver" href="{% url wamanageavatar ome.eventContext.userId %}">
                     <span>Change</span>
                 </a> 
          
                 {% if myaccount.hasAvatar %} 
-                <a class="btn silver" href="{% url wamanageavatar eventContext.userId "deletephoto" %}">
+                <a class="btn silver" href="{% url wamanageavatar ome.eventContext.userId "deletephoto" %}">
                     <span>Delete</span>
                 </a>
                 {% endif %}
@@ -208,7 +201,6 @@
              
             <div id="personal_details">
                 
->>>>>>> 119357c2
                 {% for field in form %}
                        {{ field.label_tag }}
                     <!-- Commented out until this can sit inside the label -->
@@ -217,10 +209,6 @@
                     {% if field.errors %}{{ field.errors }}{% endif %}
                     {{ field.help_text|safe }}
                 {% endfor %}
-<<<<<<< HEAD
-                {% if ldapAuth %}<tr><td class="form">LDAP: </td><td colspan="2">{{ ldapAuth }}</td></tr>
-                {% else %}<tr><td class="form"><label>Password:</label> </td><td colspan="2"><a href="{% url wamanagechangepasswordid ome.eventContext.userId %}">change password <img title="Change password" src="{% static "webclient/image/color_line16.png" %}" /></a></td></tr>
-=======
             
                 {% if ldapAuth %}
                 LDAP: {{ ldapAuth }}
@@ -237,7 +225,6 @@
 
                     <span id="password_change_message"></span>
                 </div>
->>>>>>> 119357c2
                 {% endif %}
          
                 <!--<p>{% trans "Fields marked with an asterisk (*) are mandatory." %}</p>-->
