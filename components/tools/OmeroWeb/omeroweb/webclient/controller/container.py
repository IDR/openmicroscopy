--- conflicted
+++ resolved
@@ -1256,11 +1256,6 @@
                 for al in self.comment.getParentLinks(dtype, [parentId]):
                     if al is not None and al.canDelete():
                         self.conn.deleteObject(al._obj)
-<<<<<<< HEAD
-=======
-                # we delete the comment if orphaned below
-
->>>>>>> 3bcced13
             elif self.dataset is not None:
                 if dtype == 'project':
                     for pdl in self.dataset.getParentLinks([parentId]):
