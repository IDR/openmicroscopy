{% extends "webgateway/core_html.html" %}
{% load i18n %}
{% load common_tags %}
{% load wikitags %}


{% comment %}
<!--
  Copyright (C) 2011 University of Dundee & Open Microscopy Environment.
  All rights reserved.

  This program is free software: you can redistribute it and/or modify
  it under the terms of the GNU Affero General Public License as
  published by the Free Software Foundation, either version 3 of the
  License, or (at your option) any later version.

  This program is distributed in the hope that it will be useful,
  but WITHOUT ANY WARRANTY; without even the implied warranty of
  MERCHANTABILITY or FITNESS FOR A PARTICULAR PURPOSE.  See the
  GNU Affero General Public License for more details.

  You should have received a copy of the GNU Affero General Public License
  along with this program.  If not, see <http://www.gnu.org/licenses/>.
-->
{% endcomment %}

{% block link %}
    <!-- overwrite body.css -->
{% endblock %}

{% block script %}
    {{ block.super }}

    <script type="text/javascript">
        $(document).ready(function() 
            {

                jQuery.fn.hide_if_empty = function() {
                    if ($(this).children().length == 0) {
                        $(this).hide();
                    } else {
                        $(this).show();
                    }
                    return this;
                };
                
                $("#share_comments_container").hide_if_empty();
                
                var acquisition_load = false;
                var preview_load = false;
                
                $('#annotation_tabs').tabs({cache : true});

                // handle submit of Add Comment form
<<<<<<< HEAD
                $("#share_comment_form").submit(function() {
                    var $form = $(this);
                    var add_comment_url = $form.attr('action');
                    var postData = $form.serialize();
                    var textArea = $('textarea', $form);
                    if (textArea.val().trim().length == 0) {
                        return false;
                    }
                    $.ajax({
                        type: "POST",
                        url: add_comment_url,
                        data:postData,
                        contentType:'html',
                        success: function(html){
                            var $comment = $(html)
                            $('#share_comments_container').prepend( $comment ).show();
                            $(".removeComment", $comment).click(function(event) {
                                removeItem(event, "ann_comment_wrapper");
                            });
                            textArea.val('');
                        }
                    });
                    return false;
=======
                $("#add_share_comment_form").ajaxForm({
                    beforeSubmit: function(data) {
                        var textArea = $('#add_share_comment_form textarea');
                        if ($.trim(textArea.val()).length == 0) return false;
                    },
                    success: function(html) {
                        var $comment = $(html)
                        $('#share_comments_container').prepend( $comment ).show();
                        $(".removeComment", $comment).click(function(event) {
                            removeItem(event, "ann_comment_wrapper");
                        });
                        var textArea = $('#add_share_comment_form textarea');
                        textArea.val('');
                    },
>>>>>>> e64f6c2d
                });
                
                $(".tooltip").parent().children("span").hide(); // hide tool tip source
                $(".tooltip").tooltip({
                    bodyHandler: function() {
                            return $(this).parent().children("span").html();
                        },
                    track: true,
                    delay: 0,
                    showURL: false,
                    fixPNG: true,
                    showBody: " - ",
                    top: 10,
                    left: -100
                });
                
                $(".removeComment").click(function(event) {
                    removeItem(event, "ann_comment_wrapper");
                });
                
                // handle deleting of Tag, File, Comment
                // on successful delete via AJAX, the parent .domClass is hidden
                var removeItem = function(event, domClass) {
                    var removeId = $(event.target).attr('id');
                    var dType = removeId.split("-")[1]; // E.g. 461-comment
                    var annId = parseInt(removeId);
                    // /webclient/action/remove/comment/461/?parent=image-257
                    var parentId = $.trim($("#parent-id").text());
                    var url = '{% url manage_action_containers "delete" %}'+ dType +'/'+ annId +'/';
                    var $parent = $(event.target).parents("."+domClass);
                    var $annContainer = $parent.parent();
                    var confirm_remove = confirm_dialog('Remove '+ dType + '?',
                        function() {
                            if(confirm_remove.data("clicked_button") == "OK") {
                                $.ajax({
                                    type: "POST",
                                    url: url,
                                    data: {'parent':parentId},
                                    dataType:'json',
                                    success: function(r){
                                        if(eval(r.bad)) {
                                            alert(r.errs);
                                        } else {
                                            // simply remove the item (parent class div)
                                            //console.log("Success function");
                                            $parent.remove();
                                            $annContainer.hide_if_empty();
                                        }
                                    }
                                });
                            }
                        }
                    );
                    return false;
                }
                
                // Edit share: launch dialog with edit-share form
                $("#edit_share").click(function(){
                    var edit_share_url = $(this).attr('href');
                    $("#edit_share_form").dialog("open");
                    // load form via AJAX...
                    $("#edit_share_form").load(edit_share_url, function(){
                        $('#id_expiration').datepicker({firstDay: 1, dateFormat: 'yy-mm-dd'});
                    });
                    return false;
                });
                // set-up the edit-share form to use dialog
                $("#edit_share_form").dialog({
                    autoOpen: false,
                    resizable: true,
                    height: 410,
                    width:420,
                    modal: true,
                    buttons: {
                        "Accept": function() {
                            // simply submit the form (AJAX handling set-up below)
                            $("#edit_share_form").submit();
                            $( this ).dialog( "close" );
                        },
                        "Cancel": function() {
                            $( this ).dialog( "close" );
                        }
                    }
                });
                $('#edit_share_form').ajaxForm({
                    success: function(data) {
                        $("#edit_share_form").dialog( "close" );      // hide in case it was submitted via 'Enter'
                        // update the UI  - only available if the owner is editing share
                        {% if manager.share.id %}
                        loadMetadataPanel("{% url load_metadata_details c_type='share' c_id=manager.share.id %}");
                        {% endif %}
                    }
                });
            });
<<<<<<< HEAD

            
            // Delete the Comment, by ID
            function deleteShareComment(commentId) {
                var confirm_del = confirm_dialog('Delete Comment?',
                    function() {
                        if(confirm_del.data("clicked_button") == "OK") {
                            $.ajax({
                                type: "POST",
                                url: "/webclient/action/delete/comment/"+commentId+"/", //this.href,
                                contentType:'html',
                                success: function(responce){
                                    if(responce.match(/(Error: ([A-z]+))/gi)) {
                                        alert(responce)
                                    } else {
                                        $("#share_comment-"+commentId).remove();
                                    }
                                }
                            });
                        }
                    }
                );
                
                return false;
            }
=======
>>>>>>> e64f6c2d
            
    </script>
    
{% endblock %}

{% block body %}

{% comment %}
    <!-- Example toolbar of links to webtest pages. Remove comments to activate -->
    {% include "webtest/webtest-toolbar-include.html" %}
{% endcomment %}



    <div id="annotation_tabs" class="absolute_fill">
        <ul class="tabslist">
            <li><a href="#annotation_tab">{% trans "General" %}</a></li>
            {% if manager.image %}
                <li><a title="metadata tab" id='acquisition' href="{% if share_id %}{% url load_metadata_acquisition 'image' manager.image.id share_id %}
                {% else %}{% url load_metadata_acquisition 'image' manager.image.id %}{% endif %}">{% trans "Acquisition" %}</a></li>
<<<<<<< HEAD
                <li><a title="preview tab" id='preview' href="{% if manager.share.id %}{% url load_metadata_preview manager.image.id share_id %}
=======
                <li><a title="preview tab" id='preview' href="{% if share_id %}{% url load_metadata_preview manager.image.id share_id %}
>>>>>>> e64f6c2d
                {% else %}{% url load_metadata_preview manager.image.id %}{% endif %}">{% trans "Preview" %}</a></li>
            {% endif %}
        </ul>
        <div class="clear"></div>        
        
        {% if manager.image %}
        <!-- VIEWER "Preview"-->
        <div id="preview_tab"></div>
        {% endif %}
        
        <!-- METADATA "Acquisition" TAB  - only show for images -->
        {% if manager.image %}
        <div id="metadata_tab"></div>
        {% endif %}
        
        {% if not manager.tag %}
        <!-- ANNOTATIONS "General" -->
        <div id="annotation_tab">
            
            {% if manager.image %}            
            <h1 style="word-wrap: break-word;">{{ manager.image.name }}</h1>
            
            <h2 id='image_id'>Image ID: {{ manager.image.id }}</h2>    
            <!-- open-image link -->
<<<<<<< HEAD
            <div style="padding-bottom:6px">{% trans "Launch full viewer" %} <a href="#" onclick="return openPopup('{% url webgateway_full_viewer manager.image.id %}')"><img id="{{ manager.image.id }}" src="{% static "webclient/image/kview16.png" %}" alt="View" title="Open full viewer"/></a></div>
=======
            <div style="padding-bottom:6px">{% trans "Launch full viewer" %} <a href="#" onclick="return openPopup('{% if share_id %}{% url web_image_viewer share_id manager.image.id %}{% else %}{% url web_image_viewer manager.image.id %}{% endif %}')"><img id="{{ manager.image.id }}" src="{% static "webclient/image/kview16.png" %}" alt="View" title="Open full viewer"/></a></div>
>>>>>>> e64f6c2d
                    
            <div class="description">
                <span id='image_desc'>{{ manager.image.description|default_if_none:"no description"|linebreaks }}</span>
            </div>
            <table>                    
                {% if not manager.image.isOwned %}
                <tr>
                    <th>Owner:</th>
                    <td id='owner_fullname'>{{ manager.image.getOwner.getFullName }}</td>                    
                </tr>
                {% endif %}
                <tr>
                    <th>Acquisition Date:</th>
                    <td id='acqu_date'>{{ manager.image.getDate|date:"Y-m-d H:i:s" }}</td> <!-- TODO: Insight is m/d/yy h:min AM/PM -->
                </tr>
                <tr>
                    <th>Imported Date:</th>
                    <td id='import_date'>{{ manager.image.creationEventDate|date:"Y-m-d H:i:s" }}</td>
                </tr>
                <tr>
                    <th>Dimensions (XY):</th>
                    <td id='dims_xy'>{{ manager.image.getSizeX }} x {{ manager.image.getSizeY }}</td>
                </tr>
                <tr>
                    <th>Pixels Type:</th>
                    <td id='pixels_type'>{{ manager.image.getPixelsType }}</td>
                </tr>
                <tr>
                    <th>Pixels Size (XYZ) (&#181m):</th>
                    <td id='pixels_size'>
                        <div class='tooltip'>{{ manager.image.getPixelSizeX|floatformat:4 }} x {{ manager.image.getPixelSizeY|floatformat:4 }} 
                            {% if manager.image.getPixelSizeZ %} x {{ manager.image.getPixelSizeZ|floatformat:4 }} {% endif %}
                        </div>
                        <span style='display:none'>{{ manager.image.getPixelSizeX }} x {{ manager.image.getPixelSizeY }}
                            {% if manager.image.getPixelSizeZ %} x {{ manager.image.getPixelSizeZ }} {% endif %}
                        </span>
                    </td>
                </tr>
                <tr>
                    <th>Z-sections/Timepoints:</th>
                    <td id='dims_zt'>{{ manager.image.getSizeZ }} x {{ manager.image.getSizeT }}</td>
                </tr>
                <tr>
                    <th>Channels:</th>
                    <td id='channel_names'>
                    {% if manager.image.getChannels %}{% for c in manager.image.getChannels %}{% if not forloop.first %}, {% endif %}{{ c.getLabel }}{% endfor %}{% else %}<span class="error">No channel specified</span>{% endif %}
                    </td>
                </tr>
            </table>
            {% endif %}

            {% if manager.share %}
                <!-- hidden form for editing Share - load form via AJAX when we show dialog -->
                <form id='edit_share_form' title="Edit Share" action="{% url manage_action_containers 'save' 'share' manager.share.id %}" 
                    method="post" style="display:none">
                </form>
                <h1>{{ manager.share.getShareType }} {{ manager.share.id }}
                    {% if manager.share.isOwned %}
                        <a id="edit_share" href="{% url manage_action_containers 'edit' 'share' manager.share.id %}">
                            <img src="{% static 'webclient/image/color_line16.png' %}" alt="e" title="Edit Share"/>
                        </a>
                    {% endif %}</h1>
                
                <div class="description">
                    {{ manager.share.message|default_if_none:""|sharewikify|safe|linebreaks }}
                </div>
                
                <table>
                    <tr>
                        <th>Owner:</th>
                        <td id='owner_fullname'>{{ manager.share.getOwner.getFullName }}</td>                    
                    </tr>
                    <tr>
                        <th>Status:</th>
                        <td id='status'>{% if manager.share.active %}{% trans "ACTIVE" %}{% else %}{% trans "NOT ACTIVE" %}{% endif %}{% if manager.share.isExpired %}; EXPIRED{% endif %}</td>
                    </tr>
                    <tr>
                        <th>Creation Date:</th>
                        <td id='creation_date'>{{ manager.share.getStartDate|date:"Y-m-d H:i:s" }}</td>
                    </tr> 
                    <tr>
                        <th>Expiry Date:</th>
                        <td id='creation_date'>{{ manager.share.getExpireDate|date:"Y-m-d H:i:s" }}</td>
                    </tr>                   
                    <tr>
                        <th>Share Count:</th>
                        <td id='child_count'>{{ manager.share.itemCount }} {% plural manager.share.itemCount 'image' 'images' %}</td>
                    </tr>
                    <tr>
                        <th colspan="2">Members:</th>
                    </tr>
                    <tr>
                        <td id='members' colspan="2">
                            <ol>
                                {% for m in manager.allInShare %}
                                <li>{{ m.getFullName }}</li>
                                {% endfor %}
                            </ol>
                        </td>
                    </tr>
                </table>
            
        
            <!-- ANNOTATIONS -->
            <h1>{% trans "Annotations" %}</h1>
            
            <table>
                <!-- SHARE COMMENT -->
                <tr>
                    <th colspan="3"> 
                        {% trans "Comment:" %}
                        {% if manager.share.isExpired %}
                            This {{ manager.share.getShareType|lower }} has expired and you no longer can make any comments.
                        {% else %}
                        <form id="add_share_comment_form" action="{% url annotate_comment %}" method="post">
                        <table>
                            <tr class="hiddenField"><td>{{ form_comment.share }}</td></tr>
                            <tr>
                                <td>{{ form_comment.comment }}</td>
                            </tr>
                            <tr>
                                <td><input type="submit" value="{% trans 'Add Comment' %}" /></td>
                            </tr>
                        </table>
                        </form>
                        {% endif %}
                    </th>
                </tr>
                <tr>
                    <td colspan="3">
                        <div id="share_comments_container" class="lncomments">
                            {% for tann in manager.comments %}
                                {% include "webclient/annotations/comment.html" %}
                            {% endfor %}
                        </div>
                    </td>
                </tr>            
            </table>
            {% endif %}         
            <div class="clear"></div>          

        </div>
        </div>
        {% endif %}
        
    </div>
    
    

{% endblock %}<|MERGE_RESOLUTION|>--- conflicted
+++ resolved
@@ -52,31 +52,6 @@
                 $('#annotation_tabs').tabs({cache : true});
 
                 // handle submit of Add Comment form
-<<<<<<< HEAD
-                $("#share_comment_form").submit(function() {
-                    var $form = $(this);
-                    var add_comment_url = $form.attr('action');
-                    var postData = $form.serialize();
-                    var textArea = $('textarea', $form);
-                    if (textArea.val().trim().length == 0) {
-                        return false;
-                    }
-                    $.ajax({
-                        type: "POST",
-                        url: add_comment_url,
-                        data:postData,
-                        contentType:'html',
-                        success: function(html){
-                            var $comment = $(html)
-                            $('#share_comments_container').prepend( $comment ).show();
-                            $(".removeComment", $comment).click(function(event) {
-                                removeItem(event, "ann_comment_wrapper");
-                            });
-                            textArea.val('');
-                        }
-                    });
-                    return false;
-=======
                 $("#add_share_comment_form").ajaxForm({
                     beforeSubmit: function(data) {
                         var textArea = $('#add_share_comment_form textarea');
@@ -91,7 +66,6 @@
                         var textArea = $('#add_share_comment_form textarea');
                         textArea.val('');
                     },
->>>>>>> e64f6c2d
                 });
                 
                 $(".tooltip").parent().children("span").hide(); // hide tool tip source
@@ -186,35 +160,6 @@
                     }
                 });
             });
-<<<<<<< HEAD
-
-            
-            // Delete the Comment, by ID
-            function deleteShareComment(commentId) {
-                var confirm_del = confirm_dialog('Delete Comment?',
-                    function() {
-                        if(confirm_del.data("clicked_button") == "OK") {
-                            $.ajax({
-                                type: "POST",
-                                url: "/webclient/action/delete/comment/"+commentId+"/", //this.href,
-                                contentType:'html',
-                                success: function(responce){
-                                    if(responce.match(/(Error: ([A-z]+))/gi)) {
-                                        alert(responce)
-                                    } else {
-                                        $("#share_comment-"+commentId).remove();
-                                    }
-                                }
-                            });
-                        }
-                    }
-                );
-                
-                return false;
-            }
-=======
->>>>>>> e64f6c2d
-            
     </script>
     
 {% endblock %}
@@ -234,11 +179,7 @@
             {% if manager.image %}
                 <li><a title="metadata tab" id='acquisition' href="{% if share_id %}{% url load_metadata_acquisition 'image' manager.image.id share_id %}
                 {% else %}{% url load_metadata_acquisition 'image' manager.image.id %}{% endif %}">{% trans "Acquisition" %}</a></li>
-<<<<<<< HEAD
-                <li><a title="preview tab" id='preview' href="{% if manager.share.id %}{% url load_metadata_preview manager.image.id share_id %}
-=======
                 <li><a title="preview tab" id='preview' href="{% if share_id %}{% url load_metadata_preview manager.image.id share_id %}
->>>>>>> e64f6c2d
                 {% else %}{% url load_metadata_preview manager.image.id %}{% endif %}">{% trans "Preview" %}</a></li>
             {% endif %}
         </ul>
@@ -263,11 +204,8 @@
             
             <h2 id='image_id'>Image ID: {{ manager.image.id }}</h2>    
             <!-- open-image link -->
-<<<<<<< HEAD
-            <div style="padding-bottom:6px">{% trans "Launch full viewer" %} <a href="#" onclick="return openPopup('{% url webgateway_full_viewer manager.image.id %}')"><img id="{{ manager.image.id }}" src="{% static "webclient/image/kview16.png" %}" alt="View" title="Open full viewer"/></a></div>
-=======
+
             <div style="padding-bottom:6px">{% trans "Launch full viewer" %} <a href="#" onclick="return openPopup('{% if share_id %}{% url web_image_viewer share_id manager.image.id %}{% else %}{% url web_image_viewer manager.image.id %}{% endif %}')"><img id="{{ manager.image.id }}" src="{% static "webclient/image/kview16.png" %}" alt="View" title="Open full viewer"/></a></div>
->>>>>>> e64f6c2d
                     
             <div class="description">
                 <span id='image_desc'>{{ manager.image.description|default_if_none:"no description"|linebreaks }}</span>
