<html>
{% load i18n %}
{% load common_filters %}
{% load common_tags %}
{% comment %}
<!--
  Copyright (C) 2011-2015 University of Dundee & Open Microscopy Environment.
  All rights reserved.

  This program is free software: you can redistribute it and/or modify
  it under the terms of the GNU Affero General Public License as
  published by the Free Software Foundation, either version 3 of the
  License, or (at your option) any later version.

  This program is distributed in the hope that it will be useful,
  but WITHOUT ANY WARRANTY; without even the implied warranty of
  MERCHANTABILITY or FITNESS FOR A PARTICULAR PURPOSE.  See the
  GNU Affero General Public License for more details.

  You should have received a copy of the GNU Affero General Public License
  along with this program.  If not, see <http://www.gnu.org/licenses/>.
-->
{% endcomment %}
    <script type="text/javascript">
        
        $(document).ready(function()
            {
                var linkify = function(input) {
                    var regex = /(https?|ftp|file):\/\/[-a-zA-Z0-9+&@#/%?=~_|!:,.;]*[-a-zA-Z0-9+&@#/%=~_|]/g;
                    return input.replace(regex, "<a href='$&' target='_blank'>$&</a>");
                };
                var linkify_element = function(elements) {
                    elements.each(function() { var $this = $(this); $this.html(linkify($this.html())); });
                };

                $("#comments_container").hide_if_empty();
                $("#fileanns_container").hide_if_empty();
                $("#tags_container").hide_if_empty();
                
                {% if manager.canEdit %}
                // we may have well-index, if we are editing an image within a Well
                var idx = "{{ index }}";
                if (idx.length > 0) {
                    idx = "?index=" + idx;
                }
                $( "#{{ manager.obj_type }}name-{{ manager.obj_id }} button" )      // E.g. imagename-123 button
                    .editable('{% url 'manage_action_containers' "editname" manager.obj_type manager.obj_id %}'+idx,
                        '{% url 'manage_action_containers' "savename" manager.obj_type manager.obj_id %}'+idx,
                        "{{ manager.obj_type }}name-{{ manager.obj_id }}" );
                $( "#{{ manager.obj_type }}description-{{ manager.obj_id }} button" )
                    .editable('{% url 'manage_action_containers' "editdescription" manager.obj_type manager.obj_id %}'+idx,
                        '{% url 'manage_action_containers' "savedescription" manager.obj_type manager.obj_id %}'+idx,
                        "{{ manager.obj_type }}description-{{ manager.obj_id }}", { post_save: linkify });
                linkify_element($( "#{{ manager.obj_type }}description-{{ manager.obj_id }} > p > span" ));
                {% else %}
                linkify_element($( "#image_desc" ));
                {% endif %}
                linkify_element($( ".commentText" ));

                var acquisition_load = false;
                var preview_load = false;
                var hierarchy_load = false;

                $("#custom_annotations td span").hide() // hide the tool tip source elements
                // This does not use tooltip_init because of the relative positions of the
                // tooltip_html elements being different
                $("#custom_annotations td").tooltip({
                    items: '#custom_annotations td',
                    content: function() {
                        return $("span.tooltip_html", $(this)).html();
                    },
                    track: true,
                    show: false,
                    hide: false
                });
                $(".tooltip").parent().children("span").hide(); // hide tool tip source
                $(".tooltip").tooltip_init();

                $(".show_xml").next().hide();   // hide any XML annotation blocks
                // display in a new window      
                $(".show_xml").click(function() {
                    var xml = $(this).next().html();
                    var newWindow=window.open('','','height=500,width=500,scrollbars=yes, top=50, left=100');
                    newWindow.document.write(xml);
                    newWindow.document.close();
                    return false;
                });
                
                {% if manager.image %}
                // handle loading of image hierarchy by ajax
                $("#hierarchy-link").click(function(e){
                    var hierarchy_url = $(this).attr('href');
                    $("#hierarchy-spinner").show();  // waiting...
                    $("#hierarchy-pane").load(hierarchy_url);
                    e.preventDefault();
                    return false;
                })
                {% endif %}

                // show a link to the current object
                $("#show_link_btn").click(function(){
                    $("#link_info_popup").show();
                {% if webclient_path %}
                    var lnk = "{{ webclient_path }}";
                {% else %}
                    var lnk = location.href.substring(0,location.href.length - location.search.length);
                    if (lnk.charAt( lnk.length-1 ) == "#") { lnk = lnk.substring(0, lnk.length-1)}
                {% endif %}
                    var obj_type = "{{manager.obj_type}}";
                    if (obj_type === "acquisition") {
                        obj_type = "run";
                    }
                    lnk += "?show=" + obj_type + "-{{ manager.obj_id }}";
                    var link_input = $("#link_info_popup input");
                    link_input.val(lnk);
                    link_input.get(0).focus();
                    link_input.get(0).select();
                });
                $("#link_info_popup img").click(function(){
                    $("#link_info_popup").hide();
                });

                // show original file path links for images
                var original_file_paths_url,
                    importTransfer;
                {% if manager.image %}
                original_file_paths_url = "{% url 'original_file_paths' manager.image.id %}";
                importTransfer = "{{ manager.image.getInplaceImportCmd }}";
                {% elif manager.well.getWellSample.image %}
                original_file_paths_url = "{% url 'original_file_paths' manager.well.getWellSample.image.id %}";
                importTransfer = "{{ manager.well.getWellSample.image.getInplaceImportCmd }}";
                {% endif %}

                var $toolbar_info_panel = $("#toolbar_info_panel"),
                        // $panel_textarea = $("#toolbar_info_panel textarea"),
                        $panel_title = $("#toolbar_info_panel .panel_title"),
                        $panel_div = $("#toolbar_info_panel .panel_div");


                $( "#toolbar_info_panel" ).on( "click", ".show_more", function() {
                    $(this).hide().next().show();
                    return false;
                });

                $("#show_fs_files_btn").click(function(){

                    // If we're already showing Image file info, toggle hide
                    if ($toolbar_info_panel.is(":visible") && 
                            $panel_title.text().split("Image file").length > 1) {
                        $toolbar_info_panel.hide();
                        return;
                    }
                    $("#toolbar_info_panel").show();
                    $panel_title.html("Loading...");
                    $panel_div.empty();
                    if (original_file_paths_url) {
                        $.getJSON(original_file_paths_url,
                            function(data) {
                                var repo = data.repo,
                                    client = data.client,
                                    html = "";
                                $panel_title.html(repo.length + " Image file" + (repo.length>1 ? "s:" : ":"));

                                if (importTransfer) {
                                    html += "<p>Imported with <strong>--transfer="+ importTransfer;
                                    html += "</strong></p><hr/>";
                                }

                                html += "<p>Imported from:</p>";
                                html += "<p class='pathlist'>" + client.slice(0,2).join("<br>") + "<br>";
                                if (client.length > 2) {
                                    html += "<a class='show_more' href='#'> Show more...</a>";
                                    html += "<span style='display:none'>" + client.slice(2).join("<br>");
                                    html += "</span>";
                                }
                                html += "</p><hr/>";

                                html += "<p>Paths on server:</p>";
                                html += "<p class='pathlist'>" + repo.slice(0,2).join("<br>") + "<br>";
                                if (repo.length > 2) {
                                    html += "<a class='show_more' href='#'> Show more...</a>";
                                    html += "<span style='display:none'>" + repo.slice(2).join("<br>");
                                    html += "</span>";
                                }
                                html += "</p>";
                                $panel_div.append(html);
                            });
                    }
                });

                var hierarchy_url;
                {% if manager.image %}
                hierarchy_url = "{% url 'load_metadata_hierarchy' 'image' manager.image.id %}";
                {% elif manager.well %}
                hierarchy_url = "{% url 'load_metadata_hierarchy' 'image' manager.well.getWellSample.image.id %}";
                {% endif %}
                
                // show Image hierarchy Project/Dataset tree.
                $("#show_image_hierarchy").click(function(){

                    // If we're already showing Image file info, toggle hide
                    if ($toolbar_info_panel.is(":visible") && 
                            $panel_title.text().split("contained").length > 1) {
                        $toolbar_info_panel.hide();
                        return;
                    }
                    $("#toolbar_info_panel").show();

                    $panel_title.html("Loading...");
                    $panel_div.empty();
                    if (hierarchy_url) {
                        $panel_div.load(hierarchy_url);
                        $panel_div.load(hierarchy_url,
                            function(data) {
                                $panel_title.html("Image contained in:");
                            });
                    }
                });


                $("#toolbar_info_panel img").click(function(){
                    $("#toolbar_info_panel").hide();
                });

                // handle submit of Add Comment form
                $("#add_comment_form").ajaxForm({
                    beforeSubmit: function(data) {
                        var textArea = $('#add_comment_form textarea');
                        if ($.trim(textArea.val()).length == 0) return false;
                    },
                    success: function(html) {
                        var $comment = $($.trim(html));
                        linkify_element($comment);
                        $('#comments_container').prepend( $comment ).show();
                        var textArea = $('#add_comment_form textarea');
                        textArea.val('');
                        OME.filterAnnotationsAddedBy();
                    },
                });

                // Comment field - show/hide placeholder and submit button.
                $("#add_comment_wrapper label").inFieldLabels();
                $("#id_comment")
                    .blur(function(event){
                        setTimeout(function(){
                            $("#add_comment_form input[type='submit']").hide();
                        }, 200);    // Delay allows clicking on the submit button!
                    })
                    .focus(function(){
                        $("#add_comment_form input[type='submit']").show();
                    });

                // bind removeItem to various [-] buttons
                $("#comments_container").on("click", ".removeComment", function(event){
                    var url = $(this).attr('url');
                    OME.removeItem(event, ".ann_comment_wrapper", 
                        url, $.trim($("#object-id").text()), {{ index|default:"0" }});
                    return false;
                });
                $("#tags_container").on("click", ".removeTag", function(event){
                    var url = $(this).attr('url');
                    OME.removeItem(event, ".tag_annotation_wrapper", url, 
                        $.trim($("#object-id").text()), {{ index|default:"0" }});
                    return false;
                });
                $("#fileanns_container").on("click", ".removeFile", function(event) {
                    var url = $(this).attr('href');
                    OME.removeItem(event, ".file_ann_wrapper", url, 
                        $.trim($("#object-id").text()), {{ index|default:"0" }});
                    return false;
                });
                
                $("#fileanns_container").on("click", ".deleteFile", function(event) {
                    var url = $(this).attr('href');
                    OME.deleteItem(event, "file_ann_wrapper", url, $.trim($("#object-id").text()));
                });

                // Choose to add tags...
                if ($("#add_tags_form").length === 0) {
                    $("<form id='add_tags_form' title='Tags Selection' action='{% url 'annotate_tags' %}' method='post'></form>")
                        .hide().appendTo('body');
                }
                $("#launch_tags_form").click(function(event) {
                    $("#add_tags_form").dialog("open");
                    // load form via AJAX...
                    var load_url = $(this).attr('href');
                    $("#add_tags_form").html('').load(load_url);
                    return false;
                });
                // set-up the tags form to use dialog
                $("#add_tags_form").dialog({
                    autoOpen: false,
                    resizable: false,
                    height: 520,
                    width: 780,
                    modal: true,
                    buttons: {
                        "Save": function() {
                            // simply submit the form (AJAX handling set-up above)
                            $("#add_tags_form").trigger('prepare-submit').submit();
                            $( this ).dialog( "close" );
                        },
                        "Cancel": function() {
                            $( this ).dialog( "close" );
                        },
                        "Reset": function() {
                            // discard all changes and reload the form
                            $("#add_tags_form").html('').load($("#launch_tags_form").attr('href'));
                        }
                    }
                });
                $('#add_tags_form').ajaxForm({
                    success: function(data) {
                        $("#add_tags_form").dialog( "close" );      // hide in case it was submitted via 'Enter'
                        // update the list of tags
                        var $tag = $(data.trim());
                        $("#tags_container").empty().append($tag).hide_if_empty();
                        $(".tooltip", $tag).tooltip_init();
                        OME.filterAnnotationsAddedBy();
                    }
                });


                // set-up the attachment selection form to use AJAX. (requires jquery.form.js plugin)
                if ($("#choose_attachments_form").length === 0) {
                    $("<form id='choose_attachments_form' title='Choose attachments' action='{% url 'annotate_file' %}' method='post'></form>")
                        .hide().appendTo('body');
                }
                $('#choose_attachments_form').ajaxForm({
                    beforeSubmit: function(data) {
                        $("#batch_attachments_form").dialog( "close" );
                        $("#fileann_spinner").show();
                    },
                    success: function(data) {
                        $("#fileann_spinner").hide();
                        // update the list of file annotations and bind actions
                        var $fileanns = $($.trim(data));
                        $("#fileanns_container").prepend( $fileanns ).show();
                        $(".tooltip", $fileanns).tooltip_init();
                        OME.filterAnnotationsAddedBy();
                        OME.fileAnnotationCheckboxDynamicallyAdded();
                    },
                    error: function(data){
                        $("#fileann_spinner").hide();
                        alert("Upload failed [" + data.status + " " + data.statusText + "]");
                    }
                });
                // prepare dialog for choosing file to attach...
                $("#choose_attachments_form").dialog({
                    autoOpen: false,
                    resizable: false,
                    height: 420,
                    width:360,
                    modal: true,
                    buttons: {
                        "Accept": function() {
                            // simply submit the form (AJAX handling set-up above)
                            $("#choose_attachments_form").submit();
                            $( this ).dialog( "close" );
                        },
                        "Cancel": function() {
                            $( this ).dialog( "close" );
                        }
                    }
                });
                // show dialog for choosing file to attach...
                $("#choose_file_anns").click(function() {
                    // show dialog first, then do the AJAX call to load files...
                    var $attach_form = $( "#choose_attachments_form" );
                    $attach_form.dialog( "open" );
                    // load form via AJAX...
                    var load_url = $(this).attr('href');
                    $attach_form.html("&nbsp<br><img src='{% static 'webgateway/img/spinner.gif' %}' /> Loading attachments");
                    $attach_form.load(load_url);
                    return false;
                });

                // Handle Download actions
                $("#create-ometiff").click(function(e){
                    
                    var url = $(this).attr('href');
                    $("#download_dropdown ul").css('visibility', 'hidden');// hide dropdown menu
                    var dialog_opts = ['Cancel', 'Create'];
                    $.ajax({
                        url: "{% url 'ome_tiff_info' manager.obj_id %}",
                        cache: false,
                        dataType: 'json',
                        success: function(data) {
                            var msg = "This will create an OME-TIFF file from this Image.";
                            if (data.id && data.ago) {
                                msg += "<br>Or you can Download one that was created "+ data.ago +" ago.";
                                var download_ometiff = data.download;
                                dialog_opts[1] = "Create New";
                                dialog_opts.push("Download");
                            } else {
                                msg += "<br>This will be attached to the Image and available to download.";
                            }

                            var confirm_ometiff = OME.confirm_dialog(msg,
                                function() {
                                    var btn = confirm_ometiff.data("clicked_button");
                                    switch (btn) {
                                        case "Create":   // two options for the same button
                                        case "Create New":
                                            $.post( url, function() {
                                                OME.showActivities();
                                            });
                                            break;
                                        case "Download":
                                            window.location.href = download_ometiff;
                                            break;
                                    }
                                },
                                "Create OME-TIFF?",
                                dialog_opts,
                                null, 200
                            );
                        }
                    });
                    
                    e.preventDefault();
                    return false;
                });

                // Filtering annotations added by 'me' or 'others' or 'all'
                $("#annotationFilter").change(function(){
                    OME.filterAnnotationsAddedBy();
                });

                // Channel name editing
            {% if manager.image or manager.well.getWellSample.image %}

                var $chNameForm = $("#channel_names_edit");
                // set up form with Parent
                {% if manager.well %}
                // If we're looking at a well we know parent is plate
                  var pid = "plate-{{ manager.well.plate.id.val }}";
                {% else %}
                  // For images in Datasets, we get parent from jsTree, using selected image
                  // E.g. dataset-123
                  var pid = OME.getParentId();
                {% endif %}
                if (typeof pid === "undefined") {
                    $chNameForm.find("button[name=apply]").hide();  // hide 'apply to all'
                } else {
                    var parentType = pid.split("-")[0];
                    $chNameForm.find(".ptype").text( parentType );
                    $chNameForm.find("input[name=parentId]").val(pid).attr('value', pid);
                    if (parentType === "plate") {
                        // Plate: only allow 'Apply to All' (all images linked to same Channels)
                        $chNameForm.find("button[name=save]").remove();
                    }
                }
                var resetChForm = function() {
                    $chNameForm.find(".originalButtons").show();
                    $chNameForm.find(".confirmButtons").hide();
                    $("#channel_names_display").show();
                    $("#editChannelNames").show();
                    $chNameForm.hide();
                }
                // Workflow starts by displaying the form
                $("#editChannelNames").click(function(){
                    $("#channel_names_display").hide();
                    $("#editChannelNames").hide();
                    $chNameForm.show();
                });
                // Handling of all form buttons. NB: save & apply_confirm buttons submit
                $chNameForm.find("button").click(function(event){
                    var name = $(this).attr('name');
                    if (name === "apply") {
                        // Ask users to confirm:
                        $chNameForm.find(".originalButtons").hide();
                        $chNameForm.find(".confirmButtons").show();
                        event.preventDefault(); // prevent form submission etc
                        return false;
                    } else if (name === "cancel") {
                        // cancel - hide and don't submit
                        resetChForm();
                    }
                });
                // Form handled by AJAX
                $chNameForm.ajaxForm({
                    dataType:  'json',
                    success: function(data) {
                        var cnames = data.channelNames;
                        // update the channel names, and ititial values in form
                        $("#channel_names_display span").each(function(i){
                            if (cnames.hasOwnProperty("channel"+i)) {
                                $(this).text(cnames["channel"+i]);
                            }
                        });
                        $chNameForm.find("input").each(function(i){
                            if (cnames.hasOwnProperty( $(this).attr('name') )) {
                                $(this).attr('value', cnames["channel"+i]);
                            }
                        });
                        resetChForm();
                    }
                });

            {% endif %}

                // --- Rating ----
                $("#add_rating").click(function(){
                    $(".myRating").toggle();
                });

                $("#rating_annotations").on("click", ".myRating img", function(event){
                    var $rating = $(this),
                        clickX = event.pageX - $rating.offset().left;
                    var r = (clickX/ $rating.width()) * 5;
                    r = parseInt(Math.ceil(r));
                    setRating(r, $rating);
                });

                $("#rating_annotations").on("click", ".removeRating", function(event){
                    var $liMyRating = $(this).parent(),
                        $ratingimg = $liMyRating.find('img');
                    $liMyRating.hide();
                    setRating(0, $ratingimg);
                });

                var setRating = function(rating, $rating) {
                    // update rating
                    if ($rating) {
                        var rating_src = "{% static 'webclient/image/rating0.png' %}".replace("0.png", rating+".png");
                        $rating.attr('src', rating_src);
                    }
                    // hide the [+] button if we have set a rating
                    if (rating > 0) {
                        $("#add_rating").hide()
                    } else {
                        $("#add_rating").show()
                    }
                    // update rating annotation
                    var rating_url = "{% url 'annotate_rating' %}?{{manager.obj_type}}={{ manager.obj_id }}&index={{ index }}"
                    rating_url += "&rating=" + rating;
                    $.post(rating_url, function(data) {
                        // update summary
                        $("#ratingsAverage").text(data.average);
                        $("#ratingsCount").text(data.count);
                        if (data.count > 0) {
                            $("#ratingsSummary").show();
                        } else {
                            $("#ratingsSummary").hide();
                        }
                    });
                }

                // Handle click on collapsible panes
                $('#metadata_general .can-collapse').click(function () {
                    $(this).toggleClass('closed').next().slideToggle();
                    // remember which panes are expanded
                    var open = [];
                    $('#metadata_general .can-collapse').each(function(){
                        var $this = $(this);
                        if (!$this.hasClass('closed') && $this.attr('data-name')) {
                            open.push($this.attr('data-name'));
                        }
                    });
                    $("#metadata_general").data('open_panes', open);
                });
                // Expand any previously opened panes
                var open_panes = $("#metadata_general").data('open_panes');
                if (open_panes === undefined) {
                    open_panes = ["details"];     // by default, just 'details' is open
                }
<<<<<<< HEAD

                // For wells, we try to load Bulk table annotations attached to parent Screen / Plate
                // loading just the row we need for the current well.
                {% if manager.well %}
                    var wellsUrl = "{% url 'webgateway_object_table_query' 'Screen.plateLinks.child.wells' manager.well.id %}";
                        linksUrl = "{% url 'webgateway_object_table_query' 'Plate.wells' manager.well.id %}",
                        wellId = {{ manager.well.id }};

                    var showBulkAnnTooltip = function(data) {
                        var bulkAnnTooltip = "<span class='tooltip_html' style='display:none'>" +
                            "Data from tables file:<br />" +
                            "<b>File ID:</b> " + data.id + "<br />" +
                            "<b>Owner:</b> " + data.owner + " <br />" +
                            "<b>Annotation ID:</b> " + data.annId + "<br />" +
                            "<b>Linked to:</b> " + data.parentType + " " + data.parentId + "<br />" +
                            "<b>Linked by:</b> " + data.addedBy + " <br />" +
                            "<b>On:</b> " + OME.formatDate(data.addedOn) + "</span>";
                        $("#bulk-annotations").append(bulkAnnTooltip);
                        $("#bulk-annotations").parent().tooltip({
                                items: '.bulk_annotation',
                                content: function() {
                                    return $("span.tooltip_html", this).html();
                                },
                                track: true,
                                show: false,
                                hide: false
                            });
                    }
                    loadBulkAnnotations(wellsUrl, wellId, showBulkAnnTooltip);
                    loadBulkAnnotations(linksUrl, wellId, showBulkAnnTooltip);
                {% endif %}
=======
                open_panes.forEach(function(name) {
                    // remove 'defclose' flag from open panes
                    $('#metadata_general .can-collapse[data-name="' + name + '"]').removeClass('defclose');
                });
                // Any panes that still have 'defclose' flag, we close
                $('.can-collapse.defclose').removeClass('defclose').addClass('closed').next().hide();
>>>>>>> bb506951
            });
            
    </script>


        <!-- This is used by AJAX loading the right panel, to check it matches current selection -->
        <div id='object-id' style="display:none">{{manager.obj_type}}-{{ manager.obj_id }}</div>


        {% if not manager.tag %}
        
        
        <!-- ANNOTATIONS "General" -->
        <div id="general_tab" class="right_tab_inner" >
           
            {% if manager.image %}            

            {% with image=manager.image canDownload=manager.image.canDownload %}
                {% include "webclient/annotations/includes/toolbar.html" %}
            {% endwith %}


            <!-- panel for extra info shown by toolbar buttons if needed - Duplicated under well below -->
            <div id="toolbar_info_panel" style="display:none; background: #fff; border: solid 1px #ddd; margin:5px 0">
                <img title="Close" src="{% static 'webgateway/img/close.gif' %}" style="float:right; margin:3px"/>
                <div class="panel_title" style="margin: 4px">
                    <!-- text loaded here -->
                </div>
                <div class="panel_div"></div>
                <div style="clear:both"></div>
            </div>

            <div id="link_info_popup" class="info_popup" style="right:0px; top:30px; padding:4px; display:none">
                <input type="text" size="30">
                <img title="Close" src="{% static 'webgateway/img/close.gif' %}" />
            </div>

            <!-- Image Name, ID, owner -->
            {% with obj=manager.image nameText=manager.image.name %}
                {% include "webclient/annotations/includes/name.html" %}
            {% endwith %}
                  
            <h1 class="can-collapse defclose" data-name="details">
                Image Details
            </h1>
            <div> 
                  
            <!-- Image Description -->      
            {% with obj=manager.image %}
                {% include "webclient/annotations/includes/description.html" %}
            {% endwith %}
            
            
            
            
            
            
            
            
            
            <!-- Include table of core metadata, Owner, SizeX,Y,Z, Channels etc -->
            {% with image=manager.image parent=manager.image.getParent %}
                {% include "webclient/annotations/includes/core_metadata.html" %}
            {% endwith %}

            </div>


            {% else %}
                {% if manager.dataset %}

                {% include "webclient/annotations/includes/toolbar.html" %}

                <!-- Dataset Name, ID, Owner -->
                {% with obj=manager.dataset nameText=manager.dataset.name %}
                    {% include "webclient/annotations/includes/name.html" %}
                {% endwith %}

                
                <!-- Dataset Description -->
                <h1 class="can-collapse defclose" data-name="details">
                    Dataset Details
                </h1>
                <div> 
                {% with obj=manager.dataset %}
                    {% include "webclient/annotations/includes/description.html" %}
                {% endwith %}
                
                <table>
                    <tr>
                        <th>Creation Date:</th>
                        <td id='creation_date'>{{ manager.dataset.getDate|date:"Y-m-d H:i:s" }}</td>
                    </tr>                    
                </table>
                </div>
                {% else %}
                    {% if manager.project %}

                    {% include "webclient/annotations/includes/toolbar.html" %}

                    <!-- Project Name, ID, Owner -->
                    {% with obj=manager.project nameText=manager.project.name %}
                        {% include "webclient/annotations/includes/name.html" %}
                    {% endwith %}

                    
                    <!--Project Description -->
                    <h1 class="can-collapse defclose" data-name="details">
                        Project Details
                    </h1>
                    <div>
                    {% with obj=manager.project %}
                        {% include "webclient/annotations/includes/description.html" %}
                    {% endwith %}
                    
                    <table>
                        <tr>
                            <th>Creation Date:</th>
                            <td id='creation_date'>{{ manager.project.getDate|date:"Y-m-d H:i:s" }}</td>
                        </tr>
                    </table>
                    </div>
                    {% endif %}
                {% endif %}
            {% endif %}
            
            {% if manager.well %}            
            {% with image=manager.well.getWellSample.image %}

            {% with canDownload=manager.well.canDownload omeTiffDisabled=True %}
                {% include "webclient/annotations/includes/toolbar.html" %}
            {% endwith %}


            <!-- panel for extra info shown by toolbar buttons if needed - Duplicated under image above -->
            <div id="toolbar_info_panel" style="display:none; background: #fff; border: solid 1px #ddd; margin:5px 0">
                <img title="Close" src="{% static 'webgateway/img/close.gif' %}" style="float:right; margin:3px"/>
                <div class="panel_title" style="margin: 4px">
                    <!-- text loaded here -->
                </div>
                <div class="panel_div"></div>
                <div style="clear:both"></div>
            </div>

            <!-- Image (in WellSample) Name, ID, Owner -->
            {% with obj=image nameText=image.name wellImageId=image.id %}
                {% include "webclient/annotations/includes/name.html" %}
            {% endwith %}

            
            <!-- Image (in WellSample) Description -->
            <h1 class="can-collapse defclose" data-name="details">
                Well Details
            </h1>
            <div>
            {% with obj=image %}
                {% include "webclient/annotations/includes/description.html" %}
            {% endwith %}

            <!-- Include table of core metadata, Owner, SizeX,Y,Z, Channels etc -->
            {% include "webclient/annotations/includes/core_metadata.html" %}
            </div>
            {% endwith %}{# "image=manager.well.getWellSample.image" #}

            {% else %}
                {% if manager.acquisition %}

                {% include "webclient/annotations/includes/toolbar.html" %}

                <!-- Acquisition Name -->
                {% with obj=manager.acquisition nameText=manager.acquisition.name %}
                    {% include "webclient/annotations/includes/name.html" %}
                {% endwith %}

                
                <!-- Acquisition Description -->
                <h1 class="can-collapse defclose" data-name="details">
                    Run Details
                </h1>
                <div>
                {% with obj=manager.acquisition %}
                    {% include "webclient/annotations/includes/description.html" %}
                {% endwith %}
                
                <table>
                    <tr>
                        <th>Creation Date:</th>
                        <td id='creation_date'>{{ manager.acquisition.getDate|date:"Y-m-d H:i:s" }}</td>
                    </tr>
                </table>
                </div>

                {% else %}
                    {% if manager.plate %}

                    {% include "webclient/annotations/includes/toolbar.html" %}

                    <!-- Plate Name, ID, Owner -->
                    {% with obj=manager.plate nameText=manager.plate.name %}
                        {% include "webclient/annotations/includes/name.html" %}
                    {% endwith %}
                    
                    
                    <!-- Plate Description -->
                    <h1 class="can-collapse defclose" data-name="details">
                        Plate Details
                    </h1>
                    <div>
                    {% with obj=manager.plate %}
                        {% include "webclient/annotations/includes/description.html" %}
                    {% endwith %}


                    <table>
                        <tr>
                            <th>Creation Date:</th>
                            <td id='creation_date'>{{ manager.plate.getDate|date:"Y-m-d H:i:s" }}</td>
                        </tr>
                        <!--{% comment %}
                        <tr>
                            <th>Well Count:</th>
                            <td id='child_count'>{{ manager.plate.countChildren }} {% plural manager.plate.countChildren 'well' 'Wells' %}</td>
                        </tr>
                        {% endcomment %}-->
                    </table>
                    </div>
                    {% else %}
                        {% if manager.screen %}

                        {% include "webclient/annotations/includes/toolbar.html" %}

                        <!-- Screen Name, ID, Owner -->
                        {% with obj=manager.screen nameText=manager.screen.name %}
                            {% include "webclient/annotations/includes/name.html" %}
                        {% endwith %}
                            
                            

                        <!-- Screen Description -->
                        <h1 class="can-collapse defclose" data-name="details">
                            Screen Details
                        </h1>
                        <div>
                        {% with obj=manager.screen %}
                            {% include "webclient/annotations/includes/description.html" %}
                        {% endwith %}

                        <table>
                            <tr>
                                <th>Creation Date:</th>
                                <td id='creation_date'>{{ manager.screen.getDate|date:"Y-m-d H:i:s" }}</td>
                            </tr>                    
                            <tr>
                                <th>Plate Count:</th>
                                <td id='child_count'>{{ manager.screen.countChildren }} {% plural manager.screen.countChildren 'plate' 'plates' %}</td>
                            </tr>
                        </table>
                        </div>
                        {% endif %}
                    {% endif %}
                {% endif %}
            {% endif %}
            
            
            
            
        
        
    <!-- ANNOTATIONS -->


            <!-- TAGS -->               
            <h1 class="can-collapse defclose" data-name="tags">
                Tags
            </h1>
            <div class="annotations_section">
                
                {% if manager.canAnnotate %}
                    <div>
                        <a id="launch_tags_form" href="{% url 'annotate_tags' %}?{{manager.obj_type}}={{ manager.obj_id }}&index={{ index }}" class="btn silver btn_add"><span></span></a>
                    </div>
                {% endif %}

                <!-- display existing Tags -->
                <div id="tags_container" class="lntags">
                    {% with tags=manager.tag_annotations %}
                        {% include "webclient/annotations/tags.html" %}
                    {% endwith %}
                </div>
 
            </div>



            <!-- MAP ANNOTATIONS -->
            <h1 class="can-collapse defclose" data-name="keyvaluepairs">
                Key-Value Pairs
            </h1>
            <div class="annotations_section">

                {% include "webclient/annotations/mapannotations.html" %}

            </div>



            <!-- FILES -->
            <h1 class="can-collapse defclose" data-name="attachments">
                Attachments
            </h1>
            <div class="annotations_section">

<<<<<<< HEAD
                <h2 id="bulk-annotations" class="bulk_annotation" style="display: none;">Tables</h2>
                <div style="display: none;">
                    <table id="bulk_annotations_table">
                    </table>
                </div>
                <div style="clear:both; margin:8px"></div>
=======
                    {% if manager.canAnnotate %}
                        <a id="choose_file_anns" href="{% url 'annotate_file' %}?{{manager.obj_type}}={{ manager.obj_id }}&index={{ index }}" class="btn silver btn_add">
                            <span></span>
                        </a>
                        <div class="toolbar">
                            <input type="button" title="Select Files for Scripts"
                                class="btn silver btn_script_dark">
                            <!-- Class "scriptButton" also on <span> as that
                                 is actually what we're clicking on.
                            -->
                        </div>
                        <script type="text/javascript">
                            $(".annotations_section .scriptButton").click(
                                {webindex: "{% url 'webindex' %}"},
                                OME.showScriptList
                            );
                        </script>
                    {% endif %}
                    <img id='fileann_spinner' src="{% static "webgateway/img/spinner.gif" %}" style="display:none"/>

                <div style="clear:both"></div>
                <!-- display existing file annotations -->

                    <ul id="fileanns_container" class="lnfiles">
                        {% with fileanns=manager.file_annotations %}
                            {% include "webclient/annotations/fileanns.html" %}
                        {% endwith %}
                    </ul>
                    <script type="text/javascript">
                        $(".annotations_section .toolbar input[type=button]").click(
                            OME.toggleFileAnnotationCheckboxes
                        );
                        $("#fileanns_container").on(
                            "change", "li input[type=checkbox]",
                            OME.fileAnnotationCheckboxChanged
                        );
                    </script>
            </div>

>>>>>>> bb506951

            <!-- RATING -->
            <h1 class="can-collapse defclose" data-name="ratings">
                Ratings
            </h1>
            <div class="annotations_section">

                {% with ratings=manager.getGroupedRatings %}

                {% if manager.canAnnotate %}
                    <div>
                        <a id="add_rating" href="#" class="btn silver btn_add"
                            {% if ratings.myRating %}style="display: none"{% endif %}
                        ><span></span></a>
                    </div>
                {% endif %}

                <div style="clear:both"></div>

                <ul id="rating_annotations" class="lnfiles">

                    <li class="rating myRating" style="position: relative {% if not ratings.myRating %}; display:none{% endif %}">
                        <a><img
                        {% if ratings.myRating %}
                        {% ifequal ratings.myRating 1 %} src="{% static "webclient/image/rating1.png" %}"{% endifequal %}
                        {% ifequal ratings.myRating 2 %} src="{% static "webclient/image/rating2.png" %}"{% endifequal %}
                        {% ifequal ratings.myRating 3 %} src="{% static "webclient/image/rating3.png" %}"{% endifequal %}
                        {% ifequal ratings.myRating 4 %} src="{% static "webclient/image/rating4.png" %}"{% endifequal %}
                        {% ifequal ratings.myRating 5 %} src="{% static "webclient/image/rating5.png" %}"{% endifequal %}

                        {% else %}
                            src="{% static "webclient/image/rating0.png" %}"
                        {% endif %}
                        />
                        </a>
                        <a href="#" class="removeRating removeTag" title="Delete rating">X</a>
                    </li>
                </ul>
                <div id="ratingsSummary" {% if not ratings.average %}style="display:none"{% endif %}>
                    (avg:
                    <span id="ratingsAverage">{{ ratings.average }}</span>
                    / <span id="ratingsCount">{{ ratings.count }}</span>
                    votes)
                </div>
                {% endwith %}
             </div>


            
            <!-- COMMENTS -->
            <h1 class="can-collapse defclose" data-name="comments">
                Comments
            </h1>
            <div class="annotations_section">

                    {% if manager.canAnnotate %}
                    <form id="add_comment_form" action="{% url 'annotate_comment' %}" method="post">{% csrf_token %}
                    <table>
                        <tr class="hiddenField"><td>{{ form_comment.image }}</td></tr>
                        <tr class="hiddenField"><td>{{ form_comment.dataset }}</td></tr>
                        <tr class="hiddenField"><td>{{ form_comment.project }}</td></tr>
                        <tr class="hiddenField"><td>{{ form_comment.screen }}</td></tr>
                        <tr class="hiddenField"><td>{{ form_comment.plate }}</td></tr>
                        <tr class="hiddenField"><td>{{ form_comment.acquisition }}</td></tr>
                        <tr class="hiddenField"><td>{{ form_comment.well }}</td></tr>
                        <tr>
                            <td>
                                <div id="add_comment_wrapper" style="position: relative">
                                    <label class="inline_label" for="id_comment">Add Comment:</label>
                                    {{ form_comment.comment }}
                                </div>
                            </td>
                        </tr>
                        <tr>
                            <td><input type="submit" value="{% trans 'Add Comment' %}" style="display:none" /></td>
                        </tr>
                    </table>
                    </form>
                    {% endif %}

                    <div id="comments_container" class="lncomments">
                        {% for tann in manager.text_annotations %}
                            {% with added_by=tann.link.getDetails.getOwner.id %}
                                {% include "webclient/annotations/comment.html" %}
                            {% endwith %}
                        {% endfor %}
                    </div>
            </div>
            <div class="clear"></div>          
            


            <!-- 'OTHER' ANNOTATIONS -->
            {% if manager.xml_annotations or manager.boolean_annotations or manager.double_annotations or manager.long_annotations or manager.term_annotations or manager.time_annotations %}
            <h1 class="can-collapse defclose" data-name="others">
                Others
            </h1>
            <div class="annotations_section">
                <h2>{% trans "Others" %}:</h2>

                    <!-- tool tips for each <td> is contained in child <span>, which are also hidden -->
                    <table id="custom_annotations">
                        {% for ann in manager.xml_annotations %}
                        <tr data-added-by="{{ ann.link.getDetails.getOwner.id }}">
                            <th>XML:</th>
                            <td>
                                <div>{{ ann.getValue|escape|slice:"0:30" }}...</div>
                                <div class="show_xml">Open in window</div><div>{{ ann.getValue }}</div>
                                {% include "webclient/annotations/custom_ann_tooltip.html" %}
                            </td>
                        </tr>
                        {% endfor %}

                        {% for ann in manager.boolean_annotations %}
                        <tr data-added-by="{{ ann.link.getDetails.getOwner.id }}">
                            <th>Boolean:</th>
                            <td>
                                {{ ann.getValue }}
                                {% include "webclient/annotations/custom_ann_tooltip.html" %}
                            </td>
                        </tr>
                        {% endfor %}
                        {% for ann in manager.double_annotations %}
                        <tr data-added-by="{{ ann.link.getDetails.getOwner.id }}">
                            <th>Double:</th>
                            <td>
                                {{ ann.getValue }}
                                {% include "webclient/annotations/custom_ann_tooltip.html" %}
                            </td>
                        </tr>
                        {% endfor %}
                        {% for ann in manager.long_annotations %}
                        <tr data-added-by="{{ ann.link.getDetails.getOwner.id }}">
                            <th>Long:</th>
                            <td>
                                {{ ann.getValue }}
                                {% include "webclient/annotations/custom_ann_tooltip.html" %}
                            </td>
                        </tr>
                        {% endfor %}
                        {% for ann in manager.term_annotations %}
                        <tr data-added-by="{{ ann.link.getDetails.getOwner.id }}">
                            <th>Term:</th>
                            <td>
                                {{ ann.getValue }}
                                {% include "webclient/annotations/custom_ann_tooltip.html" %}
                            </td>
                        </tr>
                        {% endfor %}
                        {% for ann in manager.time_annotations %}
                        <tr data-added-by="{{ ann.link.getDetails.getOwner.id }}">
                            <th>Time:</th>
                            <td>
                                {{ ann.getValue }}
                                {% include "webclient/annotations/custom_ann_tooltip.html" %}
                            </td>
                        </tr>
                        {% endfor %}
                    </table>
            </div>
            {% endif %}

        </div>
        {% endif %}





        {% if manager.tag %}

        <div id="general_tab" class="right_tab_inner" >

            <!-- Toolbar at the top -->
            {% include "webclient/annotations/includes/toolbar.html" %}


                <!-- Tag TextValue, ID, Owner -->
                {% with obj=manager.tag nameText=manager.tag.getValue %}
                    {% include "webclient/annotations/includes/name.html" %}
                {% endwith %}

                <hr/>

                <!-- Tag Description -->
                {% with obj=manager.tag %}
                    {% include "webclient/annotations/includes/description.html" %}
                {% endwith %}
        
                <table>
                    {% if manager.tag.getNs %}
                    {% ifnotequal manager.tag.getNs insight_ns %}
                    <tr>
                        <th>Name space:</th>
                        <td id='namespace'>{{ manager.tag.getNs }}</td>
                    </tr>
                    {% endifnotequal %}
                    {% endif %}
                    <tr>
                        <th>Owner:</th>
                        <td id='owner_fullname'>{{ manager.tag.getOwner.getFullName }}</td>
                    </tr>
                    <tr>
                        <th>Creation Date:</th>
                        <td id='creation_date'>{{ manager.tag.getDate|date:"Y-m-d H:i:s" }}</td>
                    </tr>
                    <tr>
                        <th>Image Count:</th>
                        {% if False %}
                        <td id='child_count'>{{ manager.tag.countChildren }} {% plural manager.tag.countChildren 'tag' 'tags' %}</td>
                        {% endif %}
                    </tr>
                </table>
        </div>
        {% endif %}
</html><|MERGE_RESOLUTION|>--- conflicted
+++ resolved
@@ -565,7 +565,13 @@
                 if (open_panes === undefined) {
                     open_panes = ["details"];     // by default, just 'details' is open
                 }
-<<<<<<< HEAD
+
+                open_panes.forEach(function(name) {
+                    // remove 'defclose' flag from open panes
+                    $('#metadata_general .can-collapse[data-name="' + name + '"]').removeClass('defclose');
+                });
+                // Any panes that still have 'defclose' flag, we close
+                $('.can-collapse.defclose').removeClass('defclose').addClass('closed').next().hide();
 
                 // For wells, we try to load Bulk table annotations attached to parent Screen / Plate
                 // loading just the row we need for the current well.
@@ -575,6 +581,7 @@
                         wellId = {{ manager.well.id }};
 
                     var showBulkAnnTooltip = function(data) {
+                        console.log("showBulkAnnTooltip", data);
                         var bulkAnnTooltip = "<span class='tooltip_html' style='display:none'>" +
                             "Data from tables file:<br />" +
                             "<b>File ID:</b> " + data.id + "<br />" +
@@ -583,6 +590,7 @@
                             "<b>Linked to:</b> " + data.parentType + " " + data.parentId + "<br />" +
                             "<b>Linked by:</b> " + data.addedBy + " <br />" +
                             "<b>On:</b> " + OME.formatDate(data.addedOn) + "</span>";
+                        console.log(bulkAnnTooltip, $("#bulk-annotations").length);
                         $("#bulk-annotations").append(bulkAnnTooltip);
                         $("#bulk-annotations").parent().tooltip({
                                 items: '.bulk_annotation',
@@ -597,14 +605,6 @@
                     loadBulkAnnotations(wellsUrl, wellId, showBulkAnnTooltip);
                     loadBulkAnnotations(linksUrl, wellId, showBulkAnnTooltip);
                 {% endif %}
-=======
-                open_panes.forEach(function(name) {
-                    // remove 'defclose' flag from open panes
-                    $('#metadata_general .can-collapse[data-name="' + name + '"]').removeClass('defclose');
-                });
-                // Any panes that still have 'defclose' flag, we close
-                $('.can-collapse.defclose').removeClass('defclose').addClass('closed').next().hide();
->>>>>>> bb506951
             });
             
     </script>
@@ -917,14 +917,14 @@
             </h1>
             <div class="annotations_section">
 
-<<<<<<< HEAD
+<!-- <<<<<<< HEAD -->
                 <h2 id="bulk-annotations" class="bulk_annotation" style="display: none;">Tables</h2>
                 <div style="display: none;">
                     <table id="bulk_annotations_table">
                     </table>
                 </div>
                 <div style="clear:both; margin:8px"></div>
-=======
+<!-- ======= -->
                     {% if manager.canAnnotate %}
                         <a id="choose_file_anns" href="{% url 'annotate_file' %}?{{manager.obj_type}}={{ manager.obj_id }}&index={{ index }}" class="btn silver btn_add">
                             <span></span>
@@ -964,7 +964,7 @@
                     </script>
             </div>
 
->>>>>>> bb506951
+<!-- >>>>>>> origin/develop -->
 
             <!-- RATING -->
             <h1 class="can-collapse defclose" data-name="ratings">
