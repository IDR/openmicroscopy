{% extends "webclient/base/base_container.html" %}
{% load i18n %}


{% comment %}
<!--
  Copyright (C) 2011 University of Dundee & Open Microscopy Environment.
  All rights reserved.

  This program is free software: you can redistribute it and/or modify
  it under the terms of the GNU Affero General Public License as
  published by the Free Software Foundation, either version 3 of the
  License, or (at your option) any later version.

  This program is distributed in the hope that it will be useful,
  but WITHOUT ANY WARRANTY; without even the implied warranty of
  MERCHANTABILITY or FITNESS FOR A PARTICULAR PURPOSE.  See the
  GNU Affero General Public License for more details.

  You should have received a copy of the GNU Affero General Public License
  along with this program.  If not, see <http://www.gnu.org/licenses/>.
-->
{% endcomment %}

{% comment %}
<!--
  This page is the 'home page' of the 3-column data layout for webclient.
  It loads the tree in the left panel. This is then used to load data into the middle and right panels (via AJAX)
  Plugins for the centre or right panels add themselves as selection listeners to the tree.
-->
{% endcomment %}

{% block script %}
    {{ block.super }}
    <script type="text/javascript" src="{% static "3rdparty/jquery-ui-1.8.17/external/jquery.cookie.js" %}"></script>
    <script type="text/javascript" src="{% static "3rdparty/jquery.hotkeys.js" %}"></script>
    <script type="text/javascript" src="{% static "3rdparty/jquery.jstree/jquery.jstree.js" %}"></script>   
    <script type="text/javascript" src="{% static "webclient/javascript/ome.webclient.actions.js" %}"></script>

    <!-- set-up left panel tabs, jstree etc -->
    <script type="text/javascript">

        var handleChgrp = function() {
            $("#chgrp-form").dialog('open');
        }

        var handleNewContainer = function(container_type) {
            
            $("#new_container_type").text(container_type.capitalize());
            var $f = $("#new-container-form");
            var new_container_name = $("input[name='name']", $f).val("");     // clear fields
            var new_container_desc = $("textarea[name='description']", $f).val("");
            $("#new-container-form").dialog('open');
        }

        var handleDelete = function() {
            var selected = $.jstree._focused().get_selected();

            var del_form = $( "#delete-dialog-form" );
            del_form.dialog( "open" );
            // clear previous stuff from form
            $.removeData(del_form, "clicked_button");
            $("#delete_contents_form").show();
            del_form.unbind("dialogclose");
            del_form.find("input[type='checkbox']").attr('checked', false);

            // set up form - process all the objects for data-types and children
            var ajax_data = new Array();
            var q = false;
            var dtypes = {};
            selected.each(function (i) {
                ajax_data[i] = $(this).attr('id').replace("-","=");
                var dtype = $(this).attr('rel');
                if (dtype in dtypes) dtypes[dtype] += 1;
                else dtypes[dtype] = 1;
                if (!q && $(this).attr('rel').indexOf('image')<0) q = true;
            });
            var type_strings = [];
            for (var key in dtypes) {
                type_strings.push(key.capitalize() + (dtypes[key]>1 && "s" || ""));
            }
            var type_str = type_strings.join(" & ");    // For delete dialog: E.g. 'Project & Datasets'
            $("#delete_type").text(type_str);
            if (!q) $("#delete_contents_form").hide();  // don't ask about deleting contents

            // callback when delete dialog is closed
            del_form.bind("dialogclose", function(event, ui) {
                if (del_form.data("clicked_button") == "Yes") {
                    var delete_anns = $("#delete_anns").attr('checked');
                    var delete_content = $("#delete_content").attr('checked');
                    if (delete_content) ajax_data[ajax_data.length] = 'child=on';
                    if (delete_anns) ajax_data[ajax_data.length] = 'anns=on';
                    url = '{% url manage_action_containers "deletemany" %}'
                    $.ajax({
                        async : false,
                        url: url,
                        data : ajax_data.join("&"),
                        dataType: "json",
                        type: "POST",
                        success: function(r){
                            if(eval(r.bad)) {
                                  $.jstree.rollback(data.rlbk);
                                  alert(r.errs);
                              } else {
                                  $("#dataTree").jstree('remove', selected);
                                  refreshActivities();
                              }
                        },
                        error: function(response) {
                            $.jstree.rollback(data.rlbk);
                            alert("Internal server error. Cannot remove object.");
                        }
                    });
                }
            });
        }

        var remove_nodes = function(tree, selected) {
            if (selected.length>0) {
                var images = selected.filter('li[id|=image]');
                var datasets = selected.filter('li[id|=dataset]');
                var plates = selected.filter('li[id|=plate]');
                var removeTxt = "Remove ";
                if (images.length > 0) {
                    removeTxt += images.length + " Image" + ((images.length>1) && "s from their" || " from its") +" Dataset";
                    if (datasets.length > 0) removeTxt += " and<br/>"
                }
                if (datasets.length > 0) {
                    removeTxt += datasets.length + " Dataset" + ((datasets.length>1) && "s from their" || " from its") +" Project";
                }
                if (plates.length > 0) {
                    removeTxt += plates.length + " Plate" + ((datasets.length>1) && "s from their" || " from its") +" Screen";
                }
                removeTxt += "?"
                var confirm_remove = confirm_dialog(removeTxt,
                    function() {
                        if (confirm_remove.data('clicked_button') == "OK") {
                            if (images.length > 0) tree.move_node(images,$("li#orphaned-0"))
                            if (datasets.length > 0) tree.move_node(datasets, $("li#experimenter-0"));
                            if (plates.length > 0) tree.move_node(plates, $("li#experimenter-0"));
                        }
                    },
                    "Remove item"+ ((selected.length>1) && "s" || "") + "?"
                );
            }
        }

        // Stuff to do on load...
        $(function() 
            {
                $("#left_panel_tabs").tabs({
                    select: function(event, ui) {
                        var url = $.data(ui.tab, 'load.tabs');
                        if( url ) {
                            location.href = url;
                            return false;
                        }
                        return true;
                    }
                });

                // Handle creation of new Project, Dataset or Screen...
                $("#new-container-form").dialog({
                    autoOpen: false,
                    resizable: true,
                    height: 270,
                    width:420,
                    modal: true,
                    buttons: {
                        "OK": function() {
                             createNewContainer();
                             $( this ).dialog( "close" );
                        },
                        "Cancel": function() {
                            $( this ).dialog( "close" );
                        }
                    }
                });
                // same code is called from closing dialog or 'submit' of form
                $("#new-container-form").submit(function() {
                    $("#new-container-form").dialog( "close" );
                    createNewContainer();
                    return false;
                });
                var createNewContainer = function() {
                    var cont_type = $("#new_container_type").text().toLowerCase();  // E.g. 'project'
                    var $f = $("#new-container-form");
                    var new_container_name = $("input[name='name']", $f).val();
                    var new_container_desc = $("textarea[name='description']", $f).val();
                    if ($.trim(new_container_name).length == 0) {
                        alert("Please enter a Name");
                        return;
                    }
                    // if "project" is selected, createDataset under it
                    var selected = $.jstree._focused().get_selected();
                    if(selected.length==1 && selected.attr("rel") == "project" && cont_type == "dataset") {
                        url = '{% url manage_action_containers "addnewcontainer" %}project/'+selected.attr("id").split("-")[1]+'/';
                    // otherwise create an orphan of "folder_type" ('project', 'dataset', 'screen' etc. )
                    } else { url = '{% url manage_action_containers "addnewcontainer" %}'; }

                    $.ajax({
                        url: url,
                        //data: $new_cont_form.serialize();
                        data: {
                            "name" : new_container_name,
                            "folder_type" : cont_type,
                            "description" : new_container_desc
                        },
                        dataType: "json",
                        type: "POST",
                        success: function(r){
                            var cont_id = cont_type + "-" + r['id'];
                            var display_index = 0;
                            $("#dataTree").jstree("create", selected, display_index, 
                                { "attr" : { "rel":cont_type, "id":cont_id}, "data":new_container_name }, 
                                false, true);
                            $("#dataTree").jstree("deselect_all");
                            $("#dataTree").jstree("select_node", "#"+cont_id);
                        }
                    });
                }


                $("#chgrp-form").dialog({
                    autoOpen: false,
                    resizable: true,
                    height: 310,
                    width:420,
                    modal: true,
                    buttons: {
                        "OK": function() {
                            $("#chgrp-form").submit();
                        },
                        "Cancel": function() {
                            $( this ).dialog( "close" );
                        }
                    }
                });
                // handle chgrp 
                $("#chgrp-form").submit(function(e){
                    var selected = $.jstree._focused().get_selected();
                    var postData = $(this).serialize();
                    if ($(".group_option input[type='radio']:checked", $(this)).length < 1) {
                        alert("No group chosen");   // just in case (shouldn't happen)
                        return false;
                    }
                    $("#chgrp-form").dialog("close");
                    var actionUrl= $(this).attr('action') + "?" + get_tree_selection(); // E.g. ?Dataset=34,56$Image=12
                    $.post(actionUrl, postData, function(data){
                        showActivities();
                        $("#dataTree").jstree('remove', selected);
                        
                    });
                    
                    return false
                });
                // chgrp form behavior
                $("#chgrp-form .group_option").click(function(){
                    $("#chgrp-form .group_option").removeClass('selected');
                    $(this).addClass('selected');
                    $("input[type='radio']", $(this)).attr('checked', true);
                });
                $("#chgrp-form .group_option :first").click();  // select first option


                var buttonsShowHide = function(selected, inst) {
                    var toolbar_config = {"addproject":false, 'adddataset':false, 'addscreen':false, 'copy':false, 'cut':false, 'unlink':false, 'delete':false, 'annotation':false, 'basket':false};
                    
                    if(selected.length > 0) {
                        if(selected.attr("rel").indexOf("locked") < 0) {
                            toolbar_config['delete'] = true;
                            if(selected.attr("id").indexOf("experimenter")>=0) {
                                toolbar_config['delete'] = false;
                                toolbar_config["addproject"] = true;
                                toolbar_config['adddataset'] = true;
                                toolbar_config['addscreen'] = true;
                                if ($.inArray(selected.attr('rel').replace("-locked", ""), ["dataset", "plate"]) > -1) {
                                    toolbar_config['copy'] = true;
                                }
                            } else if(selected.attr("id").indexOf("project")>=0) {
                                toolbar_config['adddataset'] = true;
                            } else if(selected.attr("id").indexOf("dataset")>=0) {
                                toolbar_config['copy'] = true;
                                if (selected.parent().parent().length > 0 && selected.parent().parent().attr('rel').replace("-locked", "").indexOf("experimenter") < 0) {
                                    toolbar_config["cut"] = true;
                                    toolbar_config["unlink"] = true;
                                }
                            } else if(selected.attr("id").indexOf("image")>=0) {
                                toolbar_config['basket'] = true;
                                toolbar_config['copy'] = true;
                                if (selected.parent().parent().length > 0 && selected.parent().parent().attr('rel').replace("-locked", "").indexOf("orphaned") < 0) {
                                    toolbar_config["cut"] = true;
                                    toolbar_config["unlink"] = true;
                                }
                            } else if(selected.attr("id").indexOf("plate")>=0) {
                                toolbar_config['copy'] = true;
                                if (selected.parent().parent().length > 0 && selected.parent().parent().attr('rel').replace("-locked", "").indexOf("experimenter") < 0) {
                                    toolbar_config["cut"] = true;
                                    toolbar_config["unlink"] = true;
                                }
                            } 
                        }
                        if ((inst.data.crrm.cp_nodes || inst.data.crrm.ct_nodes) && ($.inArray(selected.attr('rel').replace("-locked", ""), ["project", "dataset", "screen"]) > -1)) {
                            toolbar_config['paste'] = true;
                        }
                    } else {
                        toolbar_config = {"addproject":false, 'adddataset':false, 'addscreen':false, 'copy':false, 'cut':false, 'unlink':false, 'delete':{% if isLeader %}true{% else %}false{% endif %}, 'annotation':false, 'basket':false};
                    }
                    
                    for (var sIndex in toolbar_config) { 
                        if (toolbar_config[sIndex]){
                            $('input#'+sIndex+'Button').removeClass('button-disabled').removeAttr('disabled');
                        } else {
                            $('input#'+sIndex+'Button').addClass('button-disabled').attr('disabled', true);
                        }
                    }
                }
                
                $("#delete-dialog-form").dialog({
                    autoOpen: false,
                    resizable: true,
                    height: 210,
                    width:420,
                    modal: true,
                    buttons: {
                        "Yes": function() {
                            $("#delete-dialog-form").data("clicked_button", "Yes");
                            $( this ).dialog( "close" );
                        },
                        "No": function() {
                            $("#delete-dialog-form").data("clicked_button", "No");
                            $( this ).dialog( "close" );
                        }
                    }
                });

                var jstree = $("#dataTree").jstree({ 
                        // the list of plugins to include
                    "plugins" : [ "themes", "html_data", "ui", "crrm", "dnd", "types", "hotkeys", "contextmenu" ],
                    // Plugin configuration

                    // I usually configure the plugin that handles the data first - in this case JSON as it is most common
                    "html_data" : { 
                        // I chose an ajax enabled tree - again - as this is most common, and maybe a bit more complex
                        // All the options are the same as jQuery's except for `data` which CAN (not should) be a function
                        "ajax" : {
                            // the URL to fetch the data
                            "url" : function(n) {
                                if (n.attr) {
                                    var parent = this._get_parent(n);
                                    if ($.inArray($(parent).attr("rel").replace("-locked", ""), ["project", "screen"]) > -1) {
                                        url = "{% url load_data %}"+$(parent).attr("rel").replace("-locked", "")+"/"+$(parent).attr("id").split("-")[1]+"/"+n.attr("rel").replace("-locked", "")+"/"+n.attr("id").split("-")[1]+"/";
                                    } else {
                                        url = "{% url load_data %}"+n.attr("rel").replace("-locked", "")+"/"+n.attr("id").split("-")[1]+"/";
                                    }
                                } else {
                                    url = "{% url load_data %}";
                                }
                                return url;
                            },
                            // this function is executed in the instance's scope (this refers to the tree instance)
                            // the parameter is the node being loaded (may be -1, 0, or undefined when loading the root nodes)
                            "data" : function (n) {
                                var r = { "view" : "tree" };
                                if (n.attr && $.inArray(n.attr("rel").replace("-locked", ""), ["dataset", "orphaned"]) > -1) {
                                    // pagination supported for 'dataset' and 'orphaned'...
                                    var page = n.data("page") || null;      // this data is added by doPagination()
                                    if (page) r["page"] = page;
                                } 
                                return r;
                            }
                        }
                    },
                    // Using types - most of the time this is an overkill
                    // Still meny people use them - here is how
                    "types" : {
                        // I want only `drive` nodes to be root nodes 
                        // This will prevent moving or creating any other type as a root node
                        "max_depth" : -1,
                        "max_children" : -1,
                        "valid_children" : [ "experimenter" ],
                        "types" : {
                            "experimenter" : {
                                "valid_children" : [ "project", "project-locked", "dataset", "dataset-locked", "screen", "screen-locked", "plate", "plate-locked" ],
                                "icon" : {
                                    "image" : '{% static "webclient/image/personal16.png" %}'
                                },
                                "create_node" : true,
                                "start_drag" : false,
                                "move_node" : false,
                                "delete_node" : false,
                                "remove" : false
                            },
                            "project" : {
                                "valid_children" : [ "dataset" ],
                                "icon" : {
                                    "image" : '{% static "webclient/image/folder16.png" %}'
                                },
                                "create_node" : true,
                                "start_drag" : false,
                                "move_node" : true,
                                "delete_node" : true,
                                "remove" : true
                            },
                            "project-locked" : {
                                "valid_children" : [ "dataset", "dataset-locked" ],
                                "icon" : {
                                    "image" : '{% static "webclient/image/folder_locked16.png" %}'
                                },
                                "create_node" : true,
                                "start_drag" : false,
                                "move_node" : false,
                                "delete_node" : {% if isLeader %}true{% else %}false{% endif %},
                                "remove" : {% if isLeader %}true{% else %}false{% endif %}
                            },
                            "dataset" : {
                                "valid_children" : [ "image", "image-locked" ],
                                "icon" : {
                                    "image" : '{% static "webclient/image/folder_image16.png" %}'
                                },
                                "create_node" : false,
                                "start_drag" : true,
                                "move_node" : true,
                                "delete_node" : true,
                                "remove" : true
                            },
                            "dataset-locked" : {
                                "valid_children" : [ "image", "image-locked" ],
                                "icon" : {
                                    "image" : '{% static "webclient/image/folder_image_locked16.png" %}'
                                },
                                "create_node" : false,
                                "start_drag" : false,
                                "move_node" : false,
                                "delete_node" : {% if isLeader %}true{% else %}false{% endif %},
                                "remove" : {% if isLeader %}true{% else %}false{% endif %}
                            },
                            "image" : {
                                "valid_children" : "none",
                                "icon" : {
                                    "image" : '{% static "webclient/image/image16.png" %}'
                                },
                                "create_node" : false,
                                "start_drag" : true,
                                "move_node" : true,
                                "delete_node" : true,
                                "remove" : true
                            },
                            "image-locked" : {
                                "valid_children" : "none",
                                "icon" : {
                                    "image" : '{% static "webclient/image/image_locked16.png" %}'
                                },
                                "create_node" : false,
                                "start_drag" : false,
                                "move_node" : false,
                                "delete_node" : {% if isLeader %}true{% else %}false{% endif %},
                                "remove" : {% if isLeader %}true{% else %}false{% endif %}
                            },
                            "screen" : {
                                "valid_children" : [ "plate", "plate-locked" ],
                                "icon" : {
                                    "image" : '{% static "webclient/image/folder_screen16.png" %}'
                                },
                                "create_node" : true,
                                "start_drag" : false,
                                "move_node" : true,
                                "delete_node" : true,
                                "remove" : true
                            },
                            "screen-locked" : {
                                "valid_children" : [ "plate", "plate-locked" ],
                                "icon" : {
                                    "image" : '{% static "webclient/image/folder_screen_locked16.png" %}'
                                },
                                "create_node" : true,
                                "start_drag" : false,
                                "move_node" : false,
                                "delete_node" : {% if isLeader %}true{% else %}false{% endif %},
                                "remove" : {% if isLeader %}true{% else %}false{% endif %}
                            },
                            "plate" : {
                                "valid_children" : "acquisition",
                                "icon" : {
                                    "image" : '{% static "webclient/image/folder_plate16.png" %}'
                                },
                                "create_node" : false,
                                "start_drag" : true,
                                "move_node" : true,
                                "delete_node" : true,
                                "remove" : true
                            },
                            "plate-locked" : {
                                "valid_children" : "acquisition",
                                "icon" : {
                                    "image" : '{% static "webclient/image/folder_plate_locked16.png" %}'
                                },
                                "create_node" : false,
                                "start_drag" : false,
                                "move_node" : false,
                                "delete_node" : {% if isLeader %}true{% else %}false{% endif %},
                                "remove" : {% if isLeader %}true{% else %}false{% endif %}
                            },
                            "acquisition" : {
                                "valid_children" : "none",
                                "icon" : {
                                    "image" : '{% static "webclient/image/image16.png" %}'
                                },
                                "create_node" : false,
                                "start_drag" : false,
                                "move_node" : false,
                                "delete_node" : false,
                                "remove" : false
                            },
                            "acquisition-locked" : {
                                "valid_children" : "none",
                                "icon" : {
                                    "image" : '{% static "webclient/image/image16.png" %}'
                                },
                                "create_node" : false,
                                "start_drag" : false,
                                "move_node" : false,
                                "delete_node" : false,
                                "remove" : false
                            },
                            "orphaned" : {
                                "valid_children" : [ "image", "image_locked" ],
                                "icon" : {
                                    "image" : '{% static "webclient/image/folder_yellow16.png" %}'
                                },
                                "create_node" : false,
                                "start_drag" : false,
                                "move_node" : false,
                                "delete_node" : false,
                                "remove" : false
                            }                              
                        }
                    },
                    // For UI & core - the nodes to initially select and open will be overwritten by the cookie plugin
                    // the UI plugin - it handles selecting/deselecting/hovering nodes
                    "ui" : {
                        "select_limit" : -1,
                        "select_multiple_modifier": multi_key(),
                        "selected_parent_close": "select_parent",
                        "select_prev_on_delete": false,
                        "initially_select" : [ {% if init.initially_select %}"{{ init.initially_select }}"{% else %}"experimenter-0"{% endif %}  ],
                    },
                    // the core plugin - not many options here
                    "core" : { 
                        // just open those two nodes up
                        // as this is an AJAX enabled tree, both will be downloaded from the server
                        "initially_open" : [ {% for p in init.initially_open %}"{{ p }}",{% endfor %} "experimenter-0" ]
                    },
                    "contextmenu" : {
                        "select_node":true,
                        "items" : function(obj){
                            var config = {};
                                                            
                            config["create"] = {
                                "label" : "Create new",
                                "submenu": {
                                    "project": {
                                        "label" : "Project",
                                        "icon"  : '{% static "webclient/image/folder16.png" %}',
                                        action: function (obj) {handleNewContainer("project"); },
                                    },
                                    "dataset": {
                                        "label" : "Dataset",
                                        "icon"  : '{% static "webclient/image/folder_image16.png" %}',
                                        action: function (obj) {handleNewContainer("dataset"); },
                                      },
                                      "screen": {
                                        "label" : "Screen",
                                        "icon"  : '{% static "webclient/image/folder_screen16.png" %}',
                                        action: function (obj) {handleNewContainer("screen"); },
                                      }
                                }
                            };
                            
                            config["ccp"] = {
                                "label"     : "Edit",
                                "action"    : false,
                                "submenu"   : {
                                    "copy"  : {
                                        "label" : "Copy",
                                        "icon"  : '{% static "webclient/image/icon_basic_copy_16.png" %}',
                                        "action": function() {
                                            this.copy(this.get_selected());
                                        }
                                    },
                                    "cut"   :{
                                        "label" : "Cut",
                                        "icon"  : '{% static "webclient/image/icon_basic_cut_16.png" %}',
                                        "action": function() {
                                            this.cut(this.get_selected());
                                        }
                                    },
                                    "paste": {
                                        "label" : "Paste",
                                        "icon"  : '{% static "webclient/image/icon_basic_paste_16.png" %}',
                                        "action": function() {
                                            this.paste(this.get_selected());
                                        }
                                    },
                                    "unlink"    : {
                                        "label" : "Remove",
                                        "icon"  : '{% static "webclient/image/icon_basic_remove_16.png" %}',
                                        "action": function(){
                                            var tree = this;
                                            //empty clipboard
                                            tree.data.crrm.ct_nodes = false;
                                            tree.data.crrm.cp_nodes = false;
                                            var selected = tree.get_selected();
                                            remove_nodes(tree, selected);
                                        }
                                    }
                                }
                            };
                            
                            config["delete"] = {
                                "label" : "Delete",
                                "icon"  : '{% static "webclient/image/icon_basic_delete_16.png" %}',
                                "action": handleDelete
                            };
                            
                            config["chgrp"] = {
                                "label" : "Move to Group...",
                                "icon"  : '{% static "webclient/image/icon_basic_user_16.png" %}',
                                "action": handleChgrp
                            };
                            
                            config["basket"] = {
                                "label" : "Add to Basket",
                                "icon"  : '{% static "webclient/image/icon_basic_basket_16.png" %}',                                    
                                "action": function(){
                                    addToBasket(this.get_selected(), '{% url update_basket %}');
                                }
                            };
                            
                            if(obj.attr("rel").indexOf("locked")>=0) {
                                {% if not isLeader %}config["delete"]["_disabled"] = true;{% endif %}
                                config["ccp"]["_disabled"] = true;
                                config["create"]["_disabled"] = true;
                                config["basket"]["_disabled"] = true;
                            } else {
                                if(obj.attr("id").indexOf("orphaned")>=0) {
                                    config["delete"]["_disabled"] = true;
                                    config["ccp"]["_disabled"] = true;
                                    config["create"]["_disabled"] = true;
                                    config["basket"]["_disabled"] = true;
                                    config["chgrp"]["_disabled"] = true;
                                } else if(obj.attr("id").indexOf("experimenter")>=0) {
                                    config["delete"]["_disabled"] = true;
                                    config["ccp"]["_disabled"] = true;
                                    config["basket"]["_disabled"] = true;
                                } else if(obj.attr("id").indexOf("project")>=0) {
                                    config["ccp"]["submenu"]["cut"]["_disabled"] = true;
                                    config["ccp"]["submenu"]["copy"]["_disabled"] = true;
                                    config["ccp"]["submenu"]["unlink"]["_disabled"] = true;
                                    config["create"]["submenu"]["project"]["_disabled"] = true;
                                    config["create"]["submenu"]["screen"]["_disabled"] = true;
                                    config["basket"]["_disabled"] = true;
                                    if (!this.data.crrm.cp_nodes && !this.data.crrm.ct_nodes) {
                                        config["ccp"]["submenu"]["paste"]["_disabled"] = true;
                                    }
                                } else if(obj.attr("id").indexOf("dataset")>=0) {
                                    if (obj.parent().parent().attr('rel').indexOf('experimenter')>=0) {
                                        config["ccp"]["submenu"]["cut"]["_disabled"] = true;
                                        config["ccp"]["submenu"]["unlink"]["_disabled"] = true;
                                    }
                                    if (!this.data.crrm.cp_nodes && !this.data.crrm.ct_nodes) {
                                        config["ccp"]["submenu"]["paste"]["_disabled"] = true;
                                    }
                                    config["create"]["_disabled"] = true;
                                    config["basket"]["_disabled"] = true;
                                } else if(obj.attr("id").indexOf("image")>=0) {
                                    if (obj.parent().parent().attr('rel').indexOf('orphaned')>=0) {
                                        config["ccp"]["submenu"]["cut"]["_disabled"] = true;
                                        config["ccp"]["submenu"]["unlink"]["_disabled"] = true;
                                    }
                                    config["ccp"]["submenu"]["paste"]["_disabled"] = true;
                                    config["create"]["_disabled"] = true;
                                } else if(obj.attr("id").indexOf("screen")>=0) {
                                    config["ccp"]["submenu"]["cut"]["_disabled"] = true;
                                    config["ccp"]["submenu"]["copy"]["_disabled"] = true;
                                    config["ccp"]["submenu"]["unlink"]["_disabled"] = true;
                                    config["create"]["_disabled"] = true;
                                    config["basket"]["_disabled"] = true;
                                    if (!this.data.crrm.cp_nodes && !this.data.crrm.ct_nodes) {
                                        config["ccp"]["submenu"]["paste"]["_disabled"] = true;
                                    }
                                } else if(obj.attr("id").indexOf("plate")>=0) {
                                    if (obj.parent().parent().attr('rel').indexOf('experimenter')>=0) {
                                        config["ccp"]["submenu"]["cut"]["_disabled"] = true;
                                        config["ccp"]["submenu"]["unlink"]["_disabled"] = true;
                                    }
                                    config["create"]["_disabled"] = true;
                                    config["ccp"]["submenu"]["paste"]["_disabled"] = true;
                                    config["basket"]["_disabled"] = true;
                                } else {
                                    config["ccp"]["_disabled"] = true;
                                    config["create"]["_disabled"] = true;
                                    config["basket"]["_disabled"] = true;
                                    config["delete"]["_disabled"] = true;
                                }
                            }
                            
                            return config;
                        }
                    },

                    // default hotkeys only do 'hover' on up/down/left/right. We want to 'select'
                    // up/down just move selection, don't expand/collapse
                    // left/right expand and collapse. If right and no children, select next.
                    // space+up/down to select range.
                    "hotkeys" : {
                        "right" : function () {
                            // starting point is the last-selected...
                            var o = this.data.ui.last_selected;
                            // ...unless hover appears selected (we're in the process of rapidly traversing the tree)
                            if (this.data.ui.hovered && this.data.ui.hovered.children("a").hasClass("jstree-clicked") ) {
                                o = this.data.ui.hovered;
                            }
                            if(o && o.length) {
                                if(o.hasClass("jstree-closed")) { this.open_node(o); }
                                // if we are on a leaf and we have more siblings, select them
                                else if (this.is_leaf(o) && (o.nextAll("li").size() > 0)){
                                    var new_select = this._get_next(o);
                                    // make the 'next' node appear selected
                                    o.children("a").removeClass("jstree-clicked");
                                    new_select.children("a").addClass("jstree-clicked");
                                    this.hover_node(new_select);  // also add 'hover' as our marker
                                    var datatree = this;
                                    // our *actual* selection occurs after timeout, if selection hasn't moved yet
                                    setTimeout(function (){
                                        if (new_select.children("a").hasClass("jstree-hovered")) {
                                            datatree.data.ui.selected = $();    // clears any previous selection
                                            datatree.select_node(new_select);   // trigger selection event
                                        }
                                    }, 100);
                                }
                            }
                            return false;
                        },
                        "down" : function () {
                            // remove selection
                            this.data.ui.selected && this.data.ui.selected.children("a").removeClass("jstree-clicked");
                            // starting point is the last-selected...
                            var o = this.data.ui.last_selected;
                            // ...unless hover appears selected (we're in the process of rapidly traversing the tree)
                            if (this.data.ui.hovered && this.data.ui.hovered.children("a").hasClass("jstree-clicked") ) {
                                o = this.data.ui.hovered;
                            }
                            if(o && o.length) {
                                var new_select = this._get_next(o);
                                // make the 'next' node appear selected
                                o.children("a").removeClass("jstree-clicked");
                                new_select.children("a").addClass("jstree-clicked");
                                this.hover_node(new_select);  // also add 'hover' as our marker
                                var datatree = this;
                                // our *actual* selection occurs after timeout, if selection hasn't moved yet
                                setTimeout(function (){
                                    if (new_select.children("a").hasClass("jstree-hovered")) {
                                        datatree.data.ui.selected = $();    // clears any previous selection
                                        datatree.select_node(new_select);   // trigger selection event
                                    }
                                }, 100);
                            }
                            return false;
                        },
                        "up" : function () {
                            // remove selection
                            this.data.ui.selected && this.data.ui.selected.children("a").removeClass("jstree-clicked");
                            // starting point is the last-selected...
                            var o = this.data.ui.last_selected;
                            // ...unless hover appears selected (we're in the process of rapidly traversing the tree)
                            if (this.data.ui.hovered && this.data.ui.hovered.children("a").hasClass("jstree-clicked") ) {
                                o = this.data.ui.hovered;
                            }
                            if(o && o.length) {
                                var new_select = this._get_prev(o);
                                // make the 'previous' node appear selected
                                o.children("a").removeClass("jstree-clicked");
                                new_select.children("a").addClass("jstree-clicked");
                                this.hover_node(new_select);  // also add 'hover' as our marker
                                var datatree = this;
                                // our *actual* selection occurs after timeout, if selection hasn't moved yet
                                setTimeout(function (){
                                    if (new_select.children("a").hasClass("jstree-hovered")) {
                                        datatree.data.ui.selected = $();    // clears any previous selection
                                        datatree.select_node(new_select);   // trigger selection event
                                    }
                                }, 100);
                            }
                            return false;
                        },
                        "left" : function () {
                            var o = this.data.ui.last_selected || -1;
                            if(o && o.length) {
                                // if node is expanded, simply collapse
                                if (o.hasClass("jstree-open")) {
                                    this.close_node(o);
                                } else if (this._get_parent(o)) {
                                    var new_select = this._get_parent(o);
                                    this.hover_node(new_select);
                                    new_select.children("a:eq(0)").click();
                                }
                            }
                            return false;
                        },
                        "shift+down" : function (e) {
                            var o = this.data.ui.selected.last();
                            if(o && o.length) {
                                var new_select = this._get_next(o);
                                this.select_node(new_select, true, e); // tree handles shift events for multi-select
                            }
                            return false;
                        },
                        "shift+up" : function (e) {
                            var o = this.data.ui.selected.first();
                            if(o && o.length) {
                                var new_select = this._get_prev(o);
                                this.select_node(new_select, true, e); // tree handles shift events for multi-select
                            }
                            return false;
                        }
                    }

                })
                .delegate("a", "click.jstree", function (e) {
                    var data = $.jstree._focused();
                    if(!data.is_open() && data.get_selected().length < 2) {
                        data.open_node(data.get_selected());
                    }
                    
                })
                .delegate("a", "dblclick", function(e) {
                    if ($(this).parent().attr('rel')=='image') {
                        openPopup("{% url webgateway_full_viewer 0 %}".replace('0', $(this).parent().attr('id').split("-")[1]));
                    }
                })
                .bind("select_node.jstree deselect_node.jstree", function (e, data) {
                    buttonsShowHide(data.inst.data.ui.last_selected, data.inst);
                    tree_selection_changed(data);
                })
                .bind("open_node.jstree", function (e, data) {

                })
                .bind("move_node.jstree", function (e, data) {
                    var refresh = false;
                    data.rslt.o.each(function (i) {
                        var remove = false;
                        if (data.inst.data.crrm.cp_nodes) {
                            url = '{% url manage_action_containers "paste" %}'+$(this).attr("rel")+'/'+$(this).attr("id").split("-")[1]+'/'
                            d = {
                                "destination" : data.rslt.np.attr("rel")+'-'+data.rslt.np.attr("id").split("-")[1]
                            }
                        } else  {
                            if (data.rslt.cr.attr('rel')!="orphaned") {
                                url = '{% url manage_action_containers "move" %}'+$(this).attr("rel")+'/'+$(this).attr("id").split("-")[1]+'/';
                                d = {
                                    "parent" : data.rslt.op.attr("rel")+'-'+data.rslt.op.attr("id").split("-")[1], 
                                    "destination" : data.rslt.np.attr("rel")+'-'+data.rslt.np.attr("id").split("-")[1]
                                };
                                if (data.inst.get_container().find('#'+this.id).length > 1 ) data.inst.delete_node(this);
                            } else {
                                url = '{% url manage_action_containers "remove" %}'+$(this).attr("rel")+'/'+$(this).attr("id").split("-")[1]+'/'
                                d = {
                                    "parent" : data.rslt.op.attr("rel")+'-'+data.rslt.op.attr("id").split("-")[1]
                                };
                            }
                        }
                        $.ajax({
                            async : false,
                            url: url,
                            data : d,
                            dataType: "json",
                            type: "POST",
                            success: function(r){
                                if(eval(r.bad)) {
                                      $.jstree.rollback(data.rlbk);
                                      alert(r.errs);
                                  }
                                  else {
                                      refresh = true;
                                      if(data.rslt.cy && $(data.rslt.oc).children("UL").length) {
                                          data.inst.refresh(data.inst._get_node(data.rslt.oc));
                                      }
                                  }
                            },
                            error: function(response) {
                                $.jstree.rollback(data.rlbk);
                            }
                        });
                    });
                    if (refresh) {
                        data.inst.deselect_all();
                        // refresh source
                        if (!data.inst.is_leaf(data.rslt.op) && $.inArray(data.rslt.op.attr("rel").replace("-locked", ""), ["dataset", "orphaned"]) > -1) {
                            data.inst.refresh(data.inst._get_node('#'+data.rslt.op.attr('id')));
                        }
                        //refresh destination (will already be expanded, even if orphaned)
                        if (!data.inst.is_leaf(data.rslt.cr) && $.inArray(data.rslt.cr.attr("rel").replace("-locked", ""), ["dataset", "orphaned"]) > -1) {
                            data.inst.refresh(data.inst._get_node('#'+data.rslt.cr.attr('id')));
                        }
                        // select the destination (select source if destination is orphaned)
                        if (data.rslt.cr.attr("rel").replace("-locked", "") === "orphaned") {
                            data.inst.select_node(data.rslt.op);
                        } else {
                            data.inst.select_node(data.rslt.cr);
                        }
                    }
                })
            });
            
    </script>

    <!-- configure toolbar buttons -->
    <script type="text/javascript">
    
    $(function () {
        $(".toolbar input").click(function () {
            switch(this.id) {
                case "addprojectButton":
                    handleNewContainer("project");
                    break;
                case "adddatasetButton":
                    handleNewContainer("dataset");
                    break;
                case "addscreenButton":
                    handleNewContainer("screen");
                    break;
                case "copyButton":
                    $("#dataTree").jstree('copy', $.jstree._focused().get_selected());
                    break;
                case "cutButton":
                    $("#dataTree").jstree('cut', $.jstree._focused().get_selected());
                    break;
                case "pasteButton":
                    $("#dataTree").jstree('paste', $.jstree._focused().get_selected());
                    break;
                case "unlinkButton":
                    var jstree = $.jstree._focused();
                    jstree.data.crrm.ct_nodes = false;
                    jstree.data.crrm.cp_nodes = false;
                    var selected = jstree.get_selected();
                    remove_nodes(jstree, selected);
                    break;
                case "deleteButton":
                        handleDelete();
                    break;
                case "basketButton":
                    addToBasket($.jstree._focused().get_selected(), '{% url update_basket %}');
                    break;
                case "refreshButton":
                    $("#dataTree").jstree("refresh");
                    break;
                default:
                    break;
            }
        });
    });
    </script>

    <!-- set up the center panel to only show the div chosen by <select> -->
    <script type="text/javascript">

        // set the enabled status of the option to select a plugin. Set by index (0-based)
        var set_center_plugin_enabled = function (index, enabled) {
            // the first 'plugin' is actually the second option (first is thumbnails)
            var $plugin_option = $('#center_panel_chooser select option:nth-child('+ (index+1) +')');
            if (enabled) {
                $plugin_option.attr('disabled', false);
            } else {
                $plugin_option.attr('disabled', 'disabled');
            }
        }

        $(document).ready(function() {
            $(".center_panel_content").hide();
            $("#content_details").show();

            $('#center_panel_chooser select').bind('change', function() {
                var panel_id = this.options[this.selectedIndex].value;
                $(".center_panel_content").hide();
                $(panel_id).show();
                // other listeners are bound to the parent element (independent of chooser being <select>)
                $('#center_panel_chooser').trigger("center_plugin_changed.ome");
            });
        });
    </script>
	
	
	

    <!-- include code to handle middle panel selection -->
    {% include "webclient/data/includes/center_plugin.thumbs.js.html" %}

    {% for cp in nav.center_plugins %}
        {% include cp.include %}
    {% endfor %}


{% endblock %}


{% block left %}

	

    <div id="user_selection">

					
    {% include "webclient/base/group_user_dropdown.html" %}
	
	</div>


    <div id="left_panel_tabs" class="absolute_fill">
	
		
        <ul id="left_panel_tab_list">
			
			<!-- Remember to update this in public/public.html as well. We should change this, but for the meantime, you need to manually update the menu there too -->
			
	        <li id="explore_tab"><a href="#Projects" title="Explore">{% trans "Explore" %}</a></li>
	        <li id="tags_tab"><a href="{% url load_template 'usertags' %}">{% trans "Tags" %}</a></li>
	        <li id="public_tab"><a href="{% url load_template 'public' %}">{% trans "Public" %}</a></li>
       
	    </ul>
		
		
		
		<!--
		<div id="navigator">
			<a href="#" id="back">Back</a>
			<a href="#" id="forward">Back</a>
			<dl>
				<dt>Groups</dt>
			</dl>
			<a href="#" id="settings">Settings</a>
		</div>
		-->
		
		
		


        <!-- toolbar above tree -->
        <div id="Projects">
<<<<<<< HEAD
            <div class="toolbar">
                <div id="buttons" class="align_left">
                    <input id="refreshButton" class="button" type="image" src="{% static "webclient/image/reload16.png" %}" alt="Refresh" title="Refresh"> 
                    |
                    <input id="addprojectButton" class="button button-disabled" type="image" src="{% static "webclient/image/folder16.png" %}" alt="Create new project" title="Create new Project" /> 
                    <input id="adddatasetButton" class="button button-disabled" type="image" src="{% static "webclient/image/folder_image16.png" %}" alt="Create new dataset" title="Create new Dataset" /> 
                    <input id="addscreenButton" class="button button-disabled" type="image" src="{% static "webclient/image/folder_screen16.png" %}" alt="Create new screen" title="Create new Screen" /> |
=======
            <ul class="toolbar">
					
			<li><input id="addprojectButton" class="button button-disabled" type="image" src="{% static "webclient/image/folder16.png" %}" alt="Create new project" title="Create new Project" /></li>
			<li><input id="adddatasetButton" class="button button-disabled" type="image" src="{% static "webclient/image/folder_image16.png" %}" alt="Create new dataset" title="Create new Dataset" /></li>
			<li><input id="addscreenButton" class="button button-disabled" type="image" src="{% static "webclient/image/folder_screen16.png" %}" alt="Create new screen" title="Create new Screen" /></li>
			
			<li class="seperator"></li>
			
			<li><input id="copyButton" class="button button-disabled" type="image" src="{% static "webclient/image/icon_toolbar_copy.png" %}" alt="Copy" title="Copy" /> </li>
			<li><input id="cutButton" class="button button-disabled" type="image" src="{% static "webclient/image/icon_toolbar_cut.png" %}" alt="Cut" title="Cut" /> </li>
			<li><input id="pasteButton" class="button button-disabled" type="image" src="{% static "webclient/image/icon_toolbar_paste.png" %}" alt="Paste" title="Paste" /> </li>
			
			<li class="seperator">
			
			<li><input id="unlinkButton" class="button button-disabled" type="image" src="{% static "webclient/image/icon_toolbar_remove.png" %}" alt="Remove" title="Remove" /></li>
			<li><input id="deleteButton" class="button button-disabled" type="image" src="{% static "webclient/image/icon_toolbar_delete.png" %}" alt="Delete" title="Delete" /> </li>
			<li><input id="basketButton" class="button button-disabled" type="image" src="{% static "webclient/image/icon_toolbar_basket.png" %}" alt="Add to basket" title="Add to basket"></li>
			
			<li class="seperator"></li>
			
			<li><input id="refreshButton" class="button" type="image" src="{% static "webclient/image/icon_toolbar_refresh.png" %}" alt="Refresh" title="Refresh" {% comment %}onclick="document.location.href='{% url load_template nav.menu %}'"{% endcomment %}> </li>
					
            </ul>
>>>>>>> 119357c2
            

            <div class="clear"> </div>

            <div id="tree_details" class="left_panel_inner">
                <div class="dataTree" id="dataTree"></div>
            </div>
        </div>

        <!-- hidden form for delete dialogs -->
        <div id="delete-dialog-form" title="Delete">
            <p>Are you sure you want to delete the selected <span id="delete_type">Images</span>?</p>
            <p>If yes:</p>
            <form>
            <fieldset style="border: 0px solid white">
                <div id="delete_contents_form"> <!-- we can hide this if we're deleting Images -->
                    <input type="checkbox" name="delete_content" id="delete_content" />
                    Also delete contents?
                    <hr style="color:#eee"/>
                </div>
                <input type="checkbox" name="delete_anns" id="delete_anns" />
                Also delete any Annotations that become 'orphans'?<br/>
            </fieldset>
            </form>
        </div>

        <!-- hidden dialog for new Container -->
        <form id="new-container-form" title="New...">
            <p>Create a new <span id="new_container_type">Container</span>...</p>
            <p>
                <label for="id_name">Name:</label>
                {{ new_container_form.name }}
            </p>
            <p>
                <label for="id_description">Description:</label><br />
                {{ new_container_form.description }}
            </p>
        </form>

        <!-- hidden form for chgrp -->
        <form id="chgrp-form" title="Move to Group" action="{% url chgrp %}">
            {% if myGroups|length_is:"1" %}
                <p>
                    You are only in a single group.<br>
                    You cannot move data to another group.
                </p>
            {% else %}
                <h1>Choose group to move data</h1>

                <div class="gray_border">
                {% for grp in myGroups %}
                    {% ifnotequal grp.id active_group %}
                        <div class='group_option'>
                            <input type="radio" name="group_id" value="{{ grp.id }}" style="display:none"/>
                            <img
                            {% if grp.getDetails.getPermissions.isGroupWrite %} src="{% static "webclient/image/nuvola_ledorange16.png" %}"
                            {% else %}
                                {% if grp.details.permissions.isGroupRead %} src="{% static "webclient/image/nuvola_ledorange_readOnly16.png" %}"
                                {% else %}
                                    src="{% static "webclient/image/nuvola_ledred16.png" %}"
                                {% endif %}
                            {% endif %} />
                            {{ grp.name }}
                        </div>
                    {% endifnotequal %}
                {% endfor %}
                </div>
            {% endif %}
        </form>

    </div>
{% endblock %}

{% block center %}

<div id="center_panel_header">
	<div id="center_panel_chooser">
	    <select>
	        <option value="#content_details">Thumbnails</option>
	        {% for cp in nav.center_plugins %}
	            <option value="#{{ cp.plugin_id }}">{{ cp.label }}</option>
	        {% endfor %}
	    </select>
	</div>
</div>

<div id="content_details" class="center_panel_content"> </div>

{% for cp in nav.center_plugins %}
    <div id="{{ cp.plugin_id }}" class="center_panel_content"></div>
{% endfor %}

{% endblock %}



{% block right %}
<div>
    <div id="annotation_tabs" class="absolute_fill">
        <ul id="annotation_tabs_list">
            <li><a href="#metadata_general">{% trans "General" %}</a></li>
            <!-- include right tabs, as configured in settings.py under "omero.web.ui.right_tabs" -->
            {% for rt in nav.right_plugins %}
                <li><a href="#{{ rt.plugin_id }}">{{ rt.label }}</a></li>
            {% endfor %}
        </ul>
        <div id="metadata_general" class="right_tab_content" ></div>
        <!-- include right tab bodies, as configured in settings.py under "omero.web.ui.right_tabs" -->
        {% for rt in nav.right_plugins %}
        <div id="{{ rt.plugin_id }}" class="right_tab_content" ></div>
        {% endfor %}
    </div>
</div>
{% endblock %}<|MERGE_RESOLUTION|>--- conflicted
+++ resolved
@@ -1048,15 +1048,6 @@
 
         <!-- toolbar above tree -->
         <div id="Projects">
-<<<<<<< HEAD
-            <div class="toolbar">
-                <div id="buttons" class="align_left">
-                    <input id="refreshButton" class="button" type="image" src="{% static "webclient/image/reload16.png" %}" alt="Refresh" title="Refresh"> 
-                    |
-                    <input id="addprojectButton" class="button button-disabled" type="image" src="{% static "webclient/image/folder16.png" %}" alt="Create new project" title="Create new Project" /> 
-                    <input id="adddatasetButton" class="button button-disabled" type="image" src="{% static "webclient/image/folder_image16.png" %}" alt="Create new dataset" title="Create new Dataset" /> 
-                    <input id="addscreenButton" class="button button-disabled" type="image" src="{% static "webclient/image/folder_screen16.png" %}" alt="Create new screen" title="Create new Screen" /> |
-=======
             <ul class="toolbar">
 					
 			<li><input id="addprojectButton" class="button button-disabled" type="image" src="{% static "webclient/image/folder16.png" %}" alt="Create new project" title="Create new Project" /></li>
@@ -1080,7 +1071,6 @@
 			<li><input id="refreshButton" class="button" type="image" src="{% static "webclient/image/icon_toolbar_refresh.png" %}" alt="Refresh" title="Refresh" {% comment %}onclick="document.location.href='{% url load_template nav.menu %}'"{% endcomment %}> </li>
 					
             </ul>
->>>>>>> 119357c2
             
 
             <div class="clear"> </div>
