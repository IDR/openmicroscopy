#!/usr/bin/env python
# -*- coding: utf-8 -*-

# Copyright (C) 2008-2016 University of Dundee & Open Microscopy Environment.
# All rights reserved.
#
# This program is free software: you can redistribute it and/or modify
# it under the terms of the GNU Affero General Public License as
# published by the Free Software Foundation, either version 3 of the
# License, or (at your option) any later version.
#
# This program is distributed in the hope that it will be useful,
# but WITHOUT ANY WARRANTY; without even the implied warranty of
# MERCHANTABILITY or FITNESS FOR A PARTICULAR PURPOSE.  See the
# GNU Affero General Public License for more details.
#
# You should have received a copy of the GNU Affero General Public License
# along with this program.  If not, see <http://www.gnu.org/licenses/>.

''' A view functions is simply a Python function that takes a Web request and
returns a Web response. This response can be the HTML contents of a Web page,
or a redirect, or the 404 and 500 error, or an XML document, or an image...
or anything.'''

import copy
import os
import datetime
import Ice
from Ice import Exception as IceException
import logging
import traceback
import json
import re
import sys

from time import time

from omero_version import build_year
from omero_version import omero_version

import omero
import omero.scripts
from omero.rtypes import wrap, unwrap

from omero.gateway.utils import toBoolean

from django.conf import settings
from django.template import loader as template_loader
from django.http import Http404, HttpResponse, HttpResponseRedirect, \
    JsonResponse
from django.http import HttpResponseServerError, HttpResponseBadRequest
from django.template import RequestContext as Context
from django.utils.http import urlencode
from django.core.urlresolvers import reverse
from django.utils.encoding import smart_str
from django.core.servers.basehttp import FileWrapper
from django.views.decorators.cache import never_cache
from django.views.decorators.http import require_POST

from webclient_utils import _formatReport, _purgeCallback
from forms import GlobalSearchForm, ContainerForm
from forms import ShareForm, BasketShareForm
from forms import ContainerNameForm, ContainerDescriptionForm
from forms import CommentAnnotationForm, TagsAnnotationForm,  UsersForm
from forms import MetadataFilterForm, MetadataDetectorForm
from forms import MetadataChannelForm, MetadataEnvironmentForm
from forms import MetadataObjectiveForm, MetadataObjectiveSettingsForm
from forms import MetadataStageLabelForm, MetadataLightSourceForm
from forms import MetadataDichroicForm, MetadataMicroscopeForm
from forms import FilesAnnotationForm, WellIndexForm, NewTagsAnnotationFormSet

from controller.container import BaseContainer
from controller.history import BaseCalendar
from controller.search import BaseSearch
from controller.share import BaseShare

from omeroweb.webadmin.forms import LoginForm

from omeroweb.webgateway import views as webgateway_views
from omeroweb.webgateway.marshal import chgrpMarshal

from omeroweb.feedback.views import handlerInternalError

from omeroweb.webclient.decorators import login_required
from omeroweb.webclient.decorators import render_response
from omeroweb.webclient.show import Show, IncorrectMenuError, \
    paths_to_object, paths_to_tag
from omeroweb.decorators import ConnCleaningHttpResponse, parse_url
from omeroweb.webgateway.util import getIntOrDefault

from omero.model import ProjectI, DatasetI, ImageI, \
    ScreenI, PlateI, \
    ProjectDatasetLinkI, DatasetImageLinkI, \
    ScreenPlateLinkI, AnnotationAnnotationLinkI, TagAnnotationI
from omero import ApiUsageException, ServerError, CmdError
from omero.rtypes import rlong, rlist

import tree

logger = logging.getLogger(__name__)

logger.info("INIT '%s'" % os.getpid())


def get_long_or_default(request, name, default):
    """
    Retrieves a parameter from the request. If the parameter is not present
    the default is returned

    This does not catch exceptions as it makes sense to throw exceptions if
    the arguments provided do not pass basic type validation
    """
    val = None
    val_raw = request.GET.get(name, default)
    if val_raw is not None:
        val = long(val_raw)
    return val


def get_longs(request, name):
    """
    Retrieves parameters from the request. If the parameters are not present
    an empty list is returned

    This does not catch exceptions as it makes sense to throw exceptions if
    the arguments provided do not pass basic type validation
    """
    vals = []
    vals_raw = request.GET.getlist(name)
    for val_raw in vals_raw:
        vals.append(long(val_raw))
    return vals


def get_bool_or_default(request, name, default):
    """
    Retrieves a parameter from the request. If the parameter is not present
    the default is returned

    This does not catch exceptions as it makes sense to throw exceptions if
    the arguments provided do not pass basic type validation
    """
    val = default
    val_raw = request.GET.get(name)
    if val_raw is not None:
        if val_raw.lower() == 'true' or int(val_raw) == 1:
            val = True
    return val


##############################################################################
# custom index page


@never_cache
@render_response()
def custom_index(request, conn=None, **kwargs):
    context = {"version": omero_version, 'build_year': build_year}

    if settings.INDEX_TEMPLATE is not None:
        try:
            template_loader.get_template(settings.INDEX_TEMPLATE)
            context['template'] = settings.INDEX_TEMPLATE
        except Exception:
            context['template'] = 'webclient/index.html'
            context["error"] = traceback.format_exception(*sys.exc_info())[-1]
    else:
        context['template'] = 'webclient/index.html'

    return context


##############################################################################
# views

# from omeroweb.webgateway import LoginView


class WebclientLoginView(webgateway_views.LoginView):
    """
    Webclient Login - Customises the superclass LoginView
    for webclient. Also can be used by other Apps to log in to OMERO. Uses
    the 'server' id from request to lookup the server-id (index), host and
    port from settings. E.g. "localhost", 4064. Stores these details, along
    with username, password etc in the request.session. Resets other data
    parameters in the request.session. Tries to get connection to OMERO and
    if this works, then we are redirected to the 'index' page or url
    specified in REQUEST. If we can't connect, the login page is returned
    with appropriate error messages.
    """

    template = "webclient/login.html"
    useragent = 'OMERO.web'

    def get(self, request, *args, **kwargs):
        return self._handleNotLoggedIn(request, *args, **kwargs)

    def _handleLoggedIn(self, request, conn, connector, *args, **kwargs):

        # webclient has various state that needs cleaning up...
        # if 'active_group' remains in session from previous
        # login, check it's valid for this user
        if request.session.get('active_group'):
            if (request.session.get('active_group') not in
                    conn.getEventContext().memberOfGroups):
                del request.session['active_group']
        if request.session.get('user_id'):
            # always want to revert to logged-in user
            del request.session['user_id']
        if request.session.get('server_settings'):
            # always clean when logging in
            del request.session['server_settings']
        # do we ned to display server version ?
        # server_version = conn.getServerVersion()
        if request.POST.get('noredirect'):
            return HttpResponse('OK')
        url = request.GET.get("url")
        if url is None or len(url) == 0:
            try:
                url = parse_url(settings.LOGIN_REDIRECT)
            except:
                url = reverse("webindex")
        return HttpResponseRedirect(url)

    def _handleNotLoggedIn(self, request, error=None, form=None, **kwargs):
        """
        Returns a response for failed login.
        Reason for failure may be due to server 'error' or because
        of form validation errors.

        @param request:     http request
        @param error:       Error message
        @param form:        Instance of Login Form, populated with data
        """
        if form is None:
            server_id = request.GET.get('server', request.POST.get('server'))
            if server_id is not None:
                initial = {'server': unicode(server_id)}
                form = LoginForm(initial=initial)
            else:
                form = LoginForm()
        context = {
            'version': omero_version,
            'build_year': build_year,
            'error': error,
            'form': form}
        url = request.GET.get("url")
        if url is not None and len(url) != 0:
            context['url'] = urlencode({'url': url})

        if hasattr(settings, 'LOGIN_LOGO'):
            context['LOGIN_LOGO'] = settings.LOGIN_LOGO

        t = template_loader.get_template(self.template)
        c = Context(request, context)
        rsp = t.render(c)
        return HttpResponse(rsp)


@login_required(ignore_login_fail=True)
def keepalive_ping(request, conn=None, **kwargs):
    """ Keeps the OMERO session alive by pinging the server """

    # login_required handles ping, timeout etc, so we don't need to do
    # anything else
    return HttpResponse("OK")


@login_required()
def change_active_group(request, conn=None, url=None, **kwargs):
    """
    Simply changes the request.session['active_group'] which is then used by
    the @login_required decorator to configure conn for any group-based
    queries.
    Finally this redirects to the 'url'.
    """
    switch_active_group(request)
    url = url or reverse("webindex")
    return HttpResponseRedirect(url)


def switch_active_group(request, active_group=None):
    """
    Simply changes the request.session['active_group'] which is then used by
    the @login_required decorator to configure conn for any group-based
    queries.
    """
    if active_group is None:
        active_group = request.GET.get('active_group')
    active_group = int(active_group)
    if ('active_group' not in request.session or
            active_group != request.session['active_group']):
        request.session.modified = True
        request.session['active_group'] = active_group


def fake_experimenter(request, default_name='All members'):
    """
    Marshal faked experimenter when id is -1
    Load omero.client.ui.menu.dropdown.everyone.label as username
    """
    label = request.session.get('server_settings').get('ui', {}) \
        .get('menu', {}).get('dropdown', {}).get('everyone', {}) \
        .get('label', default_name)
    return {
        'id': -1,
        'omeName': label,
        'firstName': label,
        'lastName': '',
    }


@login_required(login_redirect='webindex')
def logout(request, conn=None, **kwargs):
    """
    Logout of the session and redirects to the homepage (will redirect to
    login first)
    """

    if request.method == "POST":
        try:
            try:
                conn.seppuku()
            except:
                logger.error('Exception during logout.', exc_info=True)
        finally:
            request.session.flush()
        return HttpResponseRedirect(reverse("webindex"))
    else:
        context = {
            'url': reverse('weblogout'),
            'submit': "Do you want to log out?"}
        t = template_loader.get_template(
            'webgateway/base/includes/post_form.html')
        c = Context(request, context)
        return HttpResponse(t.render(c))


###########################################################################
@login_required()
@render_response()
def load_template(request, menu, conn=None, url=None, **kwargs):
    """
    This view handles most of the top-level pages, as specified by 'menu' E.g.
    userdata, usertags, history, search etc.
    Query string 'path' that specifies an object to display in the data tree
    is parsed.
    We also prepare the list of users in the current group, for the
    switch-user form. Change-group form is also prepared.
    """
    request.session.modified = True

    if menu == 'userdata':
        template = "webclient/data/containers.html"
    elif menu == 'usertags':
        template = "webclient/data/containers.html"
    else:
        # E.g. search/search.html
        template = "webclient/%s/%s.html" % (menu, menu)

    # tree support
    show = Show(conn, request, menu)
    # Constructor does no loading.  Show.first_selected must be called first
    # in order to set up our initial state correctly.
    try:
        first_sel = show.first_selected
    except IncorrectMenuError, e:
        return HttpResponseRedirect(e.uri)
    # We get the owner of the top level object, E.g. Project
    # Actual api_paths_to_object() is retrieved by jsTree once loaded
    initially_open_owner = show.initially_open_owner

    # need to be sure that tree will be correct omero.group
    if first_sel is not None:
        switch_active_group(request, first_sel.details.group.id.val)

    # search support
    init = {}
    global_search_form = GlobalSearchForm(data=request.POST.copy())
    if menu == "search":
        if global_search_form.is_valid():
            init['query'] = global_search_form.cleaned_data['search_query']

    # get url without request string - used to refresh page after switch
    # user/group etc
    url = reverse(viewname="load_template", args=[menu])

    # validate experimenter is in the active group
    active_group = (request.session.get('active_group') or
                    conn.getEventContext().groupId)
    # prepare members of group...
    leaders, members = conn.getObject(
        "ExperimenterGroup", active_group).groupSummary()
    userIds = [u.id for u in leaders]
    userIds.extend([u.id for u in members])
    users = []
    if len(leaders) > 0:
        users.append(("Owners", leaders))
    if len(members) > 0:
        users.append(("Members", members))
    users = tuple(users)

    # check any change in experimenter...
    user_id = request.GET.get('experimenter')
    if initially_open_owner is not None:
        if (request.session.get('user_id', None) != -1):
            # if we're not already showing 'All Members'...
            user_id = initially_open_owner
    try:
        user_id = long(user_id)
    except:
        user_id = None
    if user_id is not None:
        form_users = UsersForm(
            initial={'users': users, 'empty_label': None, 'menu': menu},
            data=request.GET.copy())
        if not form_users.is_valid():
            if user_id != -1:           # All users in group is allowed
                user_id = None
    if user_id is None:
        # ... or check that current user is valid in active group
        user_id = request.session.get('user_id', None)
        if user_id is None or int(user_id) not in userIds:
            if user_id != -1:           # All users in group is allowed
                user_id = conn.getEventContext().userId

    request.session['user_id'] = user_id

    myGroups = list(conn.getGroupsMemberOf())
    myGroups.sort(key=lambda x: x.getName().lower())
    groups = myGroups

    new_container_form = ContainerForm()

    # colleagues required for search.html page only.
    myColleagues = {}
    if menu == "search":
        for g in groups:
            g.loadLeadersAndMembers()
            for c in g.leaders + g.colleagues:
                myColleagues[c.id] = c
        myColleagues = myColleagues.values()
        myColleagues.sort(key=lambda x: x.getLastName().lower())

    context = {
        'menu': menu,
        'init': init,
        'myGroups': myGroups,
        'new_container_form': new_container_form,
        'global_search_form': global_search_form}
    context['groups'] = groups
    context['myColleagues'] = myColleagues
    context['active_group'] = conn.getObject(
        "ExperimenterGroup", long(active_group))
    context['active_user'] = conn.getObject("Experimenter", long(user_id))
    context['initially_select'] = show.initially_select
    context['isLeader'] = conn.isLeader()
    context['current_url'] = url
    context['page_size'] = settings.PAGE
    context['template'] = template

    return context


@login_required()
@render_response()
def group_user_content(request, url=None, conn=None, **kwargs):
    """
    Loads html content of the Groups/Users drop-down menu on main webclient
    pages.
    Url should be supplied in request, as target for redirect after switching
    group.
    """

    myGroups = list(conn.getGroupsMemberOf())
    myGroups.sort(key=lambda x: x.getName().lower())
    if conn.isAdmin():  # Admin can see all groups
        system_groups = [
            conn.getAdminService().getSecurityRoles().userGroupId,
            conn.getAdminService().getSecurityRoles().guestGroupId]
        groups = [g for g in conn.getObjects("ExperimenterGroup")
                  if g.getId() not in system_groups]
        groups.sort(key=lambda x: x.getName().lower())
    else:
        groups = myGroups

    for g in groups:
        g.loadLeadersAndMembers()  # load leaders / members

    context = {
        'template': 'webclient/base/includes/group_user_content.html',
        'current_url': url,
        'groups': groups,
        'myGroups': myGroups}
    return context


@login_required()
def api_group_list(request, conn=None, **kwargs):
    # Get parameters
    try:
        page = get_long_or_default(request, 'page', 1)
        limit = get_long_or_default(request, 'limit', settings.PAGE)
        member_id = get_long_or_default(request, 'member', -1)
    except ValueError as e:
        return HttpResponseBadRequest('Invalid parameter value')

    try:
        # Get the groups
        groups = tree.marshal_groups(conn=conn,
                                     member_id=member_id,
                                     page=page,
                                     limit=limit)
    except ApiUsageException as e:
        return HttpResponseBadRequest(e.serverStackTrace)
    except ServerError as e:
        return HttpResponseServerError(e.serverStackTrace)
    except IceException as e:
        return HttpResponseServerError(e.message)

    return JsonResponse({'groups': groups})


@login_required()
def api_experimenter_list(request, conn=None, **kwargs):
    # Get parameters
    try:
        page = get_long_or_default(request, 'page', 1)
        limit = get_long_or_default(request, 'limit', settings.PAGE)
        group_id = get_long_or_default(request, 'group', -1)
    except ValueError:
        return HttpResponseBadRequest('Invalid parameter value')

    try:
        # Get the experimenters
        experimenters = tree.marshal_experimenters(conn=conn,
                                                   group_id=group_id,
                                                   page=page,
                                                   limit=limit)
        return HttpJsonResponse({'experimenters': experimenters})
    except ApiUsageException as e:
        return HttpResponseBadRequest(e.serverStackTrace)
    except ServerError as e:
        return HttpResponseServerError(e.serverStackTrace)
    except IceException as e:
        return HttpResponseServerError(e.message)

<<<<<<< HEAD
    return JsonResponse({'experimenters': experimenters})

=======
>>>>>>> f3239efa

@login_required()
def api_experimenter_detail(request, experimenter_id, conn=None, **kwargs):
    # Validate parameter
    try:
        experimenter_id = long(experimenter_id)
    except ValueError:
        return HttpResponseBadRequest('Invalid experimenter id')

    try:
        # Get the experimenter
        if experimenter_id < 0:
            experimenter = fake_experimenter(request)
        else:
            # Get the experimenter
            experimenter = tree.marshal_experimenter(
                conn=conn, experimenter_id=experimenter_id)
        return HttpJsonResponse({'experimenter': experimenter})

    except ApiUsageException as e:
        return HttpResponseBadRequest(e.serverStackTrace)
    except ServerError as e:
        return HttpResponseServerError(e.serverStackTrace)
    except IceException as e:
        return HttpResponseServerError(e.message)

<<<<<<< HEAD
    return JsonResponse({'experimenter': experimenter})

=======
>>>>>>> f3239efa

@login_required()
def api_container_list(request, conn=None, **kwargs):
    # Get parameters
    try:
        page = get_long_or_default(request, 'page', 1)
        limit = get_long_or_default(request, 'limit', settings.PAGE)
        group_id = get_long_or_default(request, 'group', -1)
        experimenter_id = get_long_or_default(request, 'id', -1)
    except ValueError:
        return HttpResponseBadRequest('Invalid parameter value')

    # While this interface does support paging, it does so in a
    # very odd way. The results per page is enforced per query so this
    # will actually get the limit for projects, datasets (without
    # parents), screens and plates (without parents). This is fine for
    # the first page, but the second page may not be what is expected.

    r = dict()
    try:
        # Get the projects
        r['projects'] = tree.marshal_projects(
            conn=conn,
            group_id=group_id,
            experimenter_id=experimenter_id,
            page=page,
            limit=limit)

        # Get the orphaned datasets (without project parents)
        r['datasets'] = tree.marshal_datasets(
            conn=conn,
            orphaned=True,
            group_id=group_id,
            experimenter_id=experimenter_id,
            page=page,
            limit=limit)

        # Get the screens for the current user
        r['screens'] = tree.marshal_screens(
            conn=conn,
            group_id=group_id,
            experimenter_id=experimenter_id,
            page=page,
            limit=limit)

        # Get the orphaned plates (without project parents)
        r['plates'] = tree.marshal_plates(
            conn=conn,
            orphaned=True,
            group_id=group_id,
            experimenter_id=experimenter_id,
            page=page,
            limit=limit)
        # Get the orphaned images container
        try:
            orph_t = request \
                .session['server_settings']['ui']['tree']['orphans']
        except:
            orph_t = {'enabled': True}
        if (conn.isAdmin() or
                conn.isLeader(gid=request.session.get('active_group')) or
                experimenter_id == conn.getUserId() or
                orph_t.get('enabled', True)):

            orphaned = tree.marshal_orphaned(
                conn=conn,
                group_id=group_id,
                experimenter_id=experimenter_id,
                page=page,
                limit=limit)
            orphaned['name'] = orph_t.get('name', "Orphaned Images")
            r['orphaned'] = orphaned
    except ApiUsageException as e:
        return HttpResponseBadRequest(e.serverStackTrace)
    except ServerError as e:
        return HttpResponseServerError(e.serverStackTrace)
    except IceException as e:
        return HttpResponseServerError(e.message)

    return JsonResponse(r)


@login_required()
def api_dataset_list(request, conn=None, **kwargs):
    # Get parameters
    try:
        page = get_long_or_default(request, 'page', 1)
        limit = get_long_or_default(request, 'limit', settings.PAGE)
        group_id = get_long_or_default(request, 'group', -1)
        project_id = get_long_or_default(request, 'id', None)
    except ValueError:
        return HttpResponseBadRequest('Invalid parameter value')

    try:
        # Get the datasets
        datasets = tree.marshal_datasets(conn=conn,
                                         project_id=project_id,
                                         group_id=group_id,
                                         page=page,
                                         limit=limit)
    except ApiUsageException as e:
        return HttpResponseBadRequest(e.serverStackTrace)
    except ServerError as e:
        return HttpResponseServerError(e.serverStackTrace)
    except IceException as e:
        return HttpResponseServerError(e.message)

    return JsonResponse({'datasets': datasets})


@login_required()
def api_image_list(request, conn=None, **kwargs):
    ''' Get a list of images
        Specifiying dataset_id will return only images in that dataset
        Specifying experimenter_id will return orpahned images for that
        user
        The orphaned images will include images which belong to the user
        but are not in any dataset belonging to the user
        Currently specifying both, experimenter_id will be ignored

    '''
    # Get parameters
    try:
        page = get_long_or_default(request, 'page', 1)
        limit = get_long_or_default(request, 'limit', settings.PAGE)
        group_id = get_long_or_default(request, 'group', -1)
        dataset_id = get_long_or_default(request, 'id', None)
        orphaned = get_bool_or_default(request, 'orphaned', False)
        load_pixels = get_bool_or_default(request, 'sizeXYZ', False)
        thumb_version = get_bool_or_default(request, 'thumbVersion', False)
        date = get_bool_or_default(request, 'date', False)
        experimenter_id = get_long_or_default(request,
                                              'experimenter_id', -1)
    except ValueError:
        return HttpResponseBadRequest('Invalid parameter value')

    # Share ID is in kwargs from api/share_images/<id>/ which will create
    # a share connection in @login_required.
    # We don't support ?share_id in query string since this would allow a
    # share connection to be created for ALL urls, instead of just this one.
    share_id = 'share_id' in kwargs and long(kwargs['share_id']) or None

    try:
        # Get the images
        images = tree.marshal_images(conn=conn,
                                     orphaned=orphaned,
                                     experimenter_id=experimenter_id,
                                     dataset_id=dataset_id,
                                     share_id=share_id,
                                     load_pixels=load_pixels,
                                     group_id=group_id,
                                     page=page,
                                     date=date,
                                     thumb_version=thumb_version,
                                     limit=limit)
    except ApiUsageException as e:
        return HttpResponseBadRequest(e.serverStackTrace)
    except ServerError as e:
        return HttpResponseServerError(e.serverStackTrace)
    except IceException as e:
        return HttpResponseServerError(e.message)

    return JsonResponse({'images': images})


@login_required()
def api_plate_list(request, conn=None, **kwargs):
    # Get parameters
    try:
        page = get_long_or_default(request, 'page', 1)
        limit = get_long_or_default(request, 'limit', settings.PAGE)
        group_id = get_long_or_default(request, 'group', -1)
        screen_id = get_long_or_default(request, 'id', None)
    except ValueError:
        return HttpResponseBadRequest('Invalid parameter value')

    try:
        # Get the plates
        plates = tree.marshal_plates(conn=conn,
                                     screen_id=screen_id,
                                     group_id=group_id,
                                     page=page,
                                     limit=limit)
    except ApiUsageException as e:
        return HttpResponseBadRequest(e.serverStackTrace)
    except ServerError as e:
        return HttpResponseServerError(e.serverStackTrace)
    except IceException as e:
        return HttpResponseServerError(e.message)

    return JsonResponse({'plates': plates})


@login_required()
def api_plate_acquisition_list(request, conn=None, **kwargs):
    # Get parameters
    try:
        page = get_long_or_default(request, 'page', 1)
        limit = get_long_or_default(request, 'limit', settings.PAGE)
        plate_id = get_long_or_default(request, 'id', None)
    except ValueError:
        return HttpResponseBadRequest('Invalid parameter value')

    # Orphaned PlateAcquisitions are not possible so querying without a
    # plate is an error
    if plate_id is None:
        return HttpResponseBadRequest('id (plate) must be specified')

    try:
        # Get the plate acquisitions
        plate_acquisitions = tree.marshal_plate_acquisitions(
            conn=conn, plate_id=plate_id, page=page, limit=limit)
    except ApiUsageException as e:
        return HttpResponseBadRequest(e.serverStackTrace)
    except ServerError as e:
        return HttpResponseServerError(e.serverStackTrace)
    except IceException as e:
        return HttpResponseServerError(e.message)

    return JsonResponse({'acquisitions': plate_acquisitions})


def get_object_links(conn, parent_type, parent_id, child_type, child_ids):
    """ This is just used internally by api_link DELETE below """
    if parent_type == 'orphaned':
        return None
    link_type = None
    if parent_type == 'experimenter':
        if child_type in ['dataset', 'plate', 'tag']:
            # This will be a requested link if a dataset or plate is
            # moved from the de facto orphaned datasets/plates, it isn't
            # an error, but no link actually needs removing
            return None
    elif parent_type == 'project':
        if child_type == 'dataset':
            link_type = 'ProjectDatasetLink'
    elif parent_type == 'dataset':
        if child_type == 'image':
            link_type = 'DatasetImageLink'
    elif parent_type == 'screen':
        if child_type == 'plate':
            link_type = 'ScreenPlateLink'
    elif parent_type == 'tagset':
        if child_type == 'tag':
            link_type = 'AnnotationAnnotationLink'
    if not link_type:
        raise Http404("json data needs 'parent_type' and 'child_type'")

    params = omero.sys.ParametersI()
    params.addIds(child_ids)

    qs = conn.getQueryService()
    # Need to fetch child and parent, otherwise
    # AnnotationAnnotationLink is not loaded
    q = """
        from %s olink join fetch olink.child join fetch olink.parent
        where olink.child.id in (:ids)
        """ % link_type
    if parent_id:
        params.add('pid', rlong(parent_id))
        q += " and olink.parent.id = :pid"

    res = qs.findAllByQuery(q, params, conn.SERVICE_OPTS)

    if parent_id is not None and len(res) == 0:
        raise Http404("No link found for %s-%s to %s-%s"
                      % (parent_type, parent_id, child_type, child_ids))
    return link_type, res


def create_link(parent_type, parent_id, child_type, child_id):
    """ This is just used internally by api_link DELETE below """
    if parent_type == 'experimenter':
        if child_type == 'dataset' or child_type == 'plate':
            # This is actually not a link that needs creating, this
            # dataset/plate is an orphan
            return 'orphan'
    if parent_type == 'project':
        project = ProjectI(long(parent_id), False)
        if child_type == 'dataset':
            dataset = DatasetI(long(child_id), False)
            l = ProjectDatasetLinkI()
            l.setParent(project)
            l.setChild(dataset)
            return l
    elif parent_type == 'dataset':
        dataset = DatasetI(long(parent_id), False)
        if child_type == 'image':
            image = ImageI(long(child_id), False)
            l = DatasetImageLinkI()
            l.setParent(dataset)
            l.setChild(image)
            return l
    elif parent_type == 'screen':
        screen = ScreenI(long(parent_id), False)
        if child_type == 'plate':
            plate = PlateI(long(child_id), False)
            l = ScreenPlateLinkI()
            l.setParent(screen)
            l.setChild(plate)
            return l
    elif parent_type == 'tagset':
        if child_type == 'tag':
            l = AnnotationAnnotationLinkI()
            l.setParent(TagAnnotationI(long(parent_id), False))
            l.setChild(TagAnnotationI(long(child_id), False))
            return l
    return None


@login_required()
def api_links(request, conn=None, **kwargs):
    """
    Entry point for the api_links methods.
    We delegate depending on request method to
    create or delete links between objects.
    """
    # Handle link creation/deletion
    json_data = json.loads(request.body)

    if request.method == 'POST':
        return _api_links_POST(conn, json_data)
    elif request.method == 'DELETE':
        return _api_links_DELETE(conn, json_data)


def _api_links_POST(conn, json_data, **kwargs):
    """ Creates links between objects specified by a json
    blob in the request body.
    e.g. {"dataset":{"10":{"image":[1,2,3]}}}
    When creating a link, fails silently if ValidationException
    (E.g. adding an image to a Dataset that already has that image).
    """

    response = {'success': False}

    # json is [parent_type][parent_id][child_type][childIds]
    # e.g. {"dataset":{"10":{"image":[1,2,3]}}}

    linksToSave = []
    for parent_type, parents in json_data.items():
        if parent_type == "orphaned":
            continue
        for parent_id, children in parents.items():
            for child_type, child_ids in children.items():
                for child_id in child_ids:
                    parent_id = int(parent_id)
                    link = create_link(parent_type, parent_id,
                                       child_type, child_id)
                    if link and link != 'orphan':
                        linksToSave.append(link)

    if len(linksToSave) > 0:
        # Need to set context to correct group (E.g parent group)
        ptype = parent_type.title()
        if ptype in ["Tagset", "Tag"]:
            ptype = "TagAnnotation"
        p = conn.getQueryService().get(ptype, parent_id,
                                       conn.SERVICE_OPTS)
        conn.SERVICE_OPTS.setOmeroGroup(p.details.group.id.val)
        logger.info("api_link: Saving %s links" % len(linksToSave))

        try:
            # We try to save all at once, for speed.
            conn.saveArray(linksToSave)
            response['success'] = True
        except:
            logger.info("api_link: Exception on saveArray with %s links"
                        % len(linksToSave))
            # If this fails, e.g. ValidationException because link
            # already exists, try to save individual links
            for l in linksToSave:
                try:
                    conn.saveObject(l)
                except:
                    pass
            response['success'] = True

    return JsonResponse(response)


def _api_links_DELETE(conn, json_data):
    """ Deletes links between objects specified by a json
    blob in the request body.
    e.g. {"dataset":{"10":{"image":[1,2,3]}}}
    """

    response = {'success': False}

    # json is [parent_type][parent_id][child_type][childIds]
    # e.g. {"dataset":{"10":{"image":[1,2,3]}}}
    for parent_type, parents in json_data.items():
        if parent_type == "orphaned":
            continue
        for parent_id, children in parents.items():
            for child_type, child_ids in children.items():
                objLnks = get_object_links(conn, parent_type,
                                           parent_id,
                                           child_type,
                                           child_ids)
                if objLnks is None:
                    continue
                linkType, links = objLnks
                linkIds = [r.id.val for r in links]
                logger.info("api_link: Deleting %s links" % len(linkIds))
                conn.deleteObjects(linkType, linkIds)
                # webclient needs to know what is orphaned
                linkType, remainingLinks = get_object_links(conn,
                                                            parent_type,
                                                            None,
                                                            child_type,
                                                            child_ids)
                # return remaining links in same format as json above
                # e.g. {"dataset":{"10":{"image":[1,2,3]}}}
                for rl in remainingLinks:
                    pid = rl.parent.id.val
                    cid = rl.child.id.val
                    # Deleting links still in progress above - ignore these
                    if pid == int(parent_id):
                        continue
                    if parent_type not in response:
                        response[parent_type] = {}
                    if pid not in response[parent_type]:
                        response[parent_type][pid] = {child_type: []}
                    response[parent_type][pid][child_type].append(cid)

    # If we got here, DELETE was OK
    response['success'] = True

    return JsonResponse(response)


@login_required()
def api_paths_to_object(request, conn=None, **kwargs):
    """
    This finds the paths to objects in the hierarchy. It returns only
    the path, not the object hierarchy itself.

    An example usage is for the 'show' functionality
    Example to go to the image with id 1 somewhere in the tree.
    http://localhost:8000/webclient/?show=image-1

    This method can tell the webclient exactly what needs to be
    dynamically loaded to display this in the jstree.
    """

    try:
        experimenter_id = get_long_or_default(request, 'experimenter', None)
        project_id = get_long_or_default(request, 'project', None)
        dataset_id = get_long_or_default(request, 'dataset', None)
        image_id = get_long_or_default(request, 'image', None)
        screen_id = get_long_or_default(request, 'screen', None)
        plate_id = get_long_or_default(request, 'plate', None)
        acquisition_id = get_long_or_default(request, 'run', None)
        # acquisition will override 'run' if both are specified as they are
        # the same thing
        acquisition_id = get_long_or_default(request, 'acquisition',
                                             acquisition_id)
        well_id = request.GET.get('well', None)
        tag_id = get_long_or_default(request, 'tag', None)
        tagset_id = get_long_or_default(request, 'tagset', None)
        group_id = get_long_or_default(request, 'group', None)
    except ValueError:
        return HttpResponseBadRequest('Invalid parameter value')

    if tag_id is not None or tagset_id is not None:
        paths = paths_to_tag(conn, experimenter_id, tagset_id, tag_id)

    else:
        paths = paths_to_object(conn, experimenter_id, project_id,
                                dataset_id, image_id, screen_id, plate_id,
                                acquisition_id, well_id, group_id)
    return JsonResponse({'paths': paths})


@login_required()
def api_tags_and_tagged_list(request, conn=None, **kwargs):
    if request.method == 'GET':
        return api_tags_and_tagged_list_GET(request, conn, **kwargs)
    elif request.method == 'DELETE':
        return api_tags_and_tagged_list_DELETE(request, conn, **kwargs)


def api_tags_and_tagged_list_GET(request, conn=None, **kwargs):
    ''' Get a list of tags
        Specifiying tag_id will return any sub-tags, sub-tagsets and
        objects tagged with that id
        If no tagset_id is specifed it will return tags which have no
        parent
    '''
    # Get parameters
    try:
        page = get_long_or_default(request, 'page', 1)
        limit = get_long_or_default(request, 'limit', settings.PAGE)
        group_id = get_long_or_default(request, 'group', -1)
        tag_id = get_long_or_default(request, 'id', None)
        experimenter_id = get_long_or_default(request, 'experimenter_id', -1)
        orphaned = get_bool_or_default(request, 'orphaned', False)
        load_pixels = get_bool_or_default(request, 'sizeXYZ', False)
        date = get_bool_or_default(request, 'date', False)
    except ValueError:
        return HttpResponseBadRequest('Invalid parameter value')

    try:
        # Get ALL data (all owners) under specified tags
        if tag_id is not None:
            tagged = tree.marshal_tagged(conn=conn,
                                         experimenter_id=experimenter_id,
                                         tag_id=tag_id,
                                         group_id=group_id,
                                         page=page,
                                         load_pixels=load_pixels,
                                         date=date,
                                         limit=limit)
        else:
            tagged = {}

        tagged['tags'] = tree.marshal_tags(conn=conn,
                                           orphaned=orphaned,
                                           experimenter_id=experimenter_id,
                                           tag_id=tag_id,
                                           group_id=group_id,
                                           page=page,
                                           limit=limit)
    except ApiUsageException as e:
        return HttpResponseBadRequest(e.serverStackTrace)
    except ServerError as e:
        return HttpResponseServerError(e.serverStackTrace)
    except IceException as e:
        return HttpResponseServerError(e.message)

    return JsonResponse(tagged)


def api_tags_and_tagged_list_DELETE(request, conn=None, **kwargs):
    ''' Delete the listed tags by ids

    '''
    # Get parameters
    try:
        tag_ids = get_longs(request, 'id')
    except ValueError:
        return HttpResponseBadRequest('Invalid parameter value')

    dcs = list()

    handle = None
    try:
        for tag_id in tag_ids:
            dcs.append(omero.cmd.Delete('/Annotation', tag_id))
        doall = omero.cmd.DoAll()
        doall.requests = dcs
        handle = conn.c.sf.submit(doall, conn.SERVICE_OPTS)

        try:
            conn._waitOnCmd(handle)
        finally:
            handle.close()

    except CmdError as e:
        return HttpResponseBadRequest(e.message)
    except ServerError as e:
        return HttpResponseServerError(e.serverStackTrace)
    except IceException as e:
        return HttpResponseServerError(e.message)

    return JsonResponse('')


@login_required()
def api_annotations(request, conn=None, **kwargs):

    r = request.GET or request.POST

    image_ids = r.getlist('image')
    dataset_ids = r.getlist('dataset')
    project_ids = r.getlist('project')
    screen_ids = r.getlist('screen')
    plate_ids = r.getlist('plate')
    run_ids = r.getlist('acquisition')

    ann_type = r.get('type', None)

    anns, exps = tree.marshal_annotations(conn, project_ids=project_ids,
                                          dataset_ids=dataset_ids,
                                          image_ids=image_ids,
                                          screen_ids=screen_ids,
                                          plate_ids=plate_ids,
                                          run_ids=run_ids,
                                          ann_type=ann_type)

    return JsonResponse({'annotations': anns, 'experimenters': exps})


@login_required()
def api_share_list(request, conn=None, **kwargs):
    # Get parameters
    try:
        page = get_long_or_default(request, 'page', 1)
        limit = get_long_or_default(request, 'limit', settings.PAGE)
        member_id = get_long_or_default(request, 'member_id', -1)
        owner_id = get_long_or_default(request, 'owner_id', -1)
    except ValueError:
        return HttpResponseBadRequest('Invalid parameter value')

    # Like with api_container_list, this is a combination of
    # results which will each be able to return up to the limit in page
    # size

    try:
        # Get the shares
        shares = tree.marshal_shares(conn=conn,
                                     member_id=member_id,
                                     owner_id=owner_id,
                                     page=page,
                                     limit=limit)
        # Get the discussions
        discussions = tree.marshal_discussions(conn=conn,
                                               member_id=member_id,
                                               owner_id=owner_id,
                                               page=page,
                                               limit=limit)
    except ApiUsageException as e:
        return HttpResponseBadRequest(e.serverStackTrace)
    except ServerError as e:
        return HttpResponseServerError(e.serverStackTrace)
    except IceException as e:
        return HttpResponseServerError(e.message)

    return JsonResponse({'shares': shares, 'discussions': discussions})


@login_required()
@render_response()
def load_plate(request, o1_type=None, o1_id=None, conn=None, **kwargs):
    """
    This loads data for the center panel, via AJAX calls.
    Used for Datasets, Plates & Orphaned Images.
    """

    # get index of the plate
    index = getIntOrDefault(request, 'index', 0)

    # prepare data. E.g. kw = {}  or  {'plate': 301L}  or
    # 'acquisition': 301L}
    kw = dict()
    if o1_type is not None:
        if o1_id is not None and o1_id > 0:
            kw[str(o1_type)] = long(o1_id)

    try:
        manager = BaseContainer(conn, **kw)
    except AttributeError, x:
        return handlerInternalError(request, x)

    # prepare forms
    form_well_index = None

    context = {
        'manager': manager,
        'form_well_index': form_well_index,
        'index': index}

    # load data & template
    template = None
    if 'plate' in kw or 'acquisition' in kw:
        fields = manager.getNumberOfFields()
        if fields is not None:
            form_well_index = WellIndexForm(
                initial={'index': index, 'range': fields})
            if index == 0:
                index = fields[0]

        # Show parameter will be well-1|well-2
        show = request.REQUEST.get('show')
        if show is not None:
            wells_to_select = []
            for w in show.split("|"):
                if 'well-' in w:
                    wells_to_select.append(w.replace('well-', ''))
            context['select_wells'] = ','.join(wells_to_select)

        context['baseurl'] = reverse('webgateway').rstrip('/')
        context['form_well_index'] = form_well_index
        context['index'] = index
        template = "webclient/data/plate.html"

    context['isLeader'] = conn.isLeader()
    context['template'] = template
    return context


@login_required()
@render_response()
def load_chgrp_groups(request, conn=None, **kwargs):
    """
    Get the potential groups we can move selected data to.
    These will be groups that the owner(s) of selected objects is a member of.
    Objects are specified by query string like: ?Image=1,2&Dataset=3
    If no selected objects are specified, simply list the groups that the
    current user is a member of.
    Groups list will exclude the 'current' group context.
    """

    ownerIds = []
    currentGroups = set()
    groupSets = []
    groups = {}
    owners = {}
    for dtype in ("Project", "Dataset", "Image", "Screen", "Plate"):
        oids = request.GET.get(dtype, None)
        if oids is not None:
            for o in conn.getObjects(dtype, oids.split(",")):
                ownerIds.append(o.getDetails().owner.id.val)
                currentGroups.add(o.getDetails().group.id.val)
    ownerIds = list(set(ownerIds))
    # In case we were passed no objects or they weren't found
    if len(ownerIds) == 0:
        ownerIds = [conn.getUserId()]
    for owner in conn.getObjects("Experimenter", ownerIds):
        # Each owner has a set of groups
        gids = []
        owners[owner.id] = owner.getFullName()
        for group in owner.copyGroupExperimenterMap():
            groups[group.parent.id.val] = group.parent
            gids.append(group.parent.id.val)
        groupSets.append(set(gids))

    # Can move to groups that all owners are members of...
    targetGroupIds = set.intersection(*groupSets)
    # ...but not 'user' group
    userGroupId = conn.getAdminService().getSecurityRoles().userGroupId
    targetGroupIds.remove(userGroupId)

    # if all the Objects are in a single group, exclude it from the target
    # groups
    if len(currentGroups) == 1:
        targetGroupIds.remove(currentGroups.pop())

    def getPerms(group):
        p = group.getDetails().permissions
        return {
            'write': p.isGroupWrite(),
            'annotate': p.isGroupAnnotate(),
            'read': p.isGroupRead()}

    # From groupIds, create a list of group dicts for json
    targetGroups = []
    for gid in targetGroupIds:
        targetGroups.append({
            'id': gid,
            'name': groups[gid].name.val,
            'perms': getPerms(groups[gid])
        })
    targetGroups.sort(key=lambda x: x['name'])

    owners = [[k, v] for k, v in owners.items()]

    return {'owners': owners, 'groups': targetGroups}


@login_required()
@render_response()
def load_chgrp_target(request, group_id, target_type, conn=None, **kwargs):
    """ Loads a tree for user to pick target Project, Dataset or Screen """

    # filter by group (not switching group)
    conn.SERVICE_OPTS.setOmeroGroup(int(group_id))
    owner = getIntOrDefault(request, 'owner', None)

    manager = BaseContainer(conn)
    manager.listContainerHierarchy(owner)
    template = 'webclient/data/chgrp_target_tree.html'

    context = {
        'manager': manager,
        'target_type': target_type,
        'template': template}
    return context


@login_required()
@render_response()
def load_searching(request, form=None, conn=None, **kwargs):
    """
    Handles AJAX calls to search
    """
    manager = BaseSearch(conn)

    foundById = []
    # form = 'form' if we are searching. Get query from request...
    r = request.GET or request.POST
    if form is not None:
        query_search = r.get('query').replace("+", " ")
        template = "webclient/search/search_details.html"

        onlyTypes = r.getlist("datatype")
        fields = r.getlist("field")
        searchGroup = r.get('searchGroup', None)
        ownedBy = r.get('ownedBy', None)

        useAcquisitionDate = toBoolean(r.get('useAcquisitionDate'))
        startdate = r.get('startdateinput', None)
        startdate = startdate is not None and smart_str(startdate) or None
        enddate = r.get('enddateinput', None)
        enddate = enddate is not None and smart_str(enddate) or None
        date = None
        if startdate is not None:
            if enddate is None:
                n = datetime.datetime.now()
                enddate = "%s-%02d-%02d" % (n.year, n.month, n.day)
            date = "%s_%s" % (startdate, enddate)

        # by default, if user has not specified any types:
        if len(onlyTypes) == 0:
            onlyTypes = ['images']

        # search is carried out and results are stored in
        # manager.containers.images etc.
        manager.search(query_search, onlyTypes, fields, searchGroup, ownedBy,
                       useAcquisitionDate, date)

        # if the query is only numbers (separated by commas or spaces)
        # we search for objects by ID
        isIds = re.compile('^[\d ,]+$')
        if isIds.search(query_search) is not None:
            conn.SERVICE_OPTS.setOmeroGroup(-1)
            idSet = set()
            for queryId in re.split(' |,', query_search):
                if len(queryId) == 0:
                    continue
                try:
                    searchById = long(queryId)
                    if searchById in idSet:
                        continue
                    idSet.add(searchById)
                    for t in onlyTypes:
                        t = t[0:-1]  # remove 's'
                        if t in ('project', 'dataset', 'image', 'screen',
                                 'plate'):
                            obj = conn.getObject(t, searchById)
                            if obj is not None:
                                foundById.append({'otype': t, 'obj': obj})
                except ValueError:
                    pass

    else:
        # simply display the search home page.
        template = "webclient/search/search.html"

    context = {
        'manager': manager,
        'foundById': foundById,
        'resultCount': manager.c_size + len(foundById)}
    context['template'] = template
    return context


@login_required()
@render_response()
def load_metadata_details(request, c_type, c_id, conn=None, share_id=None,
                          **kwargs):
    """
    This page is the right-hand panel 'general metadata', first tab only.
    Shown for Projects, Datasets, Images, Screens, Plates, Wells, Tags etc.
    The data and annotations are loaded by the manager. Display of appropriate
    data is handled by the template.
    """

    context = dict()

    # the index of a field within a well
    index = getIntOrDefault(request, 'index', 0)

    # we only expect a single object, but forms can take multiple objects
    images = (c_type == "image" and
              list(conn.getObjects("Image", [c_id])) or
              list())
    datasets = (c_type == "dataset" and
                list(conn.getObjects("Dataset", [c_id])) or list())
    projects = (c_type == "project" and
                list(conn.getObjects("Project", [c_id])) or list())
    screens = (c_type == "screen" and
               list(conn.getObjects("Screen", [c_id])) or
               list())
    plates = (c_type == "plate" and
              list(conn.getObjects("Plate", [c_id])) or list())
    acquisitions = (c_type == "acquisition" and
                    list(conn.getObjects("PlateAcquisition", [c_id])) or
                    list())
    shares = ((c_type == "share" or c_type == "discussion") and
              [conn.getShare(c_id)] or list())
    wells = list()
    if c_type == "well":
        for w in conn.getObjects("Well", [c_id]):
            w.index = index
            wells.append(w)

    # we simply set up the annotation form, passing the objects to be
    # annotated.
    selected = {
        'images': c_type == "image" and [c_id] or [],
        'datasets': c_type == "dataset" and [c_id] or [],
        'projects': c_type == "project" and [c_id] or [],
        'screens': c_type == "screen" and [c_id] or [],
        'plates': c_type == "plate" and [c_id] or [],
        'acquisitions': c_type == "acquisition" and [c_id] or [],
        'wells': c_type == "well" and [c_id] or [],
        'shares': ((c_type == "share" or c_type == "discussion") and [c_id] or
                   [])}

    initial = {
        'selected': selected, 'images': images,  'datasets': datasets,
        'projects': projects, 'screens': screens, 'plates': plates,
        'acquisitions': acquisitions, 'wells': wells, 'shares': shares}

    form_comment = None
    figScripts = None
    if c_type in ("share", "discussion"):
        template = "webclient/annotations/annotations_share.html"
        manager = BaseShare(conn, c_id)
        manager.getAllUsers(c_id)
        manager.getComments(c_id)
        form_comment = CommentAnnotationForm(initial=initial)
    else:
        try:
            manager = BaseContainer(
                conn, index=index, **{str(c_type): long(c_id)})
        except AttributeError, x:
            return handlerInternalError(request, x)
        if share_id is not None:
            template = "webclient/annotations/annotations_share.html"
            context['share'] = BaseShare(conn, share_id)
        else:
            template = "webclient/annotations/metadata_general.html"
            context['canExportAsJpg'] = manager.canExportAsJpg(request)
            figScripts = manager.listFigureScripts()
    context['manager'] = manager

    if c_type in ("tag", "tagset"):
        context['insight_ns'] = omero.rtypes.rstring(
            omero.constants.metadata.NSINSIGHTTAGSET).val
    else:
        context['index'] = index
    if form_comment is not None:
        context['form_comment'] = form_comment

    context['figScripts'] = figScripts
    context['template'] = template
    context['webclient_path'] = reverse('webindex')
    return context


@login_required()
@render_response()
def load_metadata_preview(request, c_type, c_id, conn=None, share_id=None,
                          **kwargs):
    """
    This is the image 'Preview' tab for the right-hand panel.
    """
    context = {}

    # the index of a field within a well
    index = getIntOrDefault(request, 'index', 0)

    manager = BaseContainer(conn, index=index, **{str(c_type): long(c_id)})
    if share_id:
        context['share'] = BaseShare(conn, share_id)

    if c_type == "well":
        manager.image = manager.well.getImage(index)

    allRdefs = manager.image.getAllRenderingDefs()
    rdefs = {}
    rdefId = manager.image.getRenderingDefId()
    # remove duplicates per user
    for r in allRdefs:
        ownerId = r['owner']['id']
        r['current'] = r['id'] == rdefId
        # if duplicate rdefs for user, pick one with highest ID
        if ownerId not in rdefs or rdefs[ownerId]['id'] < r['id']:
            rdefs[ownerId] = r
    rdefs = rdefs.values()
    # format into rdef strings,
    # E.g. {c: '1|3118:35825$FF0000,2|2086:18975$FFFF00', m: 'c'}
    rdefQueries = []
    for r in rdefs:
        chs = []
        for i, c in enumerate(r['c']):
            act = "-"
            if c['active']:
                act = ""
            chs.append('%s%s|%d:%d$%s'
                       % (act, i+1, c['start'], c['end'], c['color']))
        rdefQueries.append({
            'id': r['id'],
            'owner': r['owner'],
            'c': ",".join(chs),
            'm': r['model'] == 'greyscale' and 'g' or 'c'
            })

    context['manager'] = manager
    context['rdefsJson'] = json.dumps(rdefQueries)
    context['rdefs'] = rdefs
    context['template'] = "webclient/annotations/metadata_preview.html"
    return context


@login_required()
@render_response()
def load_metadata_hierarchy(request, c_type, c_id, conn=None, **kwargs):
    """
    This loads the ancestors of the specified object and displays them in a
    static tree.
    Used by an AJAX call from the metadata_general panel.
    """

    # the index of a field within a well
    index = getIntOrDefault(request, 'index', 0)

    manager = BaseContainer(conn, index=index, **{str(c_type): long(c_id)})

    context = {'manager': manager}
    context['template'] = "webclient/annotations/metadata_hierarchy.html"
    return context


@login_required()
@render_response()
def load_metadata_acquisition(request, c_type, c_id, conn=None, share_id=None,
                              **kwargs):
    """
    The acquisition tab of the right-hand panel. Only loaded for images.
    TODO: urls regex should make sure that c_type is only 'image' OR 'well'
    """

    # the index of a field within a well
    index = getIntOrDefault(request, 'index', 0)

    try:
        if c_type in ("share", "discussion"):
            template = "webclient/annotations/annotations_share.html"
            manager = BaseShare(conn, c_id)
            manager.getAllUsers(c_id)
            manager.getComments(c_id)
        else:
            template = "webclient/annotations/metadata_acquisition.html"
            manager = BaseContainer(
                conn, index=index, **{str(c_type): long(c_id)})
    except AttributeError, x:
        return handlerInternalError(request, x)

    form_environment = None
    form_objective = None
    form_microscope = None
    form_instrument_objectives = list()
    form_stageLabel = None
    form_filters = list()
    form_dichroics = list()
    form_detectors = list()
    form_channels = list()
    form_lasers = list()

    lasertypes = list(conn.getEnumerationEntries("LaserType"))
    arctypes = list(conn.getEnumerationEntries("ArcType"))
    filamenttypes = list(conn.getEnumerationEntries("FilamentType"))

    # various enums we need for the forms (don't load unless needed)
    mediums = None
    immersions = None
    corrections = None

    if c_type == 'well' or c_type == 'image':
        if c_type == "well":
            manager.image = manager.well.getImage(index)
        if share_id is None:
            manager.companionFiles()
        manager.channelMetadata()
        for theC, ch in enumerate(manager.channel_metadata):
            logicalChannel = ch.getLogicalChannel()
            if logicalChannel is not None:
                channel = dict()
                channel['form'] = MetadataChannelForm(initial={
                    'logicalChannel': logicalChannel,
                    'exWave': ch.getExcitationWave(units=True),
                    'emWave': ch.getEmissionWave(units=True),
                    'illuminations': list(conn.getEnumerationEntries(
                        "IlluminationI")),
                    'contrastMethods': list(conn.getEnumerationEntries(
                        "ContrastMethodI")),
                    'modes': list(conn.getEnumerationEntries(
                        "AcquisitionModeI"))})
                # 9853 Much metadata is not available to 'shares'
                if share_id is None:
                    lightPath = logicalChannel.getLightPath()
                    if lightPath is not None:
                        channel['form_dichroic'] = None
                        channel['form_excitation_filters'] = list()
                        channel['form_emission_filters'] = list()
                        lightPathDichroic = lightPath.getDichroic()
                        if lightPathDichroic is not None:
                            channel['form_dichroic'] = MetadataDichroicForm(
                                initial={'dichroic': lightPathDichroic})
                        filterTypes = list(conn.getEnumerationEntries(
                            "FilterTypeI"))
                        for f in lightPath.getEmissionFilters():
                            channel['form_emission_filters'].append(
                                MetadataFilterForm(initial={
                                    'filter': f, 'types': filterTypes}))
                        for f in lightPath.getExcitationFilters():
                            channel['form_excitation_filters'].append(
                                MetadataFilterForm(initial={
                                    'filter': f, 'types': filterTypes}))

                    detectorSettings = logicalChannel.getDetectorSettings()
                    if (detectorSettings._obj is not None and
                            detectorSettings.getDetector()):
                        channel['form_detector_settings'] = \
                            MetadataDetectorForm(initial={
                                'detectorSettings': detectorSettings,
                                'detector': detectorSettings.getDetector(),
                                'types': list(conn.getEnumerationEntries(
                                    "DetectorTypeI")),
                                'binnings': list(conn.getEnumerationEntries(
                                    "Binning"))})

                    lightSourceSettings = \
                        logicalChannel.getLightSourceSettings()
                    if (lightSourceSettings is not None and
                            lightSourceSettings._obj is not None):
                        lightSrc = lightSourceSettings.getLightSource()
                        if lightSrc is not None:
                            lstypes = lasertypes
                            if lightSrc.OMERO_CLASS == "Arc":
                                lstypes = arctypes
                            elif lightSrc.OMERO_CLASS == "Filament":
                                lstypes = filamenttypes
                            channel['form_light_source'] = \
                                MetadataLightSourceForm(initial={
                                    'lightSource': lightSrc,
                                    'lightSourceSettings': lightSourceSettings,
                                    'lstypes': lstypes,
                                    'mediums': list(
                                        conn.getEnumerationEntries(
                                            "LaserMediumI")),
                                    'pulses': list(conn.getEnumerationEntries(
                                        "PulseI"))})
                # TODO: We don't display filter sets here yet since they are
                # not populated on Import by BioFormats.
                channel['label'] = ch.getLabel()
                color = ch.getColor()
                channel['color'] = (color is not None and color.getHtml() or
                                    None)
                planeInfo = (
                    manager.image and
                    manager.image.getPrimaryPixels().copyPlaneInfo(
                        theC=theC, theZ=0))
                plane_info = []

                for pi in planeInfo:
                    deltaT = pi.getDeltaT(units="SECOND")
                    exposure = pi.getExposureTime(units="SECOND")
                    if deltaT is None and exposure is None:
                        continue
                    if deltaT is not None:
                        deltaT = deltaT.getValue()
                    if exposure is not None:
                        exposure = exposure.getValue()
                    plane_info.append({
                        'theT': pi.theT,
                        'deltaT': deltaT,
                        'exposureTime': exposure})
                channel['plane_info'] = plane_info

                form_channels.append(channel)

        try:
            image = manager.well.getWellSample().image()
        except:
            image = manager.image

        if share_id is None:    # 9853
            if image.getObjectiveSettings() is not None:
                # load the enums if needed and create our Objective Form
                if mediums is None:
                    mediums = list(conn.getEnumerationEntries("MediumI"))
                if immersions is None:
                    immersions = list(
                        conn.getEnumerationEntries("ImmersionI"))
                if corrections is None:
                    corrections = list(
                        conn.getEnumerationEntries("CorrectionI"))
                form_objective = MetadataObjectiveSettingsForm(initial={
                    'objectiveSettings': image.getObjectiveSettings(),
                    'objective': image.getObjectiveSettings().getObjective(),
                    'mediums': mediums,
                    'immersions': immersions,
                    'corrections': corrections})
            if image.getImagingEnvironment() is not None:
                form_environment = MetadataEnvironmentForm(initial={
                    'image': image})
            if image.getStageLabel() is not None:
                form_stageLabel = MetadataStageLabelForm(initial={
                    'image': image})

            instrument = image.getInstrument()
            if instrument is not None:
                if instrument.getMicroscope() is not None:
                    form_microscope = MetadataMicroscopeForm(initial={
                        'microscopeTypes': list(
                            conn.getEnumerationEntries("MicroscopeTypeI")),
                        'microscope': instrument.getMicroscope()})

                objectives = instrument.getObjectives()
                for o in objectives:
                    # load the enums if needed and create our Objective Form
                    if mediums is None:
                        mediums = list(conn.getEnumerationEntries("MediumI"))
                    if immersions is None:
                        immersions = list(
                            conn.getEnumerationEntries("ImmersionI"))
                    if corrections is None:
                        corrections = list(
                            conn.getEnumerationEntries("CorrectionI"))
                    obj_form = MetadataObjectiveForm(initial={
                        'objective': o,
                        'mediums': mediums,
                        'immersions': immersions,
                        'corrections': corrections})
                    form_instrument_objectives.append(obj_form)
                filters = list(instrument.getFilters())
                if len(filters) > 0:
                    for f in filters:
                        form_filter = MetadataFilterForm(initial={
                            'filter': f, 'types': list(
                                conn.getEnumerationEntries("FilterTypeI"))})
                        form_filters.append(form_filter)

                dichroics = list(instrument.getDichroics())
                for d in dichroics:
                    form_dichroic = MetadataDichroicForm(
                        initial={'dichroic': d})
                    form_dichroics.append(form_dichroic)

                detectors = list(instrument.getDetectors())
                if len(detectors) > 0:
                    for d in detectors:
                        form_detector = MetadataDetectorForm(initial={
                            'detectorSettings': None,
                            'detector': d,
                            'types': list(
                                conn.getEnumerationEntries("DetectorTypeI"))})
                        form_detectors.append(form_detector)

                lasers = list(instrument.getLightSources())
                if len(lasers) > 0:
                    for l in lasers:
                        lstypes = lasertypes
                        if l.OMERO_CLASS == "Arc":
                            lstypes = arctypes
                        elif l.OMERO_CLASS == "Filament":
                            lstypes = filamenttypes
                        form_laser = MetadataLightSourceForm(initial={
                            'lightSource': l,
                            'lstypes': lstypes,
                            'mediums': list(
                                conn.getEnumerationEntries("LaserMediumI")),
                            'pulses': list(
                                conn.getEnumerationEntries("PulseI"))})
                        form_lasers.append(form_laser)

    # TODO: remove this 'if' since we should only have c_type = 'image'?
    context = {'manager': manager, "share_id": share_id}
    if c_type not in ("share", "discussion", "tag"):
        context['form_channels'] = form_channels
        context['form_environment'] = form_environment
        context['form_objective'] = form_objective
        context['form_microscope'] = form_microscope
        context['form_instrument_objectives'] = form_instrument_objectives
        context['form_filters'] = form_filters
        context['form_dichroics'] = form_dichroics
        context['form_detectors'] = form_detectors
        context['form_lasers'] = form_lasers
        context['form_stageLabel'] = form_stageLabel
    context['template'] = template
    return context


@login_required()
@render_response()
def load_original_metadata(request, imageId, conn=None, share_id=None,
                           **kwargs):

    image = conn.getObject("Image", imageId)
    if image is None:
        raise Http404("No Image found with ID %s" % imageId)

    context = {
        'template': 'webclient/annotations/original_metadata.html',
        'imageId': image.getId()}
    try:
        om = image.loadOriginalMetadata()
        if om is not None:
            context['original_metadata'] = om[0]
            context['global_metadata'] = om[1]
            context['series_metadata'] = om[2]
    except omero.LockTimeout:
        # 408 is Request Timeout
        return HttpResponse(content='LockTimeout', status=408)
    return context

###########################################################################
# ACTIONS

# Annotation in the right-hand panel is handled the same way for single
# objects (metadata_general.html)
# AND for batch annotation (batch_annotate.html) by 4 forms:
# Comment (this is loaded in the initial page)
# Tags (the empty form is in the initial page but fields are loaded via AJAX)
# Local File (this is loaded in the initial page)
# Existing File (the empty form is in the initial page but field is loaded via
# AJAX)
#
# In each case, the form itself contains hidden fields to specify the
# object(s) being annotated
# All forms inherit from a single form that has these fields.


def getObjects(request, conn=None):
    """
    Prepare objects for use in the annotation forms.
    These objects are required by the form superclass to populate hidden
    fields, so we know what we're annotating on submission
    """
    r = request.GET or request.POST
    images = (
        len(r.getlist('image')) > 0 and
        list(conn.getObjects("Image", r.getlist('image'))) or
        list())
    datasets = (
        len(r.getlist('dataset')) > 0 and
        list(conn.getObjects(
            "Dataset", r.getlist('dataset'))) or
        list())
    projects = (
        len(r.getlist('project')) > 0 and
        list(conn.getObjects(
            "Project", r.getlist('project'))) or
        list())
    screens = (
        len(r.getlist('screen')) > 0 and
        list(conn.getObjects("Screen", r.getlist('screen'))) or
        list())
    plates = (
        len(r.getlist('plate')) > 0 and
        list(conn.getObjects("Plate", r.getlist('plate'))) or
        list())
    acquisitions = (
        len(r.getlist('acquisition')) > 0 and
        list(conn.getObjects(
            "PlateAcquisition", r.getlist('acquisition'))) or
        list())
    shares = (len(r.getlist('share')) > 0 and
              [conn.getShare(r.getlist('share')[0])] or list())
    wells = list()
    if len(r.getlist('well')) > 0:
        index = getIntOrDefault(request, 'index', 0)
        for w in conn.getObjects("Well", r.getlist('well')):
            w.index = index
            wells.append(w)
    return {
        'image': images, 'dataset': datasets, 'project': projects,
        'screen': screens, 'plate': plates, 'acquisition': acquisitions,
        'well': wells, 'share': shares}


def getIds(request):
    """
    Used by forms to indicate the currently selected objects prepared above
    """
    r = request.GET or request.POST
    selected = {
        'images': r.getlist('image'),
        'datasets': r.getlist('dataset'),
        'projects': r.getlist('project'),
        'screens': r.getlist('screen'),
        'plates': r.getlist('plate'),
        'acquisitions': r.getlist('acquisition'),
        'wells': r.getlist('well'),
        'shares': r.getlist('share')}
    return selected


@login_required()
@render_response()
def batch_annotate(request, conn=None, **kwargs):
    """
    This page gives a form for batch annotation.
    Local File form and Comment form are loaded. Other forms are loaded via
    AJAX
    """

    objs = getObjects(request, conn)
    index = getIntOrDefault(request, 'index', 0)

    # get groups for selected objects - setGroup() and create links
    obj_ids = []
    obj_labels = []
    groupIds = set()
    annotationBlocked = False
    for key in objs:
        obj_ids += ["%s=%s" % (key, o.id) for o in objs[key]]
        for o in objs[key]:
            groupIds.add(o.getDetails().group.id.val)
            if not o.canAnnotate():
                annotationBlocked = ("Can't add annotations because you don't"
                                     " have permissions")
            obj_labels.append({
                'type': key.title(), 'id': o.id, 'name': o.getName()})
    obj_string = "&".join(obj_ids)
    link_string = "|".join(obj_ids).replace("=", "-")
    if len(groupIds) == 0:
        # No supported objects found.
        # If multiple tags / tagsets selected, return placeholder
        if (len(request.GET.getlist('tag')) > 0 or
                len(request.GET.getlist('tagset')) > 0):
            return HttpResponse("<h2>Can't batch annotate tags</h2>")
        else:
            return handlerInternalError(request, "No objects found")
    groupId = list(groupIds)[0]
    conn.SERVICE_OPTS.setOmeroGroup(groupId)

    manager = BaseContainer(conn)
    figScripts = manager.listFigureScripts(objs)
    canExportAsJpg = manager.canExportAsJpg(request, objs)
    filesetInfo = None
    iids = []
    if 'well' in objs and len(objs['well']) > 0:
        iids = [w.getWellSample(index).image().getId() for w in objs['well']]
    if 'image' in objs and len(objs['image']) > 0:
        iids = [i.getId() for i in objs['image']]
    if len(iids) > 0:
        filesetInfo = conn.getFilesetFilesInfo(iids)
        archivedInfo = conn.getArchivedFilesInfo(iids)
        filesetInfo['count'] += archivedInfo['count']
        filesetInfo['size'] += archivedInfo['size']

    context = {
        'iids': iids,
        'obj_string': obj_string,
        'link_string': link_string,
        'obj_labels': obj_labels,
        'batch_ann': True,
        'index': index,
        'figScripts': figScripts,
        'canExportAsJpg': canExportAsJpg,
        'filesetInfo': filesetInfo,
        'annotationBlocked': annotationBlocked,
        'differentGroups': False}
    if len(groupIds) > 1:
        context['annotationBlocked'] = ("Can't add annotations because"
                                        " objects are in different groups")
        context['differentGroups'] = True       # E.g. don't run scripts etc
    context['canDownload'] = manager.canDownload(objs)
    context['template'] = "webclient/annotations/batch_annotate.html"
    context['webclient_path'] = reverse('webindex')
    return context


@login_required()
@render_response()
def annotate_file(request, conn=None, **kwargs):
    """
    On 'POST', This handles attaching an existing file-annotation(s) and/or
    upload of a new file to one or more objects
    Otherwise it generates the form for choosing file-annotations & local
    files.
    """
    index = getIntOrDefault(request, 'index', 0)
    oids = getObjects(request, conn)
    selected = getIds(request)
    initial = {
        'selected': selected,
        'images': oids['image'],
        'datasets': oids['dataset'],
        'projects': oids['project'],
        'screens': oids['screen'],
        'plates': oids['plate'],
        'acquisitions': oids['acquisition'],
        'wells': oids['well']}

    # Use the first object we find to set context (assume all objects are in
    # same group!)
    for obs in oids.values():
        if len(obs) > 0:
            conn.SERVICE_OPTS.setOmeroGroup(obs[0].getDetails().group.id.val)
            break

    obj_count = sum([len(selected[types]) for types in selected])

    # Get appropriate manager, either to list available Tags to add to single
    # object, or list ALL Tags (multiple objects)
    manager = None
    if obj_count == 1:
        for t in selected:
            if len(selected[t]) > 0:
                o_type = t[:-1]         # "images" -> "image"
                o_id = selected[t][0]
                break
        if o_type in ("dataset", "project", "image", "screen", "plate",
                      "acquisition", "well", "comment", "file", "tag",
                      "tagset"):
            if o_type == 'tagset':
                # TODO: this should be handled by the BaseContainer
                o_type = 'tag'
            kw = {'index': index}
            if o_type is not None and o_id > 0:
                kw[str(o_type)] = long(o_id)
            try:
                manager = BaseContainer(conn, **kw)
            except AttributeError, x:
                return handlerInternalError(request, x)

    if manager is not None:
        files = manager.getFilesByObject()
    else:
        manager = BaseContainer(conn)
        for dtype, objs in oids.items():
            if len(objs) > 0:
                # NB: we only support a single data-type now. E.g. 'image' OR
                # 'dataset' etc.
                files = manager.getFilesByObject(
                    parent_type=dtype, parent_ids=[o.getId() for o in objs])
                break

    initial['files'] = files

    if request.method == 'POST':
        # handle form submission
        form_file = FilesAnnotationForm(
            initial=initial, data=request.POST.copy())
        if form_file.is_valid():
            # Link existing files...
            files = form_file.cleaned_data['files']
            added_files = []
            if files is not None and len(files) > 0:
                added_files = manager.createAnnotationsLinks(
                    'file', files, oids, well_index=index)
            # upload new file
            fileupload = ('annotation_file' in request.FILES and
                          request.FILES['annotation_file'] or None)
            if fileupload is not None and fileupload != "":
                newFileId = manager.createFileAnnotations(
                    fileupload, oids, well_index=index)
                added_files.append(newFileId)
            return JsonResponse({'fileIds': added_files})
        else:
            return HttpResponse(form_file.errors)

    else:
        form_file = FilesAnnotationForm(initial=initial)
        context = {'form_file': form_file, 'index': index}
        template = "webclient/annotations/files_form.html"
    context['template'] = template
    return context


@login_required()
@render_response()
def annotate_rating(request, conn=None, **kwargs):
    """
    Handle adding Rating to one or more objects
    """
    rating = getIntOrDefault(request, 'rating', 0)
    oids = getObjects(request, conn)
    well_index = getIntOrDefault(request, 'index', 0)

    # add / update rating
    for otype, objs in oids.items():
        for o in objs:
            if isinstance(o._obj, omero.model.WellI):
                o = o.getWellSample(well_index).image()
            o.setRating(rating)

    # return a summary of ratings
    return JsonResponse({'success': True})


@login_required()
@render_response()
def annotate_comment(request, conn=None, **kwargs):
    """ Handle adding Comments to one or more objects
    Unbound instance of Comment form not available.
    If the form has been submitted, a bound instance of the form
    is created using request.POST"""

    if request.method != 'POST':
        raise Http404("Unbound instance of form not available.")

    index = getIntOrDefault(request, 'index', 0)
    oids = getObjects(request, conn)
    selected = getIds(request)
    initial = {
        'selected': selected,
        'images': oids['image'],
        'datasets': oids['dataset'],
        'projects': oids['project'],
        'screens': oids['screen'],
        'plates': oids['plate'],
        'acquisitions': oids['acquisition'],
        'wells': oids['well'],
        'shares': oids['share']}

    # Use the first object we find to set context (assume all objects are in
    # same group!) this does not aplly to share
    if len(oids['share']) < 1:
        for obs in oids.values():
            if len(obs) > 0:
                conn.SERVICE_OPTS.setOmeroGroup(
                    obs[0].getDetails().group.id.val)
                break

    # Handle form submission...
    form_multi = CommentAnnotationForm(initial=initial,
                                       data=request.POST.copy())
    if form_multi.is_valid():
        # In each case below, we pass the {'object_type': [ids]} map
        content = form_multi.cleaned_data['comment']
        if content is not None and content != "":
            if oids['share'] is not None and len(oids['share']) > 0:
                sid = oids['share'][0].id
                manager = BaseShare(conn, sid)
                host = "%s?server=%i" % (
                    request.build_absolute_uri(
                        reverse("load_template", args=["public"])),
                    int(conn.server_id))
                textAnn = manager.addComment(host, content)
                # For shares we need to return html for display...
                context = {
                    'tann': textAnn,
                    'added_by': conn.getUserId(),
                    'template': "webclient/annotations/comment.html"}
            else:
                # ...otherwise Comments are re-loaded by AJAX json
                # so we don't *need* to return anything
                manager = BaseContainer(conn)
                annId = manager.createCommentAnnotations(
                    content, oids, well_index=index)
                context = {
                    'annId': annId,
                    'added_by': conn.getUserId()}
            return context
    else:
        # TODO: handle invalid form error
        return HttpResponse(str(form_multi.errors))


@login_required()
@render_response()
def annotate_map(request, conn=None, **kwargs):
    """
        Handle adding Map Annotations to one or more objects
        POST data "mapAnnotation" should be list of ['key':'value'] pairs.
    """

    if request.method != 'POST':
        raise Http404("Need to POST map annotation data as list of"

                      " ['key', 'value'] pairs")

    oids = getObjects(request, conn)

    # Use the first object we find to set context (assume all objects are in
    # same group!)
    # this does not aplly to share
    if len(oids['share']) < 1:
        for obs in oids.values():
            if len(obs) > 0:
                conn.SERVICE_OPTS.setOmeroGroup(
                    obs[0].getDetails().group.id.val)
                break

    data = request.POST.get('mapAnnotation')
    data = json.loads(data)

    annId = request.POST.get('annId')
    # Create a new annotation
    if annId is None and len(data) > 0:
        ann = omero.gateway.MapAnnotationWrapper(conn)
        ann.setValue(data)
        ann.setNs(omero.constants.metadata.NSCLIENTMAPANNOTATION)
        ann.save()
        for k, objs in oids.items():
            for obj in objs:
                if k == "well":
                    obj = obj.getWellSample(obj.index).image()
                obj.linkAnnotation(ann)
        annId = ann.getId()
    # Or update existing annotation
    elif annId is not None:
        ann = conn.getObject("MapAnnotation", annId)
        if len(data) > 0:
            ann.setValue(data)
            ann.save()
            annId = ann.getId()
        else:
            # Delete if no data
            handle = conn.deleteObjects('/Annotation', [annId])
            try:
                conn._waitOnCmd(handle)
            finally:
                handle.close()
            annId = None

    return {"annId": annId}


@login_required()
@render_response()
def marshal_tagging_form_data(request, conn=None, **kwargs):
    """
    Provides json data to ome.tagging_form.js
    """

    group = get_long_or_default(request, 'group', -1)
    conn.SERVICE_OPTS.setOmeroGroup(str(group))
    try:
        offset = int(request.GET.get('offset'))
        limit = int(request.GET.get('limit', 1000))
    except:
        offset = limit = None

    jsonmode = request.GET.get('jsonmode')
    if jsonmode == 'tagcount':
        tag_count = conn.getTagCount()
        return dict(tag_count=tag_count)

    manager = BaseContainer(conn)
    manager.loadTagsRecursive(eid=-1, offset=offset, limit=limit)
    all_tags = manager.tags_recursive
    all_tags_owners = manager.tags_recursive_owners

    if jsonmode == 'tags':
        # send tag information without descriptions
        r = list((i, t, o, s) for i, d, t, o, s in all_tags)
        return r

    elif jsonmode == 'desc':
        # send descriptions for tags
        return dict((i, d) for i, d, t, o, s in all_tags)

    elif jsonmode == 'owners':
        # send owner information
        return all_tags_owners

    return HttpResponse()


@login_required()
@render_response()
def annotate_tags(request, conn=None, **kwargs):
    """
    This handles creation AND submission of Tags form, adding new AND/OR
    existing tags to one or more objects
    """

    index = getIntOrDefault(request, 'index', 0)
    oids = getObjects(request, conn)
    selected = getIds(request)
    obj_count = sum([len(selected[types]) for types in selected])

    # Get appropriate manager, either to list available Tags to add to single
    # object, or list ALL Tags (multiple objects)
    manager = None
    self_id = conn.getEventContext().userId

    tags = []

    # Use the first object we find to set context (assume all objects are
    # in same group!)
    for obs in oids.values():
        if len(obs) > 0:
            conn.SERVICE_OPTS.setOmeroGroup(
                obs[0].getDetails().group.id.val)
            break

    # Make a list of all current tags
    # As would be on right column of tagging dialog...
    taglist, users = tree.marshal_annotations(
        conn,
        project_ids=selected['projects'],
        dataset_ids=selected['datasets'],
        image_ids=selected['images'],
        screen_ids=selected['screens'],
        plate_ids=selected['plates'],
        run_ids=selected['acquisitions'],
        ann_type='tag')

    userMap = {}
    for exp in users:
        userMap[exp['id']] = exp

    # For batch annotate, only include tags that user has added to all objects
    if obj_count > 1:
        # count my links
        myLinkCount = {}
        for t in taglist:
            tid = t['id']
            if tid not in myLinkCount:
                myLinkCount[tid] = 0
            if t['link']['owner']['id'] == self_id:
                myLinkCount[tid] += 1
        # filter
        taglist = [t for t in taglist if myLinkCount[t['id']] == obj_count]

    selected_tags = []
    for tag in taglist:
        linkOwnerId = tag['link']['owner']['id']
        owner = userMap[linkOwnerId]
        ownerName = "%s %s" % (
            owner['firstName'],
            owner['lastName'])
        canDelete = True
        created = tag['link']['date']
        linkOwned = linkOwnerId == self_id
        selected_tags.append(
            (tag['id'], self_id, ownerName, canDelete, created, linkOwned))

    selected_tags.sort(key=lambda x: x[0])

    initial = {
        'selected': selected,
        'images': oids['image'],
        'datasets': oids['dataset'],
        'projects': oids['project'],
        'screens': oids['screen'],
        'plates': oids['plate'],
        'acquisitions': oids['acquisition'],
        'wells': oids['well']}

    if request.method == 'POST':
        # handle form submission
        form_tags = TagsAnnotationForm(
            initial=initial, data=request.POST.copy())
        newtags_formset = NewTagsAnnotationFormSet(
            prefix='newtags', data=request.POST.copy())
        # Create new tags or Link existing tags...
        if form_tags.is_valid() and newtags_formset.is_valid():
            # filter down previously selected tags to the ones linked by
            # current user
            selected_tag_ids = [stag[0] for stag in selected_tags if stag[5]]
            # added_tags = [stag[0] for stag in selected_tags if not stag[5]]
            post_tags = form_tags.cleaned_data['tags']
            tags = [tag for tag in post_tags
                    if tag not in selected_tag_ids]
            removed = [tag for tag in selected_tag_ids
                       if tag not in post_tags]
            manager = BaseContainer(conn)
            if tags:
                manager.createAnnotationsLinks(
                    'tag',
                    tags,
                    oids,
                    well_index=index,
                )
            new_tags = []
            for form in newtags_formset.forms:
                new_tags.append(manager.createTagAnnotations(
                    form.cleaned_data['tag'],
                    form.cleaned_data['description'],
                    oids,
                    well_index=index,
                    tag_group_id=form.cleaned_data['tagset'],
                ))
            # only remove Tags where the link is owned by self_id
            for remove in removed:
                tag_manager = BaseContainer(conn, tag=remove)
                tag_manager.remove([
                    "%s-%s" % (dtype, obj.id)
                    for dtype, objs in oids.items()
                    for obj in objs], index, tag_owner_id=self_id)
            return JsonResponse({'added': tags,
                                 'removed': removed,
                                 'new': new_tags})
        else:
            # TODO: handle invalid form error
            return HttpResponse(str(form_tags.errors))

    else:
        form_tags = TagsAnnotationForm(initial=initial)
        newtags_formset = NewTagsAnnotationFormSet(prefix='newtags')
        context = {
            'form_tags': form_tags,
            'newtags_formset': newtags_formset,
            'index': index,
            'selected_tags': selected_tags,
        }
        template = "webclient/annotations/tags_form.html"
    context['template'] = template
    return context


@require_POST
@login_required()
@render_response()
def edit_channel_names(request, imageId, conn=None, **kwargs):
    """
    Edit and save channel names
    """
    image = conn.getObject("Image", imageId)
    sizeC = image.getSizeC()
    channelNames = {}
    nameDict = {}
    for i in range(sizeC):
        cname = request.POST.get("channel%d" % i, None)
        if cname is not None:
            cname = smart_str(cname)[:255]      # Truncate to fit in DB
            channelNames["channel%d" % i] = cname
            nameDict[i+1] = cname
    # If the 'Apply to Dataset' button was used to submit...
    if request.POST.get('confirm_apply', None) is not None:
        # plate-123 OR dataset-234
        parentId = request.POST.get('parentId', None)
        if parentId is not None:
            ptype = parentId.split("-")[0].title()
            pid = long(parentId.split("-")[1])
            counts = conn.setChannelNames(
                ptype, [pid], nameDict, channelCount=sizeC)
    else:
        counts = conn.setChannelNames("Image", [image.getId()], nameDict)
    rv = {"channelNames": channelNames}
    if counts:
        rv['imageCount'] = counts['imageCount']
        rv['updateCount'] = counts['updateCount']
        return rv
    else:
        return {"error": "No parent found to apply Channel Names"}


@login_required(setGroupContext=True)
@render_response()
def manage_action_containers(request, action, o_type=None, o_id=None,
                             conn=None, **kwargs):
    """
    Handles many different actions on various objects.

    @param action:      "addnewcontainer", (creates a new Project, Dataset,
                        Screen), "editname", "savename", "editdescription",
                        "savedescription",  (used as GET and POST for in-line
                        editing),
                        "removefromshare", (tree P/D/I moving etc)
                        "delete", "deletemany"      (delete objects)
    @param o_type:      "dataset", "project", "image", "screen", "plate",
                        "acquisition", "well","comment", "file", "tag",
                        "tagset","share", "sharecomment"
    """
    template = None

    # the index of a field within a well
    index = getIntOrDefault(request, 'index', 0)

    manager = None
    if o_type in ("dataset", "project", "image", "screen", "plate",
                  "acquisition", "well", "comment", "file", "tag", "tagset"):
        kw = {'index': index}
        if o_type is not None and o_id > 0:
            kw[str(o_type)] = long(o_id)
        try:
            manager = BaseContainer(conn, **kw)
        except AttributeError, x:
            return handlerInternalError(request, x)
    elif o_type in ("share", "sharecomment", "chat"):
        manager = BaseShare(conn, o_id)
    else:
        manager = BaseContainer(conn)

    form = None
    if action == 'addnewcontainer':
        # Used within the jsTree to add a new Project, Dataset, Tag,
        # Tagset etc under a specified parent OR top-level
        if not request.method == 'POST':
            return HttpResponseRedirect(reverse("manage_action_containers",
                                        args=["edit", o_type, o_id]))
        if o_type == "project" and hasattr(manager, o_type) and o_id > 0:
            # If Parent o_type is 'project'...
            form = ContainerForm(data=request.POST.copy())
            if form.is_valid():
                logger.debug(
                    "Create new in %s: %s" % (o_type, str(form.cleaned_data)))
                name = form.cleaned_data['name']
                description = form.cleaned_data['description']
                oid = manager.createDataset(name, description)
                rdict = {'bad': 'false', 'id': oid}
                return JsonResponse(rdict)
            else:
                d = dict()
                for e in form.errors.iteritems():
                    d.update({e[0]: unicode(e[1])})
                rdict = {'bad': 'true', 'errs': d}
                return JsonResponse(rdict)
        elif o_type == "tagset" and o_id > 0:
            form = ContainerForm(data=request.POST.copy())
            if form.is_valid():
                name = form.cleaned_data['name']
                description = form.cleaned_data['description']
                oid = manager.createTag(name, description)
                rdict = {'bad': 'false', 'id': oid}
                return JsonResponse(rdict)
            else:
                d = dict()
                for e in form.errors.iteritems():
                    d.update({e[0]: unicode(e[1])})
                rdict = {'bad': 'true', 'errs': d}
                return JsonResponse(rdict)
        elif request.POST.get('folder_type') in ("project", "screen",
                                                 "dataset", "tag", "tagset"):
            # No parent specified. We can create orphaned 'project', 'dataset'
            # etc.
            form = ContainerForm(data=request.POST.copy())
            if form.is_valid():
                logger.debug("Create new: %s" % (str(form.cleaned_data)))
                name = form.cleaned_data['name']
                description = form.cleaned_data['description']
                folder_type = request.POST.get('folder_type')
                if folder_type == "dataset":
                    oid = manager.createDataset(
                        name, description,
                        img_ids=request.POST.getlist('image', None))
                else:
                    # lookup method, E.g. createTag, createProject etc.
                    oid = getattr(manager, "create" +
                                  folder_type.capitalize())(name, description)
                rdict = {'bad': 'false', 'id': oid}
                return JsonResponse(rdict)
            else:
                d = dict()
                for e in form.errors.iteritems():
                    d.update({e[0]: unicode(e[1])})
                rdict = {'bad': 'true', 'errs': d}
                return JsonResponse(rdict)
        else:
            return HttpResponseServerError("Object does not exist")
    elif action == 'add':
        template = "webclient/public/share_form.html"
        experimenters = list(conn.getExperimenters())
        experimenters.sort(key=lambda x: x.getOmeName().lower())
        if o_type == "share":
            img_ids = request.GET.getlist('image',
                                          request.POST.getlist('image'))
            images_to_share = list(conn.getObjects("Image", img_ids))
            if request.method == 'POST':
                form = BasketShareForm(
                    initial={'experimenters': experimenters,
                             'images': images_to_share},
                    data=request.POST.copy())
                if form.is_valid():
                    images = form.cleaned_data['image']
                    message = form.cleaned_data['message']
                    expiration = form.cleaned_data['expiration']
                    members = form.cleaned_data['members']
                    # guests = request.POST['guests']
                    enable = form.cleaned_data['enable']
                    host = "%s?server=%i" % (request.build_absolute_uri(
                        reverse("load_template", args=["public"])),
                        int(conn.server_id))
                    shareId = manager.createShare(
                        host, images, message, members, enable, expiration)
                    return HttpResponse("shareId:%s" % shareId)
            else:
                initial = {
                    'experimenters': experimenters,
                    'images': images_to_share,
                    'enable': True,
                    'selected': request.GET.getlist('image')
                }
                form = BasketShareForm(initial=initial)
        template = "webclient/public/share_form.html"
        context = {'manager': manager, 'form': form}

    elif action == 'edit':
        # form for editing an Object. E.g. Project etc. TODO: not used now?
        if o_type == "share" and o_id > 0:
            template = "webclient/public/share_form.html"
            manager.getMembers(o_id)
            manager.getComments(o_id)
            experimenters = list(conn.getExperimenters())
            experimenters.sort(key=lambda x: x.getOmeName().lower())
            initial = {
                'message': manager.share.message,
                'expiration': "",
                'shareMembers': manager.membersInShare,
                'enable': manager.share.active,
                'experimenters': experimenters}
            if manager.share.getExpireDate() is not None:
                initial['expiration'] = \
                    manager.share.getExpireDate().strftime("%Y-%m-%d")
            form = ShareForm(initial=initial)  # 'guests':share.guestsInShare,
            context = {'manager': manager, 'form': form}
        elif hasattr(manager, o_type) and o_id > 0:
            obj = getattr(manager, o_type)
            template = "webclient/data/container_form.html"
            form = ContainerForm(
                initial={'name': obj.name, 'description': obj.description})
            context = {'manager': manager, 'form': form}
    elif action == 'save':
        # Handles submission of the 'edit' form above. TODO: not used now?
        if not request.method == 'POST':
            return HttpResponseRedirect(reverse("manage_action_containers",
                                        args=["edit", o_type, o_id]))
        if o_type == "share":
            experimenters = list(conn.getExperimenters())
            experimenters.sort(key=lambda x: x.getOmeName().lower())
            form = ShareForm(initial={'experimenters': experimenters},
                             data=request.POST.copy())
            if form.is_valid():
                logger.debug("Update share: %s" % (str(form.cleaned_data)))
                message = form.cleaned_data['message']
                expiration = form.cleaned_data['expiration']
                members = form.cleaned_data['members']
                # guests = request.POST['guests']
                enable = form.cleaned_data['enable']
                host = "%s?server=%i" % (request.build_absolute_uri(
                    reverse("load_template", args=["public"])),
                    int(conn.server_id))
                manager.updateShareOrDiscussion(
                    host, message, members, enable, expiration)
                r = "enable" if enable else "disable"
                return HttpResponse(r)
            else:
                template = "webclient/public/share_form.html"
                context = {'share': manager, 'form': form}
        else:
            return HttpResponseServerError("Object does not exist")
    elif action == 'editname':
        # start editing 'name' in-line
        if hasattr(manager, o_type) and o_id > 0:
            obj = getattr(manager, o_type)
            if (o_type == "well"):
                obj = obj.getWellSample(index).image()
            template = "webclient/ajax_form/container_form_ajax.html"
            if o_type == "tag":
                txtValue = obj.textValue
            else:
                txtValue = obj.getName()
            form = ContainerNameForm(initial={'name': txtValue})
            context = {'manager': manager, 'form': form}
        else:
            return HttpResponseServerError("Object does not exist")
    elif action == 'savename':
        # Save name edit in-line
        if not request.method == 'POST':
            return HttpResponseRedirect(reverse("manage_action_containers",
                                        args=["edit", o_type, o_id]))
        if hasattr(manager, o_type) and o_id > 0:
            form = ContainerNameForm(data=request.POST.copy())
            if form.is_valid():
                logger.debug("Update name form:" + str(form.cleaned_data))
                name = form.cleaned_data['name']
                rdict = {'bad': 'false', 'o_type': o_type}
                if (o_type == "well"):
                    manager.image = manager.well.getWellSample(index).image()
                    o_type = "image"
                manager.updateName(o_type, name)
                return JsonResponse(rdict)
            else:
                d = dict()
                for e in form.errors.iteritems():
                    d.update({e[0]: unicode(e[1])})
                rdict = {'bad': 'true', 'errs': d}
                return JsonResponse(rdict)
        else:
            return HttpResponseServerError("Object does not exist")
    elif action == 'editdescription':
        # start editing description in-line
        if hasattr(manager, o_type) and o_id > 0:
            obj = getattr(manager, o_type)
            if (o_type == "well"):
                obj = obj.getWellSample(index).image()
            template = "webclient/ajax_form/container_form_ajax.html"
            form = ContainerDescriptionForm(
                initial={'description': obj.description})
            context = {'manager': manager, 'form': form}
        else:
            return HttpResponseServerError("Object does not exist")
    elif action == 'savedescription':
        # Save editing of description in-line
        if not request.method == 'POST':
            return HttpResponseServerError(
                "Action '%s' on the '%s' id:%s cannot be complited"
                % (action, o_type, o_id))
        if hasattr(manager, o_type) and o_id > 0:
            form = ContainerDescriptionForm(data=request.POST.copy())
            if form.is_valid():
                logger.debug("Update name form:" + str(form.cleaned_data))
                description = form.cleaned_data['description']
                if (o_type == "well"):
                    manager.image = manager.well.getWellSample(index).image()
                    o_type = "image"
                manager.updateDescription(o_type, description)
                rdict = {'bad': 'false'}
                return JsonResponse(rdict)
            else:
                d = dict()
                for e in form.errors.iteritems():
                    d.update({e[0]: unicode(e[1])})
                rdict = {'bad': 'true', 'errs': d}
                return JsonResponse(rdict)
        else:
            return HttpResponseServerError("Object does not exist")
    elif action == 'remove':
        # Handles removal of comment, tag from
        # Object etc.
        # E.g. image-123  or image-1|image-2
        parents = request.POST['parent']
        try:
            manager.remove(parents.split('|'), index)
        except Exception, x:
            logger.error(traceback.format_exc())
            rdict = {'bad': 'true', 'errs': str(x)}
            return JsonResponse(rdict)

        rdict = {'bad': 'false'}
        return JsonResponse(rdict)
    elif action == 'removefromshare':
        image_id = request.POST.get('source')
        try:
            manager.removeImage(image_id)
        except Exception, x:
            logger.error(traceback.format_exc())
            rdict = {'bad': 'true', 'errs': str(x)}
            return JsonResponse(rdict)
        rdict = {'bad': 'false'}
        return JsonResponse(rdict)
    elif action == 'delete':
        # Handles delete of a file attached to object.
        child = toBoolean(request.POST.get('child'))
        anns = toBoolean(request.POST.get('anns'))
        try:
            handle = manager.deleteItem(child, anns)
            request.session['callback'][str(handle)] = {
                'job_type': 'delete',
                'delmany': False,
                'did': o_id,
                'dtype': o_type,
                'status': 'in progress',
                'error': 0,
                'dreport': _formatReport(handle),
                'start_time': datetime.datetime.now()}
            request.session.modified = True
        except Exception, x:
            logger.error(
                'Failed to delete: %r' % {'did': o_id, 'dtype': o_type},
                exc_info=True)
            rdict = {'bad': 'true', 'errs': str(x)}
        else:
            rdict = {'bad': 'false'}
        return JsonResponse(rdict)
    elif action == 'deletemany':
        # Handles multi-delete from jsTree.
        object_ids = {
            'Image': request.POST.getlist('image'),
            'Dataset': request.POST.getlist('dataset'),
            'Project': request.POST.getlist('project'),
            'Annotation': request.POST.getlist('tag'),
            'Screen': request.POST.getlist('screen'),
            'Plate': request.POST.getlist('plate'),
            'Well': request.POST.getlist('well'),
            'PlateAcquisition': request.POST.getlist('acquisition')}
        child = toBoolean(request.POST.get('child'))
        anns = toBoolean(request.POST.get('anns'))
        logger.debug(
            "Delete many: child? %s anns? %s object_ids %s"
            % (child, anns, object_ids))
        try:
            for key, ids in object_ids.iteritems():
                if ids is not None and len(ids) > 0:
                    handle = manager.deleteObjects(key, ids, child, anns)
                    if key == "PlateAcquisition":
                        key = "Plate Run"      # for nicer user message
                    dMap = {
                        'job_type': 'delete',
                        'start_time': datetime.datetime.now(),
                        'status': 'in progress',
                        'error': 0,
                        'dreport': _formatReport(handle),
                        'dtype': key}
                    if len(ids) > 1:
                        dMap['delmany'] = len(ids)
                        dMap['did'] = ids
                    else:
                        dMap['delmany'] = False
                        dMap['did'] = ids[0]
                    request.session['callback'][str(handle)] = dMap
            request.session.modified = True
        except Exception, x:
            logger.error(
                'Failed to delete: %r' % {'did': ids, 'dtype': key},
                exc_info=True)
            # Ajax error handling will allow user to submit bug report
            raise
        else:
            rdict = {'bad': 'false'}
        return JsonResponse(rdict)
    context['template'] = template
    return context


@login_required(doConnectionCleanup=False)
def get_original_file(request, fileId, download=False, conn=None, **kwargs):
    """
    Returns the specified original file as an http response. Used for
    displaying text or png/jpeg etc files in browser
    """

    # May be viewing results of a script run in a different group.
    conn.SERVICE_OPTS.setOmeroGroup(-1)

    orig_file = conn.getObject("OriginalFile", fileId)
    if orig_file is None:
        return handlerInternalError(
            request, "Original File does not exists (id:%s)." % (fileId))

    rsp = ConnCleaningHttpResponse(
        orig_file.getFileInChunks(buf=settings.CHUNK_SIZE))
    rsp.conn = conn
    mimetype = orig_file.mimetype
    if mimetype == "text/x-python":
        mimetype = "text/plain"  # allows display in browser
    rsp['Content-Type'] = mimetype
    rsp['Content-Length'] = orig_file.getSize()

    if download:
        downloadName = orig_file.name.replace(" ", "_")
        downloadName = downloadName.replace(",", ".")
        rsp['Content-Disposition'] = 'attachment; filename=%s' % downloadName
    return rsp


@login_required()
def image_as_map(request, imageId, conn=None, **kwargs):
    """
    Converts OMERO image into mrc.map file (using tiltpicker utils) and
    returns the file
    """

    from omero_ext.tiltpicker.pyami import mrc
    from numpy import dstack, zeros, int8

    image = conn.getObject("Image", imageId)
    if image is None:
        message = "Image ID %s not found in image_as_map" % imageId
        logger.error(message)
        return handlerInternalError(request, message)

    imageName = image.getName()
    downloadName = (imageName.endswith(".map") and imageName or
                    "%s.map" % imageName)
    pixels = image.getPrimaryPixels()

    # get a list of numpy planes and make stack
    zctList = [(z, 0, 0) for z in range(image.getSizeZ())]
    npList = list(pixels.getPlanes(zctList))
    npStack = dstack(npList)
    logger.info(
        "Numpy stack for image_as_map: dtype: %s, range %s-%s"
        % (npStack.dtype.name, npStack.min(), npStack.max()))

    # OAV only supports 'float' and 'int8'. Convert anything else to int8
    if (pixels.getPixelsType().value != 'float' or
            ('8bit' in kwargs and kwargs['8bit'])):
        # scale from -127 -> 128 and conver to 8 bit integer
        npStack = npStack - npStack.min()  # start at 0
        # range - 127 -> 128
        npStack = (npStack * 255.0 / npStack.max()) - 127
        a = zeros(npStack.shape, dtype=int8)
        npStack = npStack.round(out=a)

    if "maxSize" in kwargs and int(kwargs["maxSize"]) > 0:
        sz = int(kwargs["maxSize"])
        targetSize = sz * sz * sz
        # if available, use scipy.ndimage to resize
        if npStack.size > targetSize:
            try:
                import scipy.ndimage
                from numpy import round
                factor = float(targetSize) / npStack.size
                factor = pow(factor, 1.0/3)
                logger.info(
                    "Resizing numpy stack %s by factor of %s"
                    % (npStack.shape, factor))
                npStack = round(
                    scipy.ndimage.interpolation.zoom(npStack, factor), 1)
            except ImportError:
                logger.info(
                    "Failed to import scipy.ndimage for interpolation of"
                    " 'image_as_map'. Full size: %s" % str(npStack.shape))
                pass

    header = {}
    # Sometimes causes scaling issues in OAV.
    # header["xlen"] = pixels.physicalSizeX * image.getSizeX()
    # header["ylen"] = pixels.physicalSizeY * image.getSizeY()
    # header["zlen"] = pixels.physicalSizeZ * image.getSizeZ()
    # if header["xlen"] == 0 or header["ylen"] == 0 or header["zlen"] == 0:
    #     header = {}

    # write mrc.map to temp file
    import tempfile
    temp = tempfile.NamedTemporaryFile(suffix='.map')
    try:
        mrc.write(npStack, temp.name, header)
        logger.debug(
            "download file: %r" % {'name': temp.name, 'size': temp.tell()})
        originalFile_data = FileWrapper(temp)
        rsp = HttpResponse(originalFile_data)
        rsp['Content-Type'] = 'application/force-download'
        # rsp['Content-Length'] = temp.tell()
        rsp['Content-Length'] = os.path.getsize(temp.name)
        rsp['Content-Disposition'] = 'attachment; filename=%s' % downloadName
        temp.seek(0)
    except Exception:
        temp.close()
        logger.error(traceback.format_exc())
        return handlerInternalError(
            request, "Cannot generate map (id:%s)." % (imageId))
    return rsp


@login_required(doConnectionCleanup=False)
def download_annotation(request, annId, conn=None, **kwargs):
    """ Returns the file annotation as an http response for download """
    ann = conn.getObject("Annotation", annId)
    if ann is None:
        return handlerInternalError(
            request, "Annotation does not exist (id:%s)." % (annId))

    rsp = ConnCleaningHttpResponse(
        ann.getFileInChunks(buf=settings.CHUNK_SIZE))
    rsp.conn = conn
    rsp['Content-Type'] = 'application/force-download'
    rsp['Content-Length'] = ann.getFileSize()
    rsp['Content-Disposition'] = ('attachment; filename=%s'
                                  % (ann.getFileName().replace(" ", "_")))
    return rsp


@login_required()
def download_orig_metadata(request, imageId, conn=None, **kwargs):
    """ Downloads the 'Original Metadata' as a text file """

    image = conn.getObject("Image", imageId)
    if image is None:
        raise Http404("No Image found with ID %s" % imageId)

    om = image.loadOriginalMetadata()

    txtLines = ["[Global Metadata]"]
    txtLines.extend(["%s=%s" % (kv[0], kv[1]) for kv in om[1]])

    txtLines.append("[Series Metadata]")
    txtLines.extend(["%s=%s" % (kv[0], kv[1]) for kv in om[2]])
    rspText = "\n".join(txtLines)

    rsp = HttpResponse(rspText)
    rsp['Content-Type'] = 'application/force-download'
    rsp['Content-Length'] = len(rspText)
    rsp['Content-Disposition'] = 'attachment; filename=Original_Metadata.txt'
    return rsp


@login_required()
@render_response()
def download_placeholder(request, conn=None, **kwargs):
    """
    Page displays a simple "Preparing download..." message and redirects to
    the 'url'.
    We construct the url and query string from request: 'url' and 'ids'.
    """

    format = request.GET.get('format', None)
    if format is not None:
        download_url = reverse('download_as')
        zipName = 'Export_as_%s' % format
    else:
        download_url = reverse('archived_files')
        zipName = 'OriginalFileDownload'
    targetIds = request.GET.get('ids')      # E.g. image-1|image-2
    defaultName = request.GET.get('name', zipName)  # default zip name
    defaultName = os.path.basename(defaultName)         # remove path

    if targetIds is None:
        raise Http404("No IDs specified. E.g. ?ids=image-1|image-2")

    ids = targetIds.split("|")

    fileLists = []
    fileCount = 0
    # If we're downloading originals, list original files so user can
    # download individual files.
    if format is None:
        imgIds = []
        wellIds = []
        for i in ids:
            if i.split("-")[0] == "image":
                imgIds.append(i.split("-")[1])
            elif i.split("-")[0] == "well":
                wellIds.append(i.split("-")[1])

        images = []
        # Get images...
        if imgIds:
            images = list(conn.getObjects("Image", imgIds))
        elif wellIds:
            try:
                index = int(request.GET.get("index", 0))
            except ValueError:
                index = 0
            wells = conn.getObjects("Well", wellIds)
            for w in wells:
                images.append(w.getWellSample(index).image())

        if len(images) == 0:
            raise Http404("No images found.")

        # Have a list of files per fileset (or per image without fileset)
        fsIds = set()
        fileIds = set()
        for image in images:
            fs = image.getFileset()
            if fs is not None:
                # Make sure we've not processed this fileset before.
                if fs.id in fsIds:
                    continue
                fsIds.add(fs.id)
            files = list(image.getImportedImageFiles())
            fList = []
            for f in files:
                if f.id in fileIds:
                    continue
                fileIds.add(f.id)
                fList.append({'id': f.id,
                              'name': f.name,
                              'size': f.getSize()})
            if len(fList) > 0:
                fileLists.append(fList)
        fileCount = sum([len(l) for l in fileLists])
    else:
        # E.g. JPEG/PNG - 1 file per image
        fileCount = len(ids)

    query = "&".join([i.replace("-", "=") for i in ids])
    download_url = download_url + "?" + query
    if format is not None:
        download_url = (download_url + "&format=%s"
                        % format)
    if request.GET.get('index'):
        download_url = (download_url + "&index=%s"
                        % request.GET.get('index'))

    context = {
        'template': "webclient/annotations/download_placeholder.html",
        'url': download_url,
        'defaultName': defaultName,
        'fileLists': fileLists,
        'fileCount': fileCount
        }
    return context


@login_required(setGroupContext=True)
@render_response()
def load_calendar(request, year=None, month=None, conn=None, **kwargs):
    """
    Loads the calendar which is displayed in the left panel of the history
    page.
    Shows current month by default. Filter by experimenter
    """

    template = "webclient/history/calendar.html"
    filter_user_id = request.session.get('user_id')

    if year is not None and month is not None:
        controller = BaseCalendar(
            conn=conn, year=year, month=month, eid=filter_user_id)
    else:
        today = datetime.datetime.today()
        controller = BaseCalendar(
            conn=conn, year=today.year, month=today.month, eid=filter_user_id)
    controller.create_calendar()

    context = {'controller': controller}

    context['template'] = template
    return context


@login_required(setGroupContext=True)
@render_response()
def load_history(request, year, month, day, conn=None, **kwargs):
    """ The data for a particular date that is loaded into the center panel """

    template = "webclient/history/history_details.html"

    # get page
    page = int(request.GET.get('page', 1))

    filter_user_id = request.session.get('user_id')
    controller = BaseCalendar(
        conn=conn, year=year, month=month, day=day, eid=filter_user_id)
    controller.get_items(page)

    context = {'controller': controller}
    context['template'] = template
    return context


def getObjectUrl(conn, obj):
    """
    This provides a url to browse to the specified omero.model.ObjectI P/D/I,
    S/P, FileAnnotation etc. used to display results from the scripting
    service
    E.g webclient/userdata/?path=image-12601
    If the object is a file annotation, try to browse to the parent P/D/I
    """
    base_url = reverse(viewname="load_template", args=['userdata'])

    # if we have a File Annotation, then we want our URL to be for the parent
    # object...
    if isinstance(obj, omero.model.FileAnnotationI):
        fa = conn.getObject("Annotation", obj.id.val)
        for ptype in ['project', 'dataset', 'image']:
            links = list(fa.getParentLinks(ptype))
            if len(links) > 0:
                obj = links[0].parent
                break

    if obj.__class__.__name__ in (
            "ImageI", "DatasetI", "ProjectI", "ScreenI", "PlateI"):
        otype = obj.__class__.__name__[:-1].lower()
        base_url += "?show=%s-%s" % (otype, obj.id.val)
        return base_url


######################
# Activities window & Progressbar
def update_callback(request, cbString, **kwargs):
    """Update a callback handle with  key/value pairs"""
    for key, value in kwargs.iteritems():
        request.session['callback'][cbString][key] = value


@login_required()
@render_response()
def activities(request, conn=None, **kwargs):
    """
    This refreshes callback handles (delete, scripts, chgrp etc) and provides
    html to update Activities window & Progressbar.
    The returned html contains details for ALL callbacks in web session,
    regardless of their status.
    We also add counts of jobs, failures and 'in progress' to update status
    bar.
    """

    in_progress = 0
    failure = 0
    new_results = []
    _purgeCallback(request)

    # If we have a jobId, just process that (Only chgrp supported)
    jobId = request.GET.get('jobId', None)
    if jobId is not None:
        jobId = str(jobId)
        prx = omero.cmd.HandlePrx.checkedCast(conn.c.ic.stringToProxy(jobId))
        rsp = prx.getResponse()
        if rsp is not None:
            rv = chgrpMarshal(conn, rsp)
            rv['finished'] = True
        else:
            rv = {'finished': False}
        return rv

    # test each callback for failure, errors, completion, results etc
    for cbString in request.session.get('callback').keys():
        callbackDict = request.session['callback'][cbString]
        job_type = callbackDict['job_type']

        status = callbackDict['status']
        if status == "failed":
            failure += 1

        request.session.modified = True

        # update chgrp
        if job_type == 'chgrp':
            if status not in ("failed", "finished"):
                rsp = None
                try:
                    prx = omero.cmd.HandlePrx.checkedCast(
                        conn.c.ic.stringToProxy(cbString))
                    rsp = prx.getResponse()
                    close_handle = False
                    try:
                        # if response is None, then we're still in progress,
                        # otherwise...
                        if rsp is not None:
                            close_handle = True
                            new_results.append(cbString)
                            if isinstance(rsp, omero.cmd.ERR):
                                rsp_params = ", ".join(
                                    ["%s: %s" % (k, v) for k, v in
                                     rsp.parameters.items()])
                                logger.error("chgrp failed with: %s"
                                             % rsp_params)
                                update_callback(
                                    request, cbString,
                                    status="failed",
                                    report="%s %s" % (rsp.name, rsp_params),
                                    error=1)
                            elif isinstance(rsp, omero.cmd.OK):
                                update_callback(
                                    request, cbString,
                                    status="finished")
                        else:
                            in_progress += 1
                    finally:
                        prx.close(close_handle)
                except:
                    logger.info(
                        "Activities chgrp handle not found: %s" % cbString)
                    continue
        elif job_type == 'send_email':
            if status not in ("failed", "finished"):
                rsp = None
                try:
                    prx = omero.cmd.HandlePrx.checkedCast(
                        conn.c.ic.stringToProxy(cbString))
                    callback = omero.callbacks.CmdCallbackI(
                        conn.c, prx, foreground_poll=True)
                    rsp = callback.getResponse()
                    close_handle = False
                    try:
                        # if response is None, then we're still in progress,
                        # otherwise...
                        if rsp is not None:
                            close_handle = True
                            new_results.append(cbString)

                            if isinstance(rsp, omero.cmd.ERR):
                                rsp_params = ", ".join(
                                    ["%s: %s" % (k, v)
                                     for k, v in rsp.parameters.items()])
                                logger.error("send_email failed with: %s"
                                             % rsp_params)
                                update_callback(
                                    request, cbString,
                                    status="failed",
                                    report={'error': rsp_params},
                                    error=1)
                            else:
                                total = (rsp.success + len(rsp.invalidusers) +
                                         len(rsp.invalidemails))
                                update_callback(
                                    request, cbString,
                                    status="finished",
                                    rsp={'success': rsp.success,
                                         'total': total})
                                if (len(rsp.invalidusers) > 0 or
                                        len(rsp.invalidemails) > 0):
                                    invalidusers = [
                                        e.getFullName() for e in list(
                                            conn.getObjects(
                                                "Experimenter",
                                                rsp.invalidusers))]
                                    update_callback(
                                        request, cbString,
                                        report={
                                            'invalidusers': invalidusers,
                                            'invalidemails': rsp.invalidemails
                                        })
                        else:
                            in_progress += 1
                    finally:
                        callback.close(close_handle)
                except:
                    logger.error(traceback.format_exc())
                    logger.info("Activities send_email handle not found: %s"
                                % cbString)

        # update delete
        elif job_type == 'delete':
            if status not in ("failed", "finished"):
                try:
                    handle = omero.cmd.HandlePrx.checkedCast(
                        conn.c.ic.stringToProxy(cbString))
                    cb = omero.callbacks.CmdCallbackI(
                        conn.c, handle, foreground_poll=True)
                    rsp = cb.getResponse()
                    close_handle = False
                    try:
                        if not rsp:  # Response not available
                            update_callback(
                                request, cbString,
                                error=0,
                                status="in progress",
                                dreport=_formatReport(handle))
                            in_progress += 1
                        else:  # Response available
                            close_handle = True
                            new_results.append(cbString)
                            rsp = cb.getResponse()
                            err = isinstance(rsp, omero.cmd.ERR)
                            if err:
                                update_callback(
                                    request, cbString,
                                    error=1,
                                    status="failed",
                                    dreport=_formatReport(handle))
                                failure += 1
                            else:
                                update_callback(
                                    request, cbString,
                                    error=0,
                                    status="finished",
                                    dreport=_formatReport(handle))
                    finally:
                        cb.close(close_handle)
                except Ice.ObjectNotExistException:
                    update_callback(
                        request, cbString,
                        error=0,
                        status="finished",
                        dreport=None)
                except Exception, x:
                    logger.error(traceback.format_exc())
                    logger.error("Status job '%s'error:" % cbString)
                    update_callback(
                        request, cbString,
                        error=1,
                        status="failed",
                        dreport=str(x))
                    failure += 1

        # update scripts
        elif job_type == 'script':
            # if error on runScript, the cbString is not a ProcessCallback...
            if not cbString.startswith('ProcessCallback'):
                continue  # ignore
            if status not in ("failed", "finished"):
                logger.info("Check callback on script: %s" % cbString)
                proc = omero.grid.ScriptProcessPrx.checkedCast(
                    conn.c.ic.stringToProxy(cbString))
                cb = omero.scripts.ProcessCallbackI(conn.c, proc)
                # check if we get something back from the handle...
                if cb.block(0):  # ms.
                    cb.close()
                    try:
                        # we can only retrieve this ONCE - must save results
                        results = proc.getResults(0, conn.SERVICE_OPTS)
                        update_callback(request, cbString, status="finished")
                        new_results.append(cbString)
                    except Exception, x:
                        logger.error(traceback.format_exc())
                        continue
                    # value could be rstring, rlong, robject
                    rMap = {}
                    for key, value in results.items():
                        v = value.getValue()
                        if key in ("stdout", "stderr", "Message"):
                            if key in ('stderr', 'stdout'):
                                # just save the id of original file
                                v = v.id.val
                            update_kwargs = {key: v}
                            update_callback(request, cbString, **update_kwargs)
                        else:
                            if hasattr(v, "id"):
                                # do we have an object (ImageI,
                                # FileAnnotationI etc)
                                obj_data = {
                                    'id': v.id.val,
                                    'type': v.__class__.__name__[:-1]}
                                obj_data['browse_url'] = getObjectUrl(conn, v)
                                if v.isLoaded() and hasattr(v, "file"):
                                    # try:
                                    mimetypes = {
                                        'image/png': 'png',
                                        'image/jpeg': 'jpeg',
                                        'text/plain': 'text'}
                                    if v.file.mimetype.val in mimetypes:
                                        obj_data['fileType'] = mimetypes[
                                            v.file.mimetype.val]
                                        obj_data['fileId'] = v.file.id.val
                                    obj_data['name'] = v.file.name.val
                                    # except:
                                    #    pass
                                if v.isLoaded() and hasattr(v, "name"):
                                    # E.g Image, OriginalFile etc
                                    name = unwrap(v.name)
                                    if name is not None:
                                        # E.g. FileAnnotation has null name
                                        obj_data['name'] = name
                                rMap[key] = obj_data
                            else:
                                rMap[key] = v
                    update_callback(request, cbString, results=rMap)
                else:
                    in_progress += 1

    # having updated the request.session, we can now prepare the data for http
    # response
    rv = {}
    for cbString in request.session.get('callback').keys():
        # make a copy of the map in session, so that we can replace non
        # json-compatible objects, without modifying session
        rv[cbString] = copy.copy(request.session['callback'][cbString])

    # return json (used for testing)
    if 'template' in kwargs and kwargs['template'] == 'json':
        for cbString in request.session.get('callback').keys():
            rv[cbString]['start_time'] = str(
                request.session['callback'][cbString]['start_time'])
        rv['inprogress'] = in_progress
        rv['failure'] = failure
        rv['jobs'] = len(request.session['callback'])
        return JsonResponse(rv)  # json

    jobs = []
    new_errors = False
    for key, data in rv.items():
        # E.g. key: ProcessCallback/39f77932-c447-40d8-8f99-910b5a531a25 -t:tcp -h 10.211.55.2 -p 54727:tcp -h 10.37.129.2 -p 54727:tcp -h 10.12.2.21 -p 54727  # noqa
        # create id we can use as html id,
        # E.g. 39f77932-c447-40d8-8f99-910b5a531a25
        if len(key.split(" ")) > 0:
            htmlId = key.split(" ")[0]
            if len(htmlId.split("/")) > 1:
                htmlId = htmlId.split("/")[1]
        rv[key]['id'] = htmlId
        rv[key]['key'] = key
        if key in new_results:
            rv[key]['new'] = True
            if 'error' in data and data['error'] > 0:
                new_errors = True
        jobs.append(rv[key])

    jobs.sort(key=lambda x: x['start_time'], reverse=True)
    context = {
        'sizeOfJobs': len(request.session['callback']),
        'jobs': jobs,
        'inprogress': in_progress,
        'new_results': len(new_results),
        'new_errors': new_errors,
        'failure': failure}

    context['template'] = "webclient/activities/activitiesContent.html"
    return context


@login_required()
def activities_update(request, action, **kwargs):
    """
    If the above 'action' == 'clean' then we clear jobs from
    request.session['callback'] either a single job (if 'jobKey' is specified
    in POST) or all jobs (apart from those in progress)
    """

    request.session.modified = True

    if action == "clean":
        if 'jobKey' in request.POST:
            jobId = request.POST.get('jobKey')
            rv = {}
            if jobId in request.session['callback']:
                del request.session['callback'][jobId]
                request.session.modified = True
                rv['removed'] = True
            else:
                rv['removed'] = False
            return JsonResponse(rv)
        else:
            for key, data in request.session['callback'].items():
                if data['status'] != "in progress":
                    del request.session['callback'][key]
    return HttpResponse("OK")

##############################################################################
# User Photo


@login_required()
def avatar(request, oid=None, conn=None, **kwargs):
    """ Returns the experimenter's photo """
    photo = conn.getExperimenterPhoto(oid)
    return HttpResponse(photo, content_type='image/jpeg')

##############################################################################
# webgateway extention


@login_required()
def image_viewer(request, iid, share_id=None, **kwargs):
    """ Delegates to webgateway, using share connection if appropriate """
    kwargs['viewport_server'] = (
        share_id is not None and reverse("webindex")+share_id or
        reverse("webindex"))
    # remove any trailing slash
    kwargs['viewport_server'] = kwargs['viewport_server'].rstrip('/')
    return webgateway_views.full_viewer(request, iid, **kwargs)


##############################################################################
# scripting service....
@login_required()
@render_response()
def list_scripts(request, conn=None, **kwargs):
    """ List the available scripts - Just officical scripts for now """
    scriptService = conn.getScriptService()
    scripts = scriptService.getScripts()

    # group scripts into 'folders' (path), named by parent folder name
    scriptMenu = {}
    scripts_to_ignore = request.session.get('server_settings') \
                                       .get('scripts_to_ignore').split(",")
    for s in scripts:
        scriptId = s.id.val
        path = s.path.val
        name = s.name.val
        fullpath = os.path.join(path, name)
        if fullpath in scripts_to_ignore:
            logger.info('Ignoring script %r' % fullpath)
            continue

        # We want to build a hierarchical <ul> <li> structure
        # Each <ul> is a {}, each <li> is either a script 'name': <id> or
        # directory 'name': {ul}

        ul = scriptMenu
        dirs = fullpath.split(os.path.sep)
        for l, d in enumerate(dirs):
            if len(d) == 0:
                continue
            if d not in ul:
                # if last component in path:
                if l+1 == len(dirs):
                    ul[d] = scriptId
                else:
                    ul[d] = {}
            ul = ul[d]

    # convert <ul> maps into lists and sort

    def ul_to_list(ul):
        dir_list = []
        for name, value in ul.items():
            if isinstance(value, dict):
                # value is a directory
                dir_list.append({'name': name, 'ul': ul_to_list(value)})
            else:
                dir_list.append({'name': name, 'id': value})
        dir_list.sort(key=lambda x: x['name'].lower())
        return dir_list

    scriptList = ul_to_list(scriptMenu)

    # If we have a single top-level directory, we can skip it
    if len(scriptList) == 1:
        scriptList = scriptList[0]['ul']

    return scriptList


@login_required()
@render_response()
def script_ui(request, scriptId, conn=None, **kwargs):
    """
    Generates an html form for the parameters of a defined script.
    """
    scriptService = conn.getScriptService()

    try:
        params = scriptService.getParams(long(scriptId))
    except Exception, ex:
        if ex.message.lower().startswith("no processor available"):
            return {'template': 'webclient/scripts/no_processor.html',
                    'scriptId': scriptId}
        raise ex
    if params is None:
        return HttpResponse()

    paramData = {}

    paramData["id"] = long(scriptId)
    paramData["name"] = params.name.replace("_", " ")
    paramData["description"] = params.description
    paramData["authors"] = ", ".join([a for a in params.authors])
    paramData["contact"] = params.contact
    paramData["version"] = params.version
    paramData["institutions"] = ", ".join([i for i in params.institutions])

    inputs = []     # use a list so we can sort by 'grouping'
    Data_TypeParam = None
    IDsParam = None
    for key, param in params.inputs.items():
        i = {}
        i["name"] = key.replace("_", " ")
        i["key"] = key
        if not param.optional:
            i["required"] = True
        i["description"] = param.description
        if param.min:
            i["min"] = str(param.min.getValue())
        if param.max:
            i["max"] = str(param.max.getValue())
        if param.values:
            i["options"] = [v.getValue() for v in param.values.getValue()]
        if param.useDefault:
            i["default"] = unwrap(param.prototype)
            if isinstance(i["default"], omero.model.IObject):
                i["default"] = None
        pt = unwrap(param.prototype)
        if pt.__class__.__name__ == 'dict':
            i["map"] = True
        elif pt.__class__.__name__ == 'list':
            i["list"] = True
            if "default" in i:
                i["default"] = i["default"][0]
        elif isinstance(pt, bool):
            i["boolean"] = True
        elif isinstance(pt, int) or isinstance(pt, long):
            # will stop the user entering anything other than numbers.
            i["number"] = "number"
        elif isinstance(pt, float):
            i["number"] = "float"

        # if we got a value for this key in the page request, use this as
        # default
        if request.GET.get(key, None) is not None:
            i["default"] = request.GET.get(key, None)

        # E.g  ""  (string) or [0] (int list) or 0.0 (float)
        i["prototype"] = unwrap(param.prototype)
        i["grouping"] = param.grouping
        inputs.append(i)

        if key == "IDs":
            IDsParam = i           # remember these...
        if key == "Data_Type":
            Data_TypeParam = i
    inputs.sort(key=lambda i: i["grouping"])

    # if we have Data_Type param - use the request parameters to populate IDs
    if (Data_TypeParam is not None and IDsParam is not None and
            "options" in Data_TypeParam):
        IDsParam["default"] = ""
        for dtype in Data_TypeParam["options"]:
            if request.GET.get(dtype, None) is not None:
                Data_TypeParam["default"] = dtype
                IDsParam["default"] = request.GET.get(dtype, "")
                break       # only use the first match
        # if we've not found a match, check whether we have "Well" selected
        if (len(IDsParam["default"]) == 0 and
                request.GET.get("Well", None) is not None):
            if "Image" in Data_TypeParam["options"]:
                wellIds = [long(j) for j in request.GET.get(
                           "Well", None).split(",")]
                wellIdx = 0
                try:
                    wellIdx = int(request.GET.get("Index", 0))
                except:
                    pass
                wells = conn.getObjects("Well", wellIds)
                imgIds = [str(w.getImage(wellIdx).getId()) for w in wells]
                Data_TypeParam["default"] = "Image"
                IDsParam["default"] = ",".join(imgIds)

    # try to determine hierarchies in the groupings - ONLY handle 1 hierarchy
    # level now (not recursive!)
    for i in range(len(inputs)):
        if len(inputs) <= i:
            # we may remove items from inputs as we go - need to check
            break
        param = inputs[i]
        grouping = param["grouping"]    # E.g  03
        param['children'] = list()
        while len(inputs) > i+1:
            nextGrp = inputs[i+1]["grouping"]  # E.g. 03.1
            if nextGrp.split(".")[0] == grouping:
                param['children'].append(inputs[i+1])
                inputs.pop(i+1)
            else:
                break

    paramData["inputs"] = inputs

    return {
        'template': 'webclient/scripts/script_ui.html',
        'paramData': paramData,
        'scriptId': scriptId}


@login_required()
@render_response()
def figure_script(request, scriptName, conn=None, **kwargs):
    """
    Show a UI for running figure scripts
    """

    imageIds = request.GET.get('Image', None)    # comma - delimited list
    datasetIds = request.GET.get('Dataset', None)
    if imageIds is None and datasetIds is None:
        return HttpResponse("Need to specify /?Image=1,2 or /?Dataset=1,2")

    def validateIds(dtype, ids):
        ints = [int(oid) for oid in ids.split(",")]
        validObjs = {}
        for obj in conn.getObjects(dtype, ints):
            validObjs[obj.id] = obj
        filteredIds = [iid for iid in ints if iid in validObjs.keys()]
        if len(filteredIds) == 0:
            raise Http404("No %ss found with IDs %s" % (dtype, ids))
        else:
            # Now we can specify group context - All should be same group
            gid = validObjs.values()[0].getDetails().group.id.val
            conn.SERVICE_OPTS.setOmeroGroup(gid)
        return filteredIds, validObjs

    context = {}

    if imageIds is not None:
        imageIds, validImages = validateIds("Image", imageIds)
        context['idString'] = ",".join([str(i) for i in imageIds])
        context['dtype'] = "Image"
    if datasetIds is not None:
        datasetIds, validDatasets = validateIds("Dataset", datasetIds)
        context['idString'] = ",".join([str(i) for i in datasetIds])
        context['dtype'] = "Dataset"

    if scriptName == "SplitView":
        scriptPath = "/omero/figure_scripts/Split_View_Figure.py"
        template = "webclient/scripts/split_view_figure.html"
        # Lookup Tags & Datasets (for row labels)
        imgDict = []    # A list of data about each image.
        for iId in imageIds:
            data = {'id': iId}
            img = validImages[iId]
            data['name'] = img.getName()
            tags = [ann.getTextValue() for ann in img.listAnnotations()
                    if ann._obj.__class__ == omero.model.TagAnnotationI]
            data['tags'] = tags
            data['datasets'] = [d.getName() for d in img.listParents()]
            imgDict.append(data)

        # Use the first image as a reference
        image = validImages[imageIds[0]]
        context['imgDict'] = imgDict
        context['image'] = image
        context['channels'] = image.getChannels()

    elif scriptName == "Thumbnail":
        scriptPath = "/omero/figure_scripts/Thumbnail_Figure.py"
        template = "webclient/scripts/thumbnail_figure.html"

        def loadImageTags(imageIds):
            tagLinks = conn.getAnnotationLinks("Image", parent_ids=imageIds)
            linkMap = {}    # group tags. {imageId: [tags]}
            tagMap = {}
            for iId in imageIds:
                linkMap[iId] = []
            for l in tagLinks:
                c = l.getChild()
                if c._obj.__class__ == omero.model.TagAnnotationI:
                    tagMap[c.id] = c
                    linkMap[l.getParent().id].append(c)
            imageTags = []
            for iId in imageIds:
                imageTags.append({'id': iId, 'tags': linkMap[iId]})
            tags = []
            for tId, t in tagMap.items():
                tags.append(t)
            return imageTags, tags

        thumbSets = []  # multiple collections of images
        tags = []
        figureName = "Thumbnail_Figure"
        if datasetIds is not None:
            for d in conn.getObjects("Dataset", datasetIds):
                imgIds = [i.id for i in d.listChildren()]
                imageTags, ts = loadImageTags(imgIds)
                thumbSets.append({
                    'name': d.getName(), 'imageTags': imageTags})
                tags.extend(ts)
            figureName = thumbSets[0]['name']
        else:
            imageTags, ts = loadImageTags(imageIds)
            thumbSets.append({'name': 'images', 'imageTags': imageTags})
            tags.extend(ts)
            parent = conn.getObject("Image", imageIds[0]).getParent()
            figureName = parent.getName()
            context['parent_id'] = parent.getId()
        uniqueTagIds = set()      # remove duplicates
        uniqueTags = []
        for t in tags:
            if t.id not in uniqueTagIds:
                uniqueTags.append(t)
                uniqueTagIds.add(t.id)
        uniqueTags.sort(key=lambda x: x.getTextValue().lower())
        context['thumbSets'] = thumbSets
        context['tags'] = uniqueTags
        context['figureName'] = figureName.replace(" ", "_")

    elif scriptName == "MakeMovie":
        scriptPath = "/omero/export_scripts/Make_Movie.py"
        template = "webclient/scripts/make_movie.html"

        # expect to run on a single image at a time
        image = conn.getObject("Image", imageIds[0])
        # remove extension (if 3 chars or less)
        movieName = image.getName().rsplit(".", 1)
        if len(movieName) > 1 and len(movieName[1]) > 3:
            movieName = ".".join(movieName)
        else:
            movieName = movieName[0]
        # make sure name is not a path
        context['movieName'] = os.path.basename(movieName)
        chs = []
        for c in image.getChannels():
            chs.append({
                'active': c.isActive(),
                'color': c.getColor().getHtml(),
                'label': c.getLabel()
                })
        context['channels'] = chs
        context['sizeT'] = image.getSizeT()
        context['sizeZ'] = image.getSizeZ()

    scriptService = conn.getScriptService()
    scriptId = scriptService.getScriptID(scriptPath)
    if (scriptId < 0):
        raise AttributeError("No script found for path '%s'" % scriptPath)

    context['template'] = template
    context['scriptId'] = scriptId
    return context


@login_required()
@render_response()
def fileset_check(request, action, conn=None, **kwargs):
    """
    Check whether Images / Datasets etc contain partial Multi-image filesets.
    Used by chgrp or delete dialogs to test whether we can perform this
    'action'.
    """
    dtypeIds = {}
    for dtype in ("Image", "Dataset", "Project"):
        ids = request.GET.get(dtype, None)
        if ids is not None:
            dtypeIds[dtype] = [int(i) for i in ids.split(",")]
    splitFilesets = conn.getContainerService().getImagesBySplitFilesets(
        dtypeIds, None, conn.SERVICE_OPTS)

    splits = []
    for fsId, splitIds in splitFilesets.items():
        splits.append({
            'id': fsId,
            'attempted_iids': splitIds[True],
            'blocking_iids': splitIds[False]})

    context = {"split_filesets": splits}
    context['action'] = action
    if action == 'chgrp':
        context['action'] = 'move'
    context['template'] = ("webclient/activities/"
                           "fileset_check_dialog_content.html")

    return context


def getAllObjects(conn, project_ids, dataset_ids, image_ids, screen_ids,
                  plate_ids, experimenter_id):
    """
    Given a list of containers and images, calculate all the descendants
    and necessary siblings (for any filesets)
    """
    # TODO Handle None inputs, maybe add defaults
    params = omero.sys.ParametersI()
    qs = conn.getQueryService()

    project_ids = set(project_ids)
    dataset_ids = set(dataset_ids)
    image_ids = set(image_ids)
    fileset_ids = set([])
    plate_ids = set(plate_ids)
    screen_ids = set(screen_ids)

    # Get any datasets for projects
    if project_ids:
        params.map = {}
        params.map['pids'] = rlist([rlong(x) for x in list(project_ids)])
        q = '''
            select pdlink.child.id
            from ProjectDatasetLink pdlink
            where pdlink.parent.id in (:pids)
            '''
        for e in qs.projection(q, params, conn.SERVICE_OPTS):
            dataset_ids.add(e[0].val)

    # Get any plates for screens
    if screen_ids:
        params.map = {}
        params.map['sids'] = rlist([rlong(x) for x in screen_ids])
        q = '''
            select splink.child.id
            from ScreenPlateLink splink
            where splink.parent.id in (:sids)
            '''
        for e in qs.projection(q, params, conn.SERVICE_OPTS):
            plate_ids.add(e[0].val)

    # Get any images for datasets
    if dataset_ids:
        params.map = {}
        params.map['dids'] = rlist([rlong(x) for x in dataset_ids])
        q = '''
            select dilink.child.id,
                   dilink.child.fileset.id
            from DatasetImageLink dilink
            where dilink.parent.id in (:dids)
            '''
        for e in qs.projection(q, params, conn.SERVICE_OPTS):
            image_ids.add(e[0].val)
            # Some images in Dataset may not have fileset
            if e[1] is not None:
                fileset_ids.add(e[1].val)

    # Get any images for plates
    # TODO Seemed no need to add the filesets for plates as it isn't possible
    # to link it from outside of its plate. This may be true for the client,
    # but it certainly isn't true for the model so maybe allow this to also get
    # filesets
    if plate_ids:
        params.map = {}
        params.map['plids'] = rlist([rlong(x) for x in plate_ids])
        q = '''
            select ws.image.id
            from WellSample ws
            join ws.plateAcquisition pa
            where pa.plate.id in (:plids)
            '''
        for e in qs.projection(q, params, conn.SERVICE_OPTS):
            image_ids.add(e[0].val)

    # Get any extra images due to filesets
    if fileset_ids:
        params.map = {}
        params.map['fsids'] = rlist([rlong(x) for x in fileset_ids])
        q = '''
            select image.id
            from Image image
            left outer join image.datasetLinks dilink
            where image.fileset.id in (select fs.id
                                       from Image im
                                       join im.fileset fs
                                       where fs.id in (:fsids)
                                       group by fs.id
                                       having count(im.id)>1)
            '''
        for e in qs.projection(q, params, conn.SERVICE_OPTS):
            image_ids.add(e[0].val)

    # Get any additional datasets that may need updating as their children have
    # been snatched.
    # TODO Need to differentiate which orphaned directories need refreshing
    extra_dataset_ids = set([])
    extra_orphaned = False
    if image_ids:
        params.map = {
            'iids': rlist([rlong(x) for x in image_ids]),
        }

        exclude_datasets = ''
        if dataset_ids:
            params.map['dids'] = rlist([rlong(x) for x in dataset_ids])
            # Make sure to allow parentless results as well as those
            # that do not match a dataset being removed
            exclude_datasets = '''
                               and (
                                    dilink.parent.id not in (:dids)
                                    or dilink.parent.id = null
                                   )
                               '''

        q = '''
            select distinct dilink.parent.id
            from Image image
            left outer join image.datasetLinks dilink
            where image.id in (:iids)
            %s
            and (select count(dilink2.child.id)
                 from DatasetImageLink dilink2
                 where dilink2.parent.id = dilink.parent.id
                 and dilink2.child.id not in (:iids)) = 0
            ''' % exclude_datasets

        for e in qs.projection(q, params, conn.SERVICE_OPTS):
            if e:
                extra_dataset_ids.add(e[0].val)
            else:
                extra_orphaned = True

    # Get any additional projects that may need updating as their children have
    # been snatched. There is no need to check for orphans because if a dataset
    # is being removed from somewhere else, it can not exist as an orphan.
    extra_project_ids = set([])
    if dataset_ids:
        params.map = {
            'dids': rlist([rlong(x) for x in dataset_ids])
        }

        exclude_projects = ''
        if project_ids:
            params.map['pids'] = rlist([rlong(x) for x in project_ids])
            exclude_projects = 'and pdlink.parent.id not in (:pids)'

        q = '''
            select distinct pdlink.parent.id
            from ProjectDatasetLink pdlink
            where pdlink.child.id in (:dids)
            %s
            and (select count(pdlink2.child.id)
                 from ProjectDatasetLink pdlink2
                 where pdlink2.parent.id = pdlink.parent.id
                 and pdlink2.child.id not in (:dids)) = 0
            ''' % exclude_projects

        for e in qs.projection(q, params, conn.SERVICE_OPTS):
            extra_project_ids.add(e[0].val)

    # We now have the complete list of objects that will change group
    # We also have an additional list of datasets/projects that may have had
    # snatched children and thus may need updating in the client if the
    # dataset/project has gone from N to 0 children

    result = {
        # These objects are completely removed
        'remove': {
            'project': list(project_ids),
            'dataset': list(dataset_ids),
            'screen': list(screen_ids),
            'plate': list(plate_ids),
            'image': list(image_ids)
        },
        # These objects now have no children
        'childless': {
            'project': list(extra_project_ids),
            'dataset': list(extra_dataset_ids),
            'orphaned': extra_orphaned
        }
    }
    return result


@require_POST
@login_required()
def chgrpDryRun(request, conn=None, **kwargs):

    group_id = getIntOrDefault(request, 'group_id', None)
    targetObjects = {}
    dtypes = ["Project", "Dataset", "Image", "Screen", "Plate", "Fileset"]
    for dtype in dtypes:
        oids = request.POST.get(dtype, None)
        if oids is not None:
            obj_ids = [int(oid) for oid in oids.split(",")]
            targetObjects[dtype] = obj_ids

    handle = conn.chgrpDryRun(targetObjects, group_id)
    jobId = str(handle)
    return HttpResponse(jobId)


@login_required()
def chgrp(request, conn=None, **kwargs):
    """
    Moves data to a new group, using the chgrp queue.
    Handles submission of chgrp form: all data in POST.
    Adds the callback handle to the request.session['callback']['jobId']
    """
    # Get the target group_id
    group_id = getIntOrDefault(request, 'group_id', None)
    if group_id is None:
        raise AttributeError("chgrp: No group_id specified")
    group_id = long(group_id)

    def getObjectOwnerId(r):
        for t in ["Dataset", "Image", "Plate"]:
            ids = r.POST.get(t, None)
            if ids is not None:
                for o in list(conn.getObjects(t, ids.split(","))):
                    return o.getDetails().owner.id.val

    group = conn.getObject("ExperimenterGroup", group_id)
    new_container_name = request.POST.get('new_container_name', None)
    new_container_type = request.POST.get('new_container_type', None)
    container_id = None

    # Context must be set to owner of data, E.g. to create links.
    ownerId = getObjectOwnerId(request)
    conn.SERVICE_OPTS.setOmeroUser(ownerId)
    if (new_container_name is not None and len(new_container_name) > 0 and
            new_container_type is not None):
        conn.SERVICE_OPTS.setOmeroGroup(group_id)
        container_id = conn.createContainer(
            new_container_type, new_container_name)
    # No new container, check if target is specified
    if container_id is None:
        # E.g. "dataset-234"
        target_id = request.POST.get('target_id', None)
        container_id = (target_id is not None and target_id.split("-")[1] or
                        None)
    dtypes = ["Project", "Dataset", "Image", "Screen", "Plate"]
    for dtype in dtypes:
        # Get all requested objects of this type
        oids = request.POST.get(dtype, None)
        if oids is not None:
            obj_ids = [int(oid) for oid in oids.split(",")]
            # TODO Doesn't the filesets only apply to images?
            # if 'filesets' are specified, make sure we move ALL Fileset Images
            fsIds = request.POST.getlist('fileset')
            if len(fsIds) > 0:
                # If a dataset is being moved and there is a split fileset
                # then those images need to go somewhere in the new
                if dtype == 'Dataset':
                    conn.regroupFilesets(dsIds=obj_ids, fsIds=fsIds)
                else:
                    for fs in conn.getObjects("Fileset", fsIds):
                        obj_ids.extend([i.id for i in fs.copyImages()])
                    obj_ids = list(set(obj_ids))    # remove duplicates
            logger.debug(
                "chgrp to group:%s %s-%s" % (group_id, dtype, obj_ids))
            handle = conn.chgrpObjects(dtype, obj_ids, group_id, container_id)
            jobId = str(handle)
            request.session['callback'][jobId] = {
                'job_type': "chgrp",
                'group': group.getName(),
                'to_group_id': group_id,
                'dtype': dtype,
                'obj_ids': obj_ids,
                'job_name': "Change group",
                'start_time': datetime.datetime.now(),
                'status': 'in progress'}
            request.session.modified = True

    # Update contains a list of images/containers that need to be
    # updated.

    project_ids = request.POST.get('Project', [])
    dataset_ids = request.POST.get('Dataset', [])
    image_ids = request.POST.get('Image', [])
    screen_ids = request.POST.get('Screen', [])
    plate_ids = request.POST.get('Plate', [])

    if project_ids:
        project_ids = [long(x) for x in project_ids.split(',')]
    if dataset_ids:
        dataset_ids = [long(x) for x in dataset_ids.split(',')]
    if image_ids:
        image_ids = [long(x) for x in image_ids.split(',')]
    if screen_ids:
        screen_ids = [long(x) for x in screen_ids.split(',')]
    if plate_ids:
        plate_ids = [long(x) for x in plate_ids.split(',')]

    # TODO Change this user_id to be an experimenter_id in the request as it
    # is possible that a user is chgrping data from another user so it is
    # that users orphaned that will need updating. Or maybe all orphaned
    # directories could potentially need updating?

    # Create a list of objects that have been changed by this operation. This
    # can be used by the client to visually update.
    update = getAllObjects(conn, project_ids, dataset_ids, image_ids,
                           screen_ids, plate_ids,
                           request.session.get('user_id'))

    # return HttpResponse("OK")
    return JsonResponse({'update': update})


@login_required(setGroupContext=True)
def script_run(request, scriptId, conn=None, **kwargs):
    """
    Runs a script using values in a POST
    """
    scriptService = conn.getScriptService()

    inputMap = {}

    sId = long(scriptId)

    try:
        params = scriptService.getParams(sId)
    except Exception, x:
        if x.message and x.message.startswith("No processor available"):
            # Delegate to run_script() for handling 'No processor available'
            rsp = run_script(
                request, conn, sId, inputMap, scriptName='Script')
            return JsonResponse(rsp)
        else:
            raise
    params = scriptService.getParams(sId)
    scriptName = params.name.replace("_", " ").replace(".py", "")

    logger.debug("Script: run with request.POST: %s" % request.POST)

    for key, param in params.inputs.items():
        prototype = param.prototype
        pclass = prototype.__class__

        # handle bool separately, since unchecked checkbox will not be in
        # request.POST
        if pclass == omero.rtypes.RBoolI:
            value = key in request.POST
            inputMap[key] = pclass(value)
            continue

        if pclass.__name__ == 'RMapI':
            keyName = "%s_key0" % key
            valueName = "%s_value0" % key
            row = 0
            paramMap = {}
            while keyName in request.POST:
                # the key and value don't have any data-type defined by
                # scripts - just use string
                k = str(request.POST[keyName])
                v = request.POST[valueName]
                if len(k) > 0 and len(v) > 0:
                    paramMap[str(k)] = v.encode('utf8')
                row += 1
                keyName = "%s_key%d" % (key, row)
                valueName = "%s_value%d" % (key, row)
            if len(paramMap) > 0:
                inputMap[key] = wrap(paramMap)
            continue

        if key in request.POST:
            if pclass == omero.rtypes.RListI:
                values = request.POST.getlist(key)
                if len(values) == 0:
                    continue
                if len(values) == 1:     # process comma-separated list
                    if len(values[0]) == 0:
                        continue
                    values = values[0].split(",")

                # try to determine 'type' of values in our list
                listClass = omero.rtypes.RStringI
                l = prototype.val     # list
                # check if a value type has been set (first item of prototype
                # list)
                if len(l) > 0:
                    listClass = l[0].__class__
                    if listClass == int(1).__class__:
                        listClass = omero.rtypes.rint
                    if listClass == long(1).__class__:
                        listClass = omero.rtypes.rlong

                # construct our list, using appropriate 'type'
                valueList = []
                for v in values:
                    try:
                        # RStringI() will encode any unicode
                        obj = listClass(v.strip())
                    except:
                        logger.debug("Invalid entry for '%s' : %s" % (key, v))
                        continue
                    if isinstance(obj, omero.model.IObject):
                        valueList.append(omero.rtypes.robject(obj))
                    else:
                        valueList.append(obj)
                inputMap[key] = omero.rtypes.rlist(valueList)

            # Handle other rtypes: String, Long, Int etc.
            else:
                value = request.POST[key]
                if len(value) == 0:
                    continue
                try:
                    inputMap[key] = pclass(value)
                except:
                    logger.debug("Invalid entry for '%s' : %s" % (key, value))
                    continue

    # If we have objects specified via 'IDs' and 'DataType', try to pick
    # correct group
    if 'IDs' in inputMap.keys() and 'Data_Type' in inputMap.keys():
        gid = conn.SERVICE_OPTS.getOmeroGroup()
        conn.SERVICE_OPTS.setOmeroGroup('-1')
        try:
            firstObj = conn.getObject(
                inputMap['Data_Type'].val, unwrap(inputMap['IDs'])[0])
            newGid = firstObj.getDetails().group.id.val
            conn.SERVICE_OPTS.setOmeroGroup(newGid)
        except Exception, x:
            logger.debug(traceback.format_exc())
            # if inputMap values not as expected or firstObj is None
            conn.SERVICE_OPTS.setOmeroGroup(gid)

    try:
        # Try/except in case inputs are not serializable, e.g. unicode
        logger.debug("Running script %s with "
                     "params %s" % (scriptName, inputMap))
    except:
        pass
    rsp = run_script(request, conn, sId, inputMap, scriptName)
    return JsonResponse(rsp)


@require_POST
@login_required()
def ome_tiff_script(request, imageId, conn=None, **kwargs):
    """
    Uses the scripting service (Batch Image Export script) to generate
    OME-TIFF for an image and attach this as a file annotation to the image.
    Script will show up in the 'Activities' for users to monitor and download
    result etc.
    """

    scriptService = conn.getScriptService()
    sId = scriptService.getScriptID(
        "/omero/export_scripts/Batch_Image_Export.py")

    image = conn.getObject("Image", imageId)
    if image is not None:
        gid = image.getDetails().group.id.val
        conn.SERVICE_OPTS.setOmeroGroup(gid)
    imageIds = [long(imageId)]
    inputMap = {'Data_Type': wrap('Image'), 'IDs': wrap(imageIds)}
    inputMap['Format'] = wrap('OME-TIFF')
    rsp = run_script(
        request, conn, sId, inputMap, scriptName='Create OME-TIFF')
    return JsonResponse(rsp)


def run_script(request, conn, sId, inputMap, scriptName='Script'):
    """
    Starts running a script, adding details to the request.session so that it
    shows up in the webclient Activities panel and results are available there
    etc.
    """
    request.session.modified = True
    scriptService = conn.getScriptService()
    try:
        handle = scriptService.runScript(
            sId, inputMap, None, conn.SERVICE_OPTS)
        # E.g. ProcessCallback/4ab13b23-22c9-4b5f-9318-40f9a1acc4e9 -t:tcp -h  10.37.129.2 -p 53154:tcp -h 10.211.55.2 -p 53154:tcp -h 10.12.1.230 -p 53154 # noqa
        jobId = str(handle)
        status = 'in progress'
        request.session['callback'][jobId] = {
            'job_type': "script",
            'job_name': scriptName,
            'start_time': datetime.datetime.now(),
            'status': status}
        request.session.modified = True
    except Exception, x:
        jobId = str(time())      # E.g. 1312803670.6076391
        if x.message and x.message.startswith("No processor available"):
            # omero.ResourceError
            logger.info(traceback.format_exc())
            error = "No Processor Available"
            status = 'no processor available'
            message = ""  # template displays message and link
        else:
            logger.error(traceback.format_exc())
            error = traceback.format_exc()
            status = 'failed'
            message = x.message
        # save the error to http session, for display in 'Activities' window
        request.session['callback'][jobId] = {
            'job_type': "script",
            'job_name': scriptName,
            'start_time': datetime.datetime.now(),
            'status': status,
            'Message': message,
            'error': error}
        return {'status': status, 'error': error}

    return {'jobId': jobId, 'status': status}


@login_required()
@render_response()
def ome_tiff_info(request, imageId, conn=None, **kwargs):
    """
    Query to see if we have an OME-TIFF attached to the image (assume only 1,
    since Batch Image Export will delete old ones)
    """
    # Any existing OME-TIFF will appear in list
    links = list(conn.getAnnotationLinks(
        "Image", [imageId], ns=omero.constants.namespaces.NSOMETIFF))
    rv = {}
    if len(links) > 0:
        # use highest ID === most recent
        links.sort(key=lambda x: x.getId(), reverse=True)
        annlink = links[0]
        created = annlink.creationEventDate()
        annId = annlink.getChild().getId()
        from omeroweb.webgateway.templatetags.common_filters import ago
        download = reverse("download_annotation", args=[annId])
        rv = {"created": str(created), "ago": ago(created), "id": annId,
              "download": download}
    return rv       # will get returned as json by default<|MERGE_RESOLUTION|>--- conflicted
+++ resolved
@@ -537,7 +537,7 @@
                                                    group_id=group_id,
                                                    page=page,
                                                    limit=limit)
-        return HttpJsonResponse({'experimenters': experimenters})
+        return JsonResponse({'experimenters': experimenters})
     except ApiUsageException as e:
         return HttpResponseBadRequest(e.serverStackTrace)
     except ServerError as e:
@@ -545,11 +545,6 @@
     except IceException as e:
         return HttpResponseServerError(e.message)
 
-<<<<<<< HEAD
-    return JsonResponse({'experimenters': experimenters})
-
-=======
->>>>>>> f3239efa
 
 @login_required()
 def api_experimenter_detail(request, experimenter_id, conn=None, **kwargs):
@@ -567,7 +562,7 @@
             # Get the experimenter
             experimenter = tree.marshal_experimenter(
                 conn=conn, experimenter_id=experimenter_id)
-        return HttpJsonResponse({'experimenter': experimenter})
+        return JsonResponse({'experimenter': experimenter})
 
     except ApiUsageException as e:
         return HttpResponseBadRequest(e.serverStackTrace)
@@ -576,11 +571,6 @@
     except IceException as e:
         return HttpResponseServerError(e.message)
 
-<<<<<<< HEAD
-    return JsonResponse({'experimenter': experimenter})
-
-=======
->>>>>>> f3239efa
 
 @login_required()
 def api_container_list(request, conn=None, **kwargs):
