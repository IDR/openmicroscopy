#!/usr/bin/env python
# -*- coding: utf-8 -*-
#
# # # # # # # # # # # # # # # # # # # # # # # # # # # # # # # # # # # # # #
# #                Django settings for OMERO.web project.               # #
# # # # # # # # # # # # # # # # # # # # # # # # # # # # # # # # # # # # # #
#
#
# Copyright (c) 2008-2016 University of Dundee.
#
# This program is free software: you can redistribute it and/or modify
# it under the terms of the GNU Affero General Public License as
# published by the Free Software Foundation, either version 3 of the
# License, or (at your option) any later version.
#
# This program is distributed in the hope that it will be useful,
# but WITHOUT ANY WARRANTY; without even the implied warranty of
# MERCHANTABILITY or FITNESS FOR A PARTICULAR PURPOSE.  See the
# GNU Affero General Public License for more details.
#
# You should have received a copy of the GNU Affero General Public License
# along with this program.  If not, see <http://www.gnu.org/licenses/>.
#
# Author: Aleksandra Tarkowska <A(dot)Tarkowska(at)dundee(dot)ac(dot)uk>, 2008.
#
# Version: 1.0
#


import os.path
import warnings
import sys
import logging
import omero
import omero.config
import omero.clients
import tempfile
import re
import json
import random
import string

from omero_ext import portalocker
from omero.install.python_warning import py27_only, PYTHON_WARNING

logger = logging.getLogger(__name__)

if not py27_only():
    warnings.warn("WARNING: %s" % PYTHON_WARNING, RuntimeWarning)

# LOGS
# NEVER DEPLOY a site into production with DEBUG turned on.
# Debuging mode.
# A boolean that turns on/off debug mode.
# handler404 and handler500 works only when False
if 'OMERO_HOME' in os.environ:
    OMERO_HOME = os.environ.get('OMERO_HOME')
else:
    OMERO_HOME = os.path.join(os.path.dirname(__file__), '..', '..', '..')
    OMERO_HOME = os.path.normpath(OMERO_HOME)

# Logging
LOGDIR = os.path.join(OMERO_HOME, 'var', 'log').replace('\\', '/')

if not os.path.isdir(LOGDIR):
    try:
        os.makedirs(LOGDIR)
    except Exception, x:
        exctype, value = sys.exc_info()[:2]
        raise exctype(value)

# DEBUG: Never deploy a site into production with DEBUG turned on.
# Logging levels: logging.DEBUG, logging.INFO, logging.WARNING, logging.ERROR
# logging.CRITICAL
# FORMAT: 2010-01-01 00:00:00,000 INFO  [omeroweb.webadmin.webadmin_utils]
# (proc.1308 ) getGuestConnection:20 Open connection is not available

STANDARD_LOGFORMAT = (
    '%(asctime)s %(levelname)5.5s [%(name)40.40s]'
    ' (proc.%(process)5.5d) %(funcName)s():%(lineno)d %(message)s')

FULL_REQUEST_LOGFORMAT = (
    '%(asctime)s %(levelname)5.5s [%(name)40.40s]'
    ' (proc.%(process)5.5d) %(funcName)s():%(lineno)d'
    ' HTTP %(status_code)d %(request)s')

LOGGING_CLASS = 'omero_ext.cloghandler.ConcurrentRotatingFileHandler'

LOGGING = {
    'version': 1,
    'disable_existing_loggers': False,
    'formatters': {
        'standard': {
            'format': STANDARD_LOGFORMAT
        },
        'full_request': {
            'format': FULL_REQUEST_LOGFORMAT
        },
    },
    'filters': {
        'require_debug_false': {
            '()': 'django.utils.log.RequireDebugFalse',
        },
        'require_debug_true': {
            '()': 'django.utils.log.RequireDebugTrue',
        },
    },
    'handlers': {
        'default': {
            'level': 'DEBUG',
            'class': LOGGING_CLASS,
            'filename': os.path.join(
                LOGDIR, 'OMEROweb.log').replace('\\', '/'),
            'maxBytes': 1024*1024*5,  # 5 MB
            'backupCount': 10,
            'formatter': 'standard',
        },
        'request_handler': {
            'level': 'DEBUG',
            'class': LOGGING_CLASS,
            'filename': os.path.join(
                LOGDIR, 'OMEROweb.log').replace('\\', '/'),
            'maxBytes': 1024*1024*5,  # 5 MB
            'backupCount': 10,
            'filters': ['require_debug_false'],
            'formatter': 'full_request',
        },
        'null': {
            'level': 'DEBUG',
            'class': 'django.utils.log.NullHandler',
        },
        'console': {
            'level': 'DEBUG',
            'filters': ['require_debug_true'],
            'class': 'logging.StreamHandler',
            'formatter': 'standard'
        },
        'mail_admins': {
            'level': 'ERROR',
            'filters': ['require_debug_false'],
            'class': 'django.utils.log.AdminEmailHandler'
        }
    },
    'loggers': {
        'django.request': {  # Stop SQL debug from logging to main logger
            'handlers': ['default', 'request_handler', 'mail_admins'],
            'level': 'DEBUG',
            'propagate': False
        },
        'django': {
            'handlers': ['null'],
            'level': 'DEBUG',
            'propagate': True
        },
        '': {
            'handlers': ['default'],
            'level': 'DEBUG',
            'propagate': True
        }
    }
}


# Load custom settings from etc/grid/config.xml
# Tue  2 Nov 2010 11:03:18 GMT -- ticket:3228
from omero.util.concurrency import get_event
CONFIG_XML = os.path.join(OMERO_HOME, 'etc', 'grid', 'config.xml')
count = 10
event = get_event("websettings")

while True:
    try:
        CUSTOM_SETTINGS = dict()
        if os.path.exists(CONFIG_XML):
            CONFIG_XML = omero.config.ConfigXml(CONFIG_XML, read_only=True)
            CUSTOM_SETTINGS = CONFIG_XML.as_map()
            CONFIG_XML.close()
        break
    except portalocker.LockException:
        # logger.error("Exception while loading configuration retrying...",
        # exc_info=True)
        exctype, value = sys.exc_info()[:2]
        count -= 1
        if not count:
            raise exctype(value)
        else:
            event.wait(1)  # Wait a total of 10 seconds
    except:
        # logger.error("Exception while loading configuration...",
        # exc_info=True)
        exctype, value = sys.exc_info()[:2]
        raise exctype(value)

del event
del count
del get_event

WSGI = "wsgi"
WSGITCP = "wsgi-tcp"
WSGI_TYPES = (WSGI, WSGITCP)
DEVELOPMENT = "development"
DEFAULT_SERVER_TYPE = WSGITCP
ALL_SERVER_TYPES = (WSGI, WSGITCP, DEVELOPMENT)

DEFAULT_SESSION_ENGINE = 'omeroweb.filesessionstore'
SESSION_ENGINE_VALUES = ('omeroweb.filesessionstore',
                         'django.contrib.sessions.backends.db',
                         'django.contrib.sessions.backends.file',
                         'django.contrib.sessions.backends.cache',
                         'django.contrib.sessions.backends.cached_db')


def parse_boolean(s):
    s = s.strip().lower()
    if s in ('true', '1', 't'):
        return True
    return False


def parse_paths(s):
    return [os.path.normpath(path) for path in json.loads(s)]


def check_server_type(s):
    if s not in ALL_SERVER_TYPES:
        raise ValueError(
            "Unknown server type: %s. Valid values are: %s"
            % (s, ALL_SERVER_TYPES))
    return s


def check_session_engine(s):
    if s not in SESSION_ENGINE_VALUES:
        raise ValueError(
            "Unknown session engine: %s. Valid values are: %s"
            % (s, SESSION_ENGINE_VALUES))
    return s


def identity(x):
    return x


def str_slash(s):
    if s is not None:
        s = str(s)
        if s and not s.endswith("/"):
            s += "/"
    return s


class LeaveUnset(Exception):
    pass


def leave_none_unset(s):
    if s is None:
        raise LeaveUnset()
    return s


def leave_none_unset_int(s):
    s = leave_none_unset(s)
    if s is not None:
        return int(s)


CUSTOM_HOST = CUSTOM_SETTINGS.get("Ice.Default.Host", "localhost")
CUSTOM_HOST = CUSTOM_SETTINGS.get("omero.master.host", CUSTOM_HOST)
# DO NOT EDIT!
INTERNAL_SETTINGS_MAPPING = {
    "omero.qa.feedback":
        ["FEEDBACK_URL", "http://qa.openmicroscopy.org.uk", str, None],
    "omero.web.upgrades.url":
        ["UPGRADES_URL", None, leave_none_unset, None],
    "omero.web.check_version":
        ["CHECK_VERSION", "true", parse_boolean, None],

    # Allowed hosts:
    # https://docs.djangoproject.com/en/1.8/ref/settings/#allowed-hosts
    "omero.web.allowed_hosts":
        ["ALLOWED_HOSTS", '["*"]', json.loads, None],

    # Do not show WARNING (1_8.W001): The standalone TEMPLATE_* settings
    # were deprecated in Django 1.8 and the TEMPLATES dictionary takes
    # precedence. You must put the values of the following settings
    # into your default TEMPLATES dict:
    # TEMPLATE_DIRS, TEMPLATE_CONTEXT_PROCESSORS.
    "omero.web.system_checks":
        ["SILENCED_SYSTEM_CHECKS", '["1_8.W001"]', json.loads, None],

    # Internal email notification for omero.web.admins,
    # loaded from config.xml directly
    "omero.mail.from":
        ["SERVER_EMAIL",
         None,
         identity,
         ("The email address that error messages come from, such as those"
          " sent to :property:`omero.web.admins`.  Requires EMAIL properties"
          " below.")],
    "omero.mail.host":
        ["EMAIL_HOST",
         None,
         identity,
         "The SMTP server host to use for sending email."],
    "omero.mail.password":
        ["EMAIL_HOST_PASSWORD",
         None,
         identity,
         "Password to use for the SMTP server."],
    "omero.mail.username":
        ["EMAIL_HOST_USER",
         None,
         identity,
         "Username to use for the SMTP server."],
    "omero.mail.port":
        ["EMAIL_PORT",
         25,
         identity,
         "Port to use for the SMTP server."],
    "omero.web.admins.email_subject_prefix":
        ["EMAIL_SUBJECT_PREFIX",
         "[OMERO.web - admin notification]",
         str,
         "Subject-line prefix for email messages"],
    "omero.mail.smtp.starttls.enable":
        ["EMAIL_USE_TLS",
         "false",
         parse_boolean,
         ("Whether to use a TLS (secure) connection when talking to the SMTP"
          " server.")],
}

CUSTOM_SETTINGS_MAPPINGS = {
    # Deployment configuration
    "omero.web.debug":
        ["DEBUG",
         "false",
         parse_boolean,
         "A boolean that turns on/off debug mode."],
    "omero.web.secret_key":
        ["SECRET_KEY",
         None,
         leave_none_unset,
         ("A boolean that sets SECRET_KEY for a particular Django "
          "installation.")],
    "omero.web.admins":
        ["ADMINS",
         '[]',
         json.loads,
         ("A list of people who get code error notifications whenever the "
          "application identifies a broken link or raises an unhandled "
          "exception that results in an internal server error. This gives "
          "the administrators immediate notification of any errors, "
          "see :doc:`/sysadmins/mail`. "
          "Example:``'[[\"Full Name\", \"email address\"]]'``.")],
    "omero.web.application_server":
        ["APPLICATION_SERVER",
         DEFAULT_SERVER_TYPE,
         check_server_type,
         ("OMERO.web is configured to run in Gunicorn as a generic WSGI "
          "application by default. If you are using Apache change this "
          "to \"wsgi\" before generating your web server configuration. "
          "Available options: \"wsgi-tcp\" (Gunicorn), \"wsgi\" (Apache)")],
    "omero.web.application_server.host":
        ["APPLICATION_SERVER_HOST",
         "127.0.0.1",
         str,
         "Upstream application host"],
    "omero.web.application_server.port":
        ["APPLICATION_SERVER_PORT", 4080, int, "Upstream application port"],
    "omero.web.application_server.max_requests":
        ["APPLICATION_SERVER_MAX_REQUESTS", 0, int,
         ("The maximum number of requests a worker will process before "
          "restarting.")],
    "omero.web.middleware":
        ["MIDDLEWARE_CLASSES_LIST",
         ('['
          '{"index": 1, '
          '"class": "django.middleware.common.BrokenLinkEmailsMiddleware"},'
          '{"index": 2, '
          '"class": "django.middleware.common.CommonMiddleware"},'
          '{"index": 3, '
          '"class": "django.contrib.sessions.middleware.SessionMiddleware"},'
          '{"index": 4, '
          '"class": "django.middleware.csrf.CsrfViewMiddleware"},'
          '{"index": 5, '
          '"class": "django.contrib.messages.middleware.MessageMiddleware"}'
          ']'),
         json.loads,
<<<<<<< HEAD
         ('List of Django middleware classes in the form '
=======
         ('Warning: Only system administrators should use this feature. '
          'List of Django middleware classes in the form '
>>>>>>> f81147e0
          '[{"class": "class.name", "index": FLOAT}]. '
          'See https://docs.djangoproject.com/en/1.8/topics/http/middleware/. '
          'Classes will be ordered by increasing index')],
    "omero.web.prefix":
        ["FORCE_SCRIPT_NAME",
         None,
         leave_none_unset,
         ("Used as the value of the SCRIPT_NAME environment variable in any"
          " HTTP request.")],
    "omero.web.use_x_forwarded_host":
        ["USE_X_FORWARDED_HOST",
         "false",
         parse_boolean,
         ("Specifies whether to use the X-Forwarded-Host header in preference "
          "to the Host header. This should only be enabled if a proxy which "
          "sets this header is in use.")],
    "omero.web.static_url":
        ["STATIC_URL",
         "/static/",
         str_slash,
         ("URL to use when referring to static files. Example: ``'/static/'``"
          " or ``'http://static.example.com/'``. Used as the base path for"
          " asset  definitions (the Media class) and the staticfiles app. It"
          " must end in a slash if set to a non-empty value.")],
    "omero.web.static_root":
        ["STATIC_ROOT",
         os.path.join(os.path.dirname(__file__), 'static').replace('\\', '/'),
         os.path.normpath,
         ("The absolute path to the directory where collectstatic will"
          " collect static files for deployment. If the staticfiles contrib"
          " app is enabled (default) the collectstatic management command"
          " will collect static files into this directory.")],
    "omero.web.session_engine":
        ["SESSION_ENGINE",
         DEFAULT_SESSION_ENGINE,
         check_session_engine,
         ("Controls where Django stores session data. See :djangodoc:"
          "`Configuring the session engine for more details <ref/settings"
          "/#session-engine>`.")],
    "omero.web.session_expire_at_browser_close":
        ["SESSION_EXPIRE_AT_BROWSER_CLOSE",
         "true",
         parse_boolean,
         ("A boolean that determines whether to expire the session when the "
          "user closes their browser. See :djangodoc:`Django Browser-length "
          "sessions vs. persistent sessions documentation <topics/http/"
          "sessions/#browser-length-vs-persistent-sessions>` for more "
          "details.")],
    "omero.web.caches":
        ["CACHES",
         ('{"default": {"BACKEND":'
          ' "django.core.cache.backends.dummy.DummyCache"}}'),
         json.loads,
         ("OMERO.web offers alternative session backends to automatically"
          " delete stale data using the cache session store backend, see "
          ":djangodoc:`Django cached session documentation <topics/http/"
          "sessions/#using-cached-sessions>` for more details.")],
    "omero.web.session_cookie_age":
        ["SESSION_COOKIE_AGE",
         86400,
         int,
         "The age of session cookies, in seconds."],
    "omero.web.session_cookie_domain":
        ["SESSION_COOKIE_DOMAIN",
         None,
         leave_none_unset,
         "The domain to use for session cookies"],
    "omero.web.session_cookie_name":
        ["SESSION_COOKIE_NAME",
         None,
         leave_none_unset,
         "The name to use for session cookies"],
    "omero.web.logdir":
        ["LOGDIR", LOGDIR, str, "A path to the custom log directory."],
    "omero.web.secure_proxy_ssl_header":
        ["SECURE_PROXY_SSL_HEADER",
         '[]',
         json.loads,
         ("A tuple representing a HTTP header/value combination that "
          "signifies a request is secure. Example "
          "``'[\"HTTP_X_FORWARDED_PROTO_OMERO_WEB\", \"https\"]'``. "
          "For more details see :djangodoc:`secure proxy ssl header <ref/"
          "settings/#secure-proxy-ssl-header>`.")],
    "omero.web.wsgi_args":
        ["WSGI_ARGS",
         None,
         leave_none_unset,
         ("A string representing Gunicorn additional arguments. "
          "Check Gunicorn Documentation "
          "http://docs.gunicorn.org/en/latest/settings.html")],
    "omero.web.wsgi_workers":
        ["WSGI_WORKERS",
         5,
         int,
         ("The number of worker processes for handling requests. "
          "Check Gunicorn Documentation "
          "http://docs.gunicorn.org/en/stable/settings.html#workers")],
    "omero.web.wsgi_timeout":
        ["WSGI_TIMEOUT",
         60,
         int,
         ("Workers silent for more than this many seconds are killed "
          "and restarted. Check Gunicorn Documentation "
          "http://docs.gunicorn.org/en/stable/settings.html#timeout")],

    # Public user
    "omero.web.public.enabled":
        ["PUBLIC_ENABLED",
         "false",
         parse_boolean,
         "Enable and disable the OMERO.web public user functionality."],
    "omero.web.public.url_filter":
        ["PUBLIC_URL_FILTER",
         r'^/(?!webadmin)',
         re.compile,
         ("Set a URL filter for which the OMERO.web public user is allowed to"
          " navigate. The idea is that you can create the public pages"
          " yourself (see OMERO.web framework since we do not provide public"
          " pages.")],
    "omero.web.public.server_id":
        ["PUBLIC_SERVER_ID", 1, int, "Server to authenticate against."],
    "omero.web.public.user":
        ["PUBLIC_USER",
         None,
         leave_none_unset,
         "Username to use during authentication."],
    "omero.web.public.password":
        ["PUBLIC_PASSWORD",
         None,
         leave_none_unset,
         "Password to use during authentication."],
    "omero.web.public.cache.enabled":
        ["PUBLIC_CACHE_ENABLED", "false", parse_boolean, None],
    "omero.web.public.cache.key":
        ["PUBLIC_CACHE_KEY", "omero.web.public.cache.key", str, None],
    "omero.web.public.cache.timeout":
        ["PUBLIC_CACHE_TIMEOUT", 60 * 60 * 24, int, None],

    # Social media integration
    "omero.web.sharing.twitter":
        ["SHARING_TWITTER",
         '{}',
         json.loads,
         ("Dictionary of `server-name: @twitter-site-username`, where "
          "server-name matches a name from `omero.web.server_list`. "
          "For example: ``'{\"omero\": \"@openmicroscopy\"}'``")],
    "omero.web.sharing.opengraph":
        ["SHARING_OPENGRAPH",
         '{}',
         json.loads,
         ("Dictionary of `server-name: site-name`, where "
          "server-name matches a name from `omero.web.server_list`. "
          "For example: ``'{\"omero\": \"Open Microscopy\"}'``")],

    # Application configuration
    "omero.web.server_list":
        ["SERVER_LIST",
         '[["%s", 4064, "omero"]]' % CUSTOM_HOST,
         json.loads,
         "A list of servers the Web client can connect to."],
    "omero.web.ping_interval":
        ["PING_INTERVAL",
         60000,
         int,
         "Timeout interval between ping invocations in seconds"],
    "omero.web.chunk_size":
        ["CHUNK_SIZE",
         1048576,
         int,
         "Size, in bytes, of the “chunk”"],
    "omero.web.webgateway_cache":
        ["WEBGATEWAY_CACHE", None, leave_none_unset, None],

    # VIEWER
    "omero.web.viewer.view":
        ["VIEWER_VIEW",
         'omeroweb.webclient.views.image_viewer',
         str,
         ("Django view which handles display of, or redirection to, the "
          "desired full image viewer.")],

    # OPEN WITH
    "omero.web.open_with":
        ["OPEN_WITH",
         ('[["Image viewer", "webindex", {"supported_objects": ["image"],'
          '"script_url": "webclient/javascript/ome.openwith_viewer.js"}]]'),
         json.loads,
         ("A list of viewers that can be used to display selected Images "
          "or other objects. Each viewer is defined as "
          "``[\"Name\", \"url\", options]``. Url is reverse(url). "
          "Selected objects are added to the url as ?image=:1&image=2"
          "Objects supported must be specified in options with "
          "e.g. ``{\"supported_objects\":[\"images\"]}`` "
          "to enable viewer for one or more images.")],

    # PIPELINE 1.3.20

    # Pipeline is an asset packaging library for Django, providing both CSS
    # and JavaScript concatenation and compression, built-in JavaScript
    # template support, and optional data-URI image and font embedding.
    "omero.web.pipeline_js_compressor":
        ["PIPELINE_JS_COMPRESSOR",
         None,
         identity,
         ("Compressor class to be applied to JavaScript files. If empty or "
          "None, JavaScript files won't be compressed.")],
    "omero.web.pipeline_css_compressor":
        ["PIPELINE_CSS_COMPRESSOR",
         None,
         identity,
         ("Compressor class to be applied to CSS files. If empty or None,"
          " CSS files won't be compressed.")],
    "omero.web.pipeline_staticfile_storage":
        ["STATICFILES_STORAGE",
         "pipeline.storage.PipelineStorage",
         str,
         ("The file storage engine to use when collecting static files with"
          " the collectstatic management command. See `the documentation "
          "<http://django-pipeline.readthedocs.org/en/latest/storages.html>`_"
          " for more details.")],

    # Customisation
    "omero.web.login_logo":
        ["LOGIN_LOGO",
         None,
         leave_none_unset,
         ("Customize webclient login page with your own logo. Logo images "
          "should ideally be 150 pixels high or less and will appear above "
          "the OMERO logo. You will need to host the image somewhere else "
          "and link to it with"
          " ``\"http://www.openmicroscopy.org/site/logo.jpg\"``.")],
    "omero.web.login_view":
        ["LOGIN_VIEW", "weblogin", str, None],
    "omero.web.staticfile_dirs":
        ["STATICFILES_DIRS",
         '[]',
         json.loads,
         ("Defines the additional locations the staticfiles app will traverse"
          " if the FileSystemFinder finder is enabled, e.g. if you use the"
          " collectstatic or findstatic management command or use the static"
          " file serving view.")],
    "omero.web.template_dirs":
        ["TEMPLATE_DIRS",
         '[]',
         json.loads,
         ("List of locations of the template source files, in search order. "
          "Note that these paths should use Unix-style forward slashes.")],
    "omero.web.index_template":
        ["INDEX_TEMPLATE",
         None,
         identity,
         ("Define template used as an index page ``http://your_host/omero/``."
          "If None user is automatically redirected to the login page."
          "For example use 'webclient/index.html'. ")],
    "omero.web.login_redirect":
        ["LOGIN_REDIRECT",
         '{}',
         json.loads,
         ("Redirect to the given location after logging in. It only supports "
          "arguments for :djangodoc:`Django reverse function"
          " <ref/urlresolvers/#django.core.urlresolvers.reverse>`. "
          "For example: ``'{\"redirect\": [\"webindex\"], \"viewname\":"
          " \"load_template\", \"args\":[\"userdata\"], \"query_string\":"
          " {\"experimenter\": -1}}'``")],
    "omero.web.apps":
        ["ADDITIONAL_APPS",
         '[]',
         json.loads,
         ("Add additional Django applications. For example, see"
          " :doc:`/developers/Web/CreateApp`")],
    "omero.web.databases":
        ["DATABASES", '{}', json.loads, None],
    "omero.web.page_size":
        ["PAGE",
         200,
         int,
         ("Number of images displayed within a dataset or 'orphaned'"
          " container to prevent from loading them all at once.")],
    "omero.web.thumbnails_batch":
        ["THUMBNAILS_BATCH",
         50,
         int,
         ("Number of thumbnails retrieved to prevent from loading them"
          " all at once. Make sure the size is not too big, otherwise"
          " you may exceed limit request line, see"
          " http://docs.gunicorn.org/en/latest/settings.html"
          "?highlight=limit_request_line")],
    "omero.web.ui.top_links":
        ["TOP_LINKS",
         ('['
          '["Data", "webindex", {"title": "Browse Data via Projects, Tags'
          ' etc"}],'
          '["History", "history", {"title": "History"}],'
          '["Help", "http://help.openmicroscopy.org/",'
          '{"title":"Open OMERO user guide in a new tab", "target":"new"}]'
          ']'),
         json.loads,
         ("Add links to the top header: links are ``['Link Text', "
          "'link|lookup_view', options]``, where the url is reverse('link'), "
          "simply 'link' (for external urls) or lookup_view is a detailed "
          "dictionary {\"viewname\": \"str\", \"args\": [], \"query_string\": "
          "{\"param\": \"value\" }], "
          "E.g. ``'[\"Webtest\", \"webtest_index\"] or [\"Homepage\","
          " \"http://...\", {\"title\": \"Homepage\", \"target\": \"new\"}"
          " ] or [\"Repository\", {\"viewname\": \"webindex\", "
          "\"query_string\": {\"experimenter\": -1}}, "
          "{\"title\": \"Repo\"}]'``")],
    "omero.web.ui.metadata_panes":
        ["METADATA_PANES",
         ('['
          '{"name": "tag", "label": "Tags", "index": 1},'
          '{"name": "map", "label": "Key-Value Pairs", "index": 2},'
          '{"name": "table", "label": "Tables", "index": 3},'
          '{"name": "file", "label": "Attachments", "index": 4},'
          '{"name": "comment", "label": "Comments", "index": 5},'
          '{"name": "rating", "label": "Ratings", "index": 6},'
          '{"name": "other", "label": "Others", "index": 7}'
          ']'),
         json.loads,
         ("Manage Metadata pane accordion. This functionality is limited to"
          " the exiting sections.")],
    "omero.web.ui.right_plugins":
        ["RIGHT_PLUGINS",
         ('[["Acquisition",'
          ' "webclient/data/includes/right_plugin.acquisition.js.html",'
          ' "metadata_tab"],'
          # '["ROIs", "webtest/webclient_plugins/right_plugin.rois.js.html",
          # "image_roi_tab"],'
          '["Preview", "webclient/data/includes/right_plugin.preview.js.html"'
          ', "preview_tab"]]'),
         json.loads,
         ("Add plugins to the right-hand panel. "
          "Plugins are ``['Label', 'include.js', 'div_id']``. "
          "The javascript loads data into ``$('#div_id')``.")],
    "omero.web.ui.center_plugins":
        ["CENTER_PLUGINS",
         ('['
          # '["Split View",
          # "webtest/webclient_plugins/center_plugin.splitview.js.html",
          # "split_view_panel"],'
          ']'),
         json.loads,
         ("Add plugins to the center panels. Plugins are "
          "``['Channel overlay',"
          " 'webtest/webclient_plugins/center_plugin.overlay.js.html',"
          " 'channel_overlay_panel']``. "
          "The javascript loads data into ``$('#div_id')``.")],

    # CORS
    "omero.web.cors_origin_whitelist":
        ["CORS_ORIGIN_WHITELIST",
         '[]',
         json.loads,
         ("A list of origin hostnames that are authorized to make cross-site "
          "HTTP requests. "
          "Used by the django-cors-headers app as described at "
          "https://github.com/ottoyiu/django-cors-headers")],
    "omero.web.cors_origin_allow_all":
        ["CORS_ORIGIN_ALLOW_ALL",
         "false",
         parse_boolean,
         ("If True, cors_origin_whitelist will not be used and all origins "
          "will be authorized to make cross-site HTTP requests.")],
}

DEPRECATED_SETTINGS_MAPPINGS = {
    # Deprecated settings, description should indicate the replacement.
    "omero.web.force_script_name":
        ["FORCE_SCRIPT_NAME",
         None,
         leave_none_unset,
         ("Use omero.web.prefix instead.")],
    "omero.web.server_email":
        ["SERVER_EMAIL",
         None,
         identity,
         ("Use omero.mail.from instead.")],
    "omero.web.email_host":
        ["EMAIL_HOST",
         None,
         identity,
         ("Use omero.mail.host instead.")],
    "omero.web.email_host_password":
        ["EMAIL_HOST_PASSWORD",
         None,
         identity,
         ("Use omero.mail.password instead.")],
    "omero.web.email_host_user":
        ["EMAIL_HOST_USER",
         None,
         identity,
         ("Use omero.mail.username instead.")],
    "omero.web.email_port":
        ["EMAIL_PORT",
         None,
         identity,
         ("Use omero.mail.port instead.")],
    "omero.web.email_subject_prefix":
        ["EMAIL_SUBJECT_PREFIX",
         "[OMERO.web]",
         str,
         ("Default email subject is no longer configurable.")],
    "omero.web.email_use_tls":
        ["EMAIL_USE_TLS",
         "false",
         parse_boolean,
         ("Use omero.mail.smtp.* instead to set up"
          " javax.mail.Session properties.")],
    "omero.web.plate_download.enabled":
        ["PLATE_DOWNLOAD_ENABLED",
         "false",
         parse_boolean,
         ("Use omero.policy.binary_access instead to restrict download.")],
    "omero.web.viewer.initial_zoom_level":
        ["VIEWER_INITIAL_ZOOM_LEVEL",
         None,
         leave_none_unset_int,
         ("Use omero.client.viewer.initial_zoom_level instead.")],
    "omero.web.send_broken_link_emails":
        ["SEND_BROKEN_LINK_EMAILS",
         "false",
         parse_boolean,
         ("Replaced by django.middleware.common.BrokenLinkEmailsMiddleware."
          "To get notification set :property:`omero.web.admins` property.")
         ],
}

del CUSTOM_HOST


def check_worker_class(c):
    if c == "gevent":
        try:
            import gevent  # NOQA
        except ImportError:
            raise ImportError("You are using async workers based "
                              "on Greenlets via Gevent. Install gevent")
    return str(c)


def check_threading(t):
    if t > 1:
        try:
            import concurrent.futures  # NOQA
        except ImportError:
            raise ImportError("You are using sync workers with "
                              "multiple threads. Install futures")
    return int(t)


# DEVELOPMENT_SETTINGS_MAPPINGS - WARNING: For each setting developer MUST open
# a ticket that needs to be resolved before a release either by moving the
# setting to CUSTOM_SETTINGS_MAPPINGS or by removing the setting at all.
DEVELOPMENT_SETTINGS_MAPPINGS = {
    "omero.web.wsgi_worker_class":
        ["WSGI_WORKER_CLASS",
         "sync",
         check_worker_class,
         ("The default OMERO.web uses sync workers to handle most “normal” "
          "types of workloads. Check Gunicorn Design Documentation "
          "http://docs.gunicorn.org/en/stable/design.html")],
    "omero.web.wsgi_worker_connections":
        ["WSGI_WORKER_CONNECTIONS",
         1000,
         int,
         ("(ASYNC WORKERS only) The maximum number of simultaneous clients. "
          "Check Gunicorn Documentation http://docs.gunicorn.org"
          "/en/stable/settings.html#worker-connections")],
    "omero.web.wsgi_threads":
        ["WSGI_THREADS",
         1,
         check_threading,
         ("(SYNC WORKERS only) The number of worker threads for handling "
          "requests. Check Gunicorn Documentation "
          "http://docs.gunicorn.org/en/stable/settings.html#threads")],
}


def map_deprecated_settings(settings):
    m = {}
    for key, values in settings.items():
        try:
            global_name = values[0]
            m[global_name] = (CUSTOM_SETTINGS[key], key)
            if len(values) < 5:
                # Not using default (see process_custom_settings)
                values.append(False)
        except KeyError:
            if len(values) < 5:
                values.append(True)
    return m


def process_custom_settings(
        module, settings='CUSTOM_SETTINGS_MAPPINGS', deprecated=None):
    logging.info('Processing custom settings for module %s' % module.__name__)

    if deprecated:
        deprecated_map = map_deprecated_settings(
            getattr(module, deprecated, {}))
    else:
        deprecated_map = {}

    for key, values in getattr(module, settings, {}).items():
        # Django may import settings.py more than once, see:
        # http://blog.dscpl.com.au/2010/03/improved-wsgi-script-for-use-with.html
        # In that case, the custom settings have already been processed.
        if len(values) == 5:
            continue

        global_name, default_value, mapping, description = values

        try:
            global_value = CUSTOM_SETTINGS[key]
            values.append(False)
        except KeyError:
            global_value = default_value
            values.append(True)

        try:
            using_default = values[-1]
            if global_name in deprecated_map:
                dep_value, dep_key = deprecated_map[global_name]
                if using_default:
                    logging.warning(
                        'Setting %s is deprecated, use %s', dep_key, key)
                    global_value = dep_value
                else:
                    logging.error(
                        '%s and its deprecated key %s are both set, using %s',
                        key, dep_key, key)
            setattr(module, global_name, mapping(global_value))
        except ValueError, e:
            raise ValueError(
                "Invalid %s (%s = %r). %s. %s" %
                (global_name, key, global_value, e.message, description))
        except ImportError, e:
            raise ImportError(
                "ImportError: %s. %s (%s = %r).\n%s" %
                (e.message, global_name, key, global_value, description))
        except LeaveUnset:
            pass


process_custom_settings(sys.modules[__name__], 'INTERNAL_SETTINGS_MAPPING')
process_custom_settings(sys.modules[__name__], 'CUSTOM_SETTINGS_MAPPINGS',
                        'DEPRECATED_SETTINGS_MAPPINGS')
process_custom_settings(sys.modules[__name__], 'DEVELOPMENT_SETTINGS_MAPPINGS')

if not DEBUG:  # from CUSTOM_SETTINGS_MAPPINGS  # noqa
    LOGGING['loggers']['django.request']['level'] = 'INFO'
    LOGGING['loggers']['django']['level'] = 'INFO'
    LOGGING['loggers']['']['level'] = 'INFO'


def report_settings(module):
    from django.views.debug import cleanse_setting
    custom_settings_mappings = getattr(module, 'CUSTOM_SETTINGS_MAPPINGS', {})
    for key in sorted(custom_settings_mappings):
        values = custom_settings_mappings[key]
        global_name, default_value, mapping, description, using_default = \
            values
        source = using_default and "default" or key
        global_value = getattr(module, global_name, None)
        if global_name.isupper():
            logger.debug(
                "%s = %r (source:%s)", global_name,
                cleanse_setting(global_name, global_value), source)

    deprecated_settings = getattr(module, 'DEPRECATED_SETTINGS_MAPPINGS', {})
    for key in sorted(deprecated_settings):
        values = deprecated_settings[key]
        global_name, default_value, mapping, description, using_default = \
            values
        global_value = getattr(module, global_name, None)
        if global_name.isupper() and not using_default:
            logger.debug(
                "%s = %r (deprecated:%s, %s)", global_name,
                cleanse_setting(global_name, global_value), key, description)


report_settings(sys.modules[__name__])

SITE_ID = 1

# Local time zone for this installation. Choices can be found here:
# http://www.postgresql.org/docs/8.1/static/datetime-keywords.html#DATETIME-TIMEZONE-SET-TABLE
# although not all variations may be possible on all operating systems.
TIME_ZONE = 'Europe/London'
FIRST_DAY_OF_WEEK = 0     # 0-Monday, ... 6-Sunday

# LANGUAGE_CODE: A string representing the language code for this
# installation. This should be in standard language format. For example, U.S.
# English is "en-us".
LANGUAGE_CODE = 'en-gb'

# SECRET_KEY: A secret key for this particular Django installation. Used to
# provide a seed in secret-key hashing algorithms. Set this to a random string,
# the longer, the better. Make this unique, and don't share it with anybody.
try:
    SECRET_KEY
except NameError:
    secret_path = os.path.join(OMERO_HOME, 'var',
                               'django_secret_key').replace('\\', '/')
    if not os.path.isfile(secret_path):
        try:
            secret_key = ''.join(
                [random.SystemRandom()
                 .choice("{0}{1}{2}"
                 .format(string.ascii_letters,
                         string.digits,
                         string.punctuation)) for i in range(50)]
            )
            with os.fdopen(os.open(secret_path,
                                   os.O_WRONLY | os.O_CREAT,
                                   0600), 'w') as secret_file:
                secret_file.write(secret_key)
        except IOError, e:
            raise IOError("Please create a %s file with random characters"
                          " to generate your secret key!" % secret_path)
    try:
        with open(secret_path, 'r') as secret_file:
            SECRET_KEY = secret_file.read().strip()
    except IOError, e:
        raise IOError("Could not find secret key in %s!" % secret_path)

# USE_I18N: A boolean that specifies whether Django's internationalization
# system should be enabled.
# This provides an easy way to turn it off, for performance. If this is set to
# False, Django will make some optimizations so as not to load the
# internationalization machinery.
USE_I18N = True

# ROOT_URLCONF: A string representing the full Python import path to your root
# URLconf.
# For example: "mydjangoapps.urls". Can be overridden on a per-request basis
# by setting the attribute urlconf on the incoming HttpRequest object.
ROOT_URLCONF = 'omeroweb.urls'

# STATICFILES_FINDERS: The list of finder backends that know how to find
# static files in various locations. The default will find files stored in the
# STATICFILES_DIRS setting (using
# django.contrib.staticfiles.finders.FileSystemFinder) and in a static
# subdirectory of each app (using
# django.contrib.staticfiles.finders.AppDirectoriesFinder)
STATICFILES_FINDERS = (
    "django.contrib.staticfiles.finders.FileSystemFinder",
    "django.contrib.staticfiles.finders.AppDirectoriesFinder",
)

# STATICFILES_DIRS: This setting defines the additional locations the
# staticfiles app will traverse if the FileSystemFinder finder is enabled,
# e.g. if you use the collectstatic or findstatic management command or use
# the static file serving view.
# from CUSTOM_SETTINGS_MAPPINGS
# STATICFILES_DIRS += (("webapp/custom_static", path/to/statics),)  # noqa

# TEMPLATES: A list containing the settings for all template engines
# to be used with Django. Each item of the list is a dictionary containing
# the options for an individual engine.
TEMPLATES = [
    {
        'BACKEND': 'django.template.backends.django.DjangoTemplates',
        'DIRS': TEMPLATE_DIRS,  # noqa
        'APP_DIRS': True,
        'OPTIONS': {
            'debug': DEBUG,  # noqa
            'context_processors': [
                # Insert your TEMPLATE_CONTEXT_PROCESSORS here or use this
                # list if you haven't customized them:
                'django.contrib.auth.context_processors.auth',
                'django.template.context_processors.debug',
                'django.template.context_processors.i18n',
                'django.template.context_processors.media',
                'django.template.context_processors.static',
                'django.template.context_processors.tz',
                'django.contrib.messages.context_processors.messages',
                'omeroweb.custom_context_processor.url_suffix',
            ],
        },
    },
]

# INSTALLED_APPS: A tuple of strings designating all applications that are
# enabled in this Django installation. Each string should be a full Python
# path to a Python package that contains a Django application, as created by
# django-admin.py startapp.
INSTALLED_APPS = (
    'django.contrib.staticfiles',
    'django.contrib.auth',
    'django.contrib.contenttypes',
    'django.contrib.sessions',
    'django.contrib.sites',
)

# ADDITONAL_APPS: We import any settings.py from apps. This allows them to
# modify settings.
# We're also processing any CUSTOM_SETTINGS_MAPPINGS defined there.
for app in ADDITIONAL_APPS:  # from CUSTOM_SETTINGS_MAPPINGS  # noqa
    # Previously the app was added to INSTALLED_APPS as 'omeroweb.app', which
    # then required the app to reside within or be symlinked from within
    # omeroweb, instead of just having to be somewhere on the python path.
    # To allow apps to just be on the path, but keep it backwards compatible,
    # try to import as omeroweb.app, if it works, keep that in INSTALLED_APPS,
    # otherwise add it to INSTALLED_APPS just with its own name.
    try:
        __import__('omeroweb.%s' % app)
        INSTALLED_APPS += ('omeroweb.%s' % app,)
    except ImportError:
        INSTALLED_APPS += (app,)
    try:
        logger.debug(
            'Attempting to import additional app settings for app: %s' % app)
        module = __import__('%s.settings' % app)
        process_custom_settings(module.settings)
        report_settings(module.settings)
    except ImportError:
        logger.debug("Couldn't import settings from app: %s" % app)

INSTALLED_APPS += (
    'omeroweb.feedback',
    'omeroweb.webadmin',
    'omeroweb.webclient',
    'omeroweb.webgateway',
    'omeroweb.webredirect',
    'omeroweb.api',
    'pipeline',
)

logger.debug('INSTALLED_APPS=%s' % [INSTALLED_APPS])


PIPELINE_CSS = {
    'webgateway_viewer': {
        'source_filenames': (
            'webgateway/css/reset.css',
            'webgateway/css/ome.body.css',
            'webclient/css/dusty.css',
            'webgateway/css/ome.viewport.css',
            'webgateway/css/ome.toolbar.css',
            'webgateway/css/ome.gs_slider.css',
            'webgateway/css/base.css',
            'webgateway/css/ome.snippet_header_logo.css',
            'webgateway/css/ome.postit.css',
            '3rdparty/farbtastic-1.2/farbtastic.css',
            'webgateway/css/ome.colorbtn.css',
            '3rdparty/JQuerySpinBtn-1.3a/JQuerySpinBtn.css',
            '3rdparty/jquery-ui-1.10.4/themes/base/jquery-ui.all.css',
            'webgateway/css/omero_image.css',
            '3rdparty/panojs-2.0.0/panojs.css',
        ),
        'output_filename': 'omeroweb.viewer.min.css',
    },
}

PIPELINE_JS = {
    'webgateway_viewer': {
        'source_filenames': (
            '3rdparty/jquery-1.11.1.js',
            '3rdparty/jquery-migrate-1.2.1.js',
            '3rdparty/jquery-ui-1.10.4/js/jquery-ui.1.10.4.js',
            'webgateway/js/ome.popup.js',
            '3rdparty/aop-1.3.js',
            '3rdparty/raphael-2.1.0/raphael.js',
            '3rdparty/raphael-2.1.0/scale.raphael.js',
            '3rdparty/panojs-2.0.0/utils.js',
            '3rdparty/panojs-2.0.0/PanoJS.js',
            '3rdparty/panojs-2.0.0/controls.js',
            '3rdparty/panojs-2.0.0/pyramid_Bisque.js',
            '3rdparty/panojs-2.0.0/pyramid_imgcnv.js',
            '3rdparty/panojs-2.0.0/pyramid_Zoomify.js',
            '3rdparty/panojs-2.0.0/control_thumbnail.js',
            '3rdparty/panojs-2.0.0/control_info.js',
            '3rdparty/panojs-2.0.0/control_svg.js',
            '3rdparty/panojs-2.0.0/control_roi.js',
            '3rdparty/panojs-2.0.0/control_scalebar.js',
            '3rdparty/hammer-2.0.2/hammer.min.js',
            'webgateway/js/ome.gs_utils.js',
            'webgateway/js/ome.viewportImage.js',
            'webgateway/js/ome.gs_slider.js',
            'webgateway/js/ome.viewport.js',
            'webgateway/js/omero_image.js',
            'webgateway/js/ome.roidisplay.js',
            'webgateway/js/ome.scalebardisplay.js',
            'webgateway/js/ome.smartdialog.js',
            'webgateway/js/ome.roiutils.js',
            '3rdparty/JQuerySpinBtn-1.3a/JQuerySpinBtn.js',
            'webgateway/js/ome.colorbtn.js',
            'webgateway/js/ome.postit.js',
            '3rdparty/jquery.selectboxes-2.2.6.js',
            '3rdparty/farbtastic-1.2/farbtastic.js',
            '3rdparty/jquery.mousewheel-3.0.6.js',
        ),
        'output_filename': 'omeroweb.viewer.min.js',
    }
}

CSRF_FAILURE_VIEW = "omeroweb.feedback.views.csrf_failure"

# Configuration for django-cors-headers app
# See https://github.com/ottoyiu/django-cors-headers
# Configration of allowed origins is handled by custom settings above
CORS_ALLOW_CREDENTIALS = True
# Needed for Django <1.9 since CSRF_TRUSTED_ORIGINS not supported
CORS_REPLACE_HTTPS_REFERER = True

# FEEDBACK - DO NOT MODIFY!
# FEEDBACK_URL: Is now configurable for testing purpuse only. Used in
# feedback.sendfeedback.SendFeedback class in order to submit errors or
# comment messages to http://qa.openmicroscopy.org.uk.
# FEEDBACK_APP: 6 = OMERO.web
FEEDBACK_APP = 6

# IGNORABLE_404_STARTS:
# Default: ('/cgi-bin/', '/_vti_bin', '/_vti_inf')
# IGNORABLE_404_ENDS:
# Default: ('mail.pl', 'mailform.pl', 'mail.cgi', 'mailform.cgi',
# 'favicon.ico', '.php')

# SESSION_FILE_PATH: If you're using file-based session storage, this sets the
# directory in which Django will store session data. When the default value
# (None) is used, Django will use the standard temporary directory for the
# system.
SESSION_FILE_PATH = tempfile.gettempdir()

# FILE_UPLOAD_TEMP_DIR: The directory to store data temporarily while
# uploading files.
FILE_UPLOAD_TEMP_DIR = tempfile.gettempdir()

# # FILE_UPLOAD_MAX_MEMORY_SIZE: The maximum size (in bytes) that an upload
# will be before it gets streamed to the file system.
FILE_UPLOAD_MAX_MEMORY_SIZE = 2621440  # default 2621440 (i.e. 2.5 MB).

# DEFAULT_IMG: Used in
# webclient.webclient_gateway.OmeroWebGateway.defaultThumbnail in order to
# load default image while thumbnail can't be retrieved from the server.
DEFAULT_IMG = os.path.join(
    os.path.dirname(__file__), 'webgateway', 'static', 'webgateway', 'img',
    'image128.png').replace('\\', '/')

# # DEFAULT_USER: Used in
# webclient.webclient_gateway.OmeroWebGateway.getExperimenterDefaultPhoto in
# order to load default avatar while experimenter photo can't be retrieved
# from the server.
DEFAULT_USER = os.path.join(
    os.path.dirname(__file__), 'webgateway', 'static', 'webgateway', 'img',
    'personal32.png').replace('\\', '/')

# MANAGERS: A tuple in the same format as ADMINS that specifies who should get
# broken-link notifications when
# SEND_BROKEN_LINK_EMAILS=True.
MANAGERS = ADMINS  # from CUSTOM_SETTINGS_MAPPINGS  # noqa

# https://docs.djangoproject.com/en/1.6/releases/1.6/#default-session-serialization-switched-to-json
# JSON serializer, which is now the default, cannot handle
# omeroweb.connector.Connector object
SESSION_SERIALIZER = 'django.contrib.sessions.serializers.PickleSerializer'


# Load server list and freeze
from utils import sort_properties_to_tuple

# MIDDLEWARE_CLASSES: A tuple of middleware classes to use.
MIDDLEWARE_CLASSES = sort_properties_to_tuple(MIDDLEWARE_CLASSES_LIST)  # noqa

# Load server list and freeze
from connector import Server


def load_server_list():
    for s in SERVER_LIST:  # from CUSTOM_SETTINGS_MAPPINGS  # noqa
        server = (len(s) > 2) and unicode(s[2]) or None
        Server(host=unicode(s[0]), port=int(s[1]), server=server)
    Server.freeze()


load_server_list()<|MERGE_RESOLUTION|>--- conflicted
+++ resolved
@@ -388,12 +388,8 @@
           '"class": "django.contrib.messages.middleware.MessageMiddleware"}'
           ']'),
          json.loads,
-<<<<<<< HEAD
-         ('List of Django middleware classes in the form '
-=======
          ('Warning: Only system administrators should use this feature. '
           'List of Django middleware classes in the form '
->>>>>>> f81147e0
           '[{"class": "class.name", "index": FLOAT}]. '
           'See https://docs.djangoproject.com/en/1.8/topics/http/middleware/. '
           'Classes will be ordered by increasing index')],
