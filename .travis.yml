language: java

jdk: oraclejdk8

# This (sudo: false) is needed to "run on container-based infrastructure" on
# which cache: is available
# http://docs.travis-ci.com/user/workers/container-based-infrastructure/
sudo: false

# http://docs.travis-ci.com/user/caching/#Arbitrary-directories
cache:
  directories:
  - $HOME/.m2
  - download

matrix:
      fast_finish: true

addons:
  apt_packages:
    - git
    - zeroc-ice34
    - python-imaging
    - python-numpy
    - python-tables
    - python-yaml
    - cmake
    - libgtest-dev

env:
    - BUILD="build-python"
    - BUILD="build-java"

before_install:
<<<<<<< HEAD
    - git config github.token 3bc7fc530b01081559eb911f59ccfec7f4fb2592
    - git config --global user.email snoopycrimecop@gmail.com
    - git config --global user.name 'Snoopy Crime Cop'
=======
>>>>>>> f4f8b9fa
    - pip install --user pytest
    - if [[ $BUILD == 'build-python' ]]; then pip install --user -r ./components/tools/OmeroWeb/requirements-py27-all.txt; fi
    - export PATH=$PATH:$HOME/.local/bin
    - if [[ $BUILD == 'build-python' ]]; then travis_retry pip install --user flake8==2.4.0 pytest==2.7.3; fi
    - if [[ $BUILD == 'build-python' ]]; then ./components/tools/travis-build py-flake8; fi

# retries the build due to:
# https://github.com/travis-ci/travis-ci/issues/2507
install:
    - if [[ $BUILD == 'build-python' ]]; then travis_retry ./components/tools/travis-build py-build; fi
    - if [[ $BUILD == 'build-java' ]]; then travis_retry ./components/tools/travis-build java-build; fi

script:
    - if [[ $BUILD == 'build-python' ]]; then ./components/tools/travis-build py-test; fi
    - if [[ $BUILD == 'build-java' ]]; then ./components/tools/travis-build java-test; fi

notifications:
  slack:
    secure: YoCiRg7KuG+jQdW2wD5aBVurfJoKTT+/bKexZD/t5w+WjR4oKi0eoj+La4niUHxmUGHmJAuRYq/7wpP7nq1RBOcXQYpq9S842tmhhQZeC2EGFGw3YlBBEQj9oqMl9JlcI4lTkSo4V/uCnwdrFAGfGaAjICuCnEb9rvBhsXeqYtU=
    on_success: change<|MERGE_RESOLUTION|>--- conflicted
+++ resolved
@@ -32,12 +32,6 @@
     - BUILD="build-java"
 
 before_install:
-<<<<<<< HEAD
-    - git config github.token 3bc7fc530b01081559eb911f59ccfec7f4fb2592
-    - git config --global user.email snoopycrimecop@gmail.com
-    - git config --global user.name 'Snoopy Crime Cop'
-=======
->>>>>>> f4f8b9fa
     - pip install --user pytest
     - if [[ $BUILD == 'build-python' ]]; then pip install --user -r ./components/tools/OmeroWeb/requirements-py27-all.txt; fi
     - export PATH=$PATH:$HOME/.local/bin
