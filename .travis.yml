language: java

env:
    - BUILD="build-python"
    - BUILD="build-java"

matrix:
      fast_finish: true

jdk:
  - openjdk7

before_install:
    - sudo apt-get -qq update
<<<<<<< HEAD
    - sudo apt-get install -qq git
    - sudo apt-get install -qq zeroc-ice34
    - sudo apt-get install -qq python-imaging python-numpy python-tables python-genshi
    - if [[ $BUILD == 'build-cpp' ]]; then sudo apt-get install -qq cmake libgtest-dev; fi
=======
    - travis_retry sudo apt-get install -qq git
    - travis_retry sudo apt-get install -qq zeroc-ice34
    - travis_retry sudo apt-get install -qq python-imaging python-numpy python-tables python-genshi
>>>>>>> d1ffb8e5
    - git config github.token 3bc7fc530b01081559eb911f59ccfec7f4fb2592
    - git config --global user.email snoopycrimecop@gmail.com
    - git config --global user.name 'Snoopy Crime Cop'
    - sudo pip install scc pytest
    - scc travis-merge
    - if [[ $BUILD == 'build-python' ]]; then travis_retry sudo pip install flake8; fi

install:

# Running python tests as script, since there's no compile step.
script:
    - ./components/tools/travis-build $BUILD<|MERGE_RESOLUTION|>--- conflicted
+++ resolved
@@ -12,16 +12,10 @@
 
 before_install:
     - sudo apt-get -qq update
-<<<<<<< HEAD
-    - sudo apt-get install -qq git
-    - sudo apt-get install -qq zeroc-ice34
-    - sudo apt-get install -qq python-imaging python-numpy python-tables python-genshi
-    - if [[ $BUILD == 'build-cpp' ]]; then sudo apt-get install -qq cmake libgtest-dev; fi
-=======
     - travis_retry sudo apt-get install -qq git
     - travis_retry sudo apt-get install -qq zeroc-ice34
     - travis_retry sudo apt-get install -qq python-imaging python-numpy python-tables python-genshi
->>>>>>> d1ffb8e5
+    - if [[ $BUILD == 'build-cpp' ]]; then travis_retry sudo apt-get install -qq cmake libgtest-dev; fi
     - git config github.token 3bc7fc530b01081559eb911f59ccfec7f4fb2592
     - git config --global user.email snoopycrimecop@gmail.com
     - git config --global user.name 'Snoopy Crime Cop'
