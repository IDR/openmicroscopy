##
## omero.properties
## -----------------
##
## DO NOT EDIT!
##
## This properties file is compiled into blitz.jar and serves as a default
## for all server-side values (client configuration happens differently).
##
## Any of these properties can be altered by using bin/omero config. MODIFYING
## THIS FILE DOES NOT ALTER SERVER BEHAVIOR. It solely defines the defaults
## that were compiled into your server.

omero.data.dir=/OMERO/
omero.managed.dir=${omero.data.dir}/ManagedRepository
omero.data.cron=* * 0 * * ?

omero.db.authority=export.openmicroscopy.org
omero.db.version=OMERO5.0
omero.db.patch=0
omero.db.host=localhost
omero.db.name=omero
omero.db.user=omero
omero.db.pass=omero

# Sets the number of connections to PostgreSQL which
# will be used by OMERO. Your database installation
# will need to be configured to accept *at least* as
# many, preferably more, connections as this value.
omero.db.poolsize=10
omero.db.prepared_statement_cache_size=10

# Default values for the current profile will be
# hard-coded into the hibernate.properties file
# in the `model-*.jar`. By using a different jar,
# you can modify the defaults.
#
# Note: some other properties are defined in
# the file etc/profiles/${omero.db.profile}
# Especially of importance is omero.db.port
omero.db.profile=psql

# Whether JMX statistics are collected
# for DB usage (by Hibernate, etc)
omero.db.statistics=true

omero.security.chmod_strategy=groupChmodStrategy
omero.security.filter.bitand=(int8and(permissions,%s) = %s)
omero.security.password_provider=chainedPasswordProvider
omero.security.login_failure_throttle_count=1
omero.security.login_failure_throttle_time=3000
omero.security.keyStore=
omero.security.keyStorePassword=
omero.security.trustStore=
omero.security.trustStorePassword=


#############################################
## upgrade check:
## -------------
## On each startup the OMERO server checks
## the defined url for possible upgrades.
##
## If you would like to disable the checks,
## set the url to an empty string.
##
## For more information, see
## http://www.openmicroscopy.org/site/support/omero/sysadmins/UpgradeCheck.html
##
#############################################
omero.upgrades.url=http://upgrade.openmicroscopy.org.uk
omero.upgrades.poll=0

############################################
# OMERO.scripts properties
############################################
# No value implies use sys.executable
omero.launcher.python=
omero.launcher.jython=jython
omero.launcher.matlab=matlab
omero.process.python=omero.processor.ProcessI
omero.process.jython=omero.processor.ProcessI
omero.process.matlab=omero.processor.MATLABProcessI

#############################################
## JVM configuration
#############################################
# Memory strategy which will be used by default.
# Options include: percent, manual
omero.jvmcfg.strategy=percent

# Manual override of the total system memory that
# OMERO will think is present on the local OS (MB).
omero.jvmcfg.system_memory=

# Suggest for strategies as to the minimum memory
# that they will use for calculating JVM settings (MB).
omero.jvmcfg.min_system_memory=3414

# Suggest for strategies as to the maximum memory
# that they will use for calculating JVM settings (MB).
omero.jvmcfg.max_system_memory=48000

#############################################
## server configuration
##
## Cron Format: seconds minutes hours day-of-month month day-of-week year(optional)
##
## For example, "0,30 * * * * ?" is equivalent to running
## every 30 seconds. For more information, see:
##
## http://quartz-scheduler.org/documentation/quartz-1.x/tutorials/crontrigger
##
#############################################

# Which bean to use:
# nullMetrics does nothing
# defaultMetrics uses the properties defined below
omero.metrics.bean=defaultMetrics

# Address for Metrics to send server data
omero.metrics.graphite=

# Number of minutes to periodically print to slf4j
# 0 or lower disables the printout.
omero.metrics.slf4j_minutes=60

# To disable pixelsdata processing, leave blank.
omero.pixeldata.cron=*/4 * * * * ?

# How many pixel pyramids will be generated
# at a single time. The value should typically
# not be set to higher than the number of
# cores on the server machine.
omero.pixeldata.threads=2

# Number of instances indexed per indexing.
# Larger batches can speed up indexing, but
# at the cost of memory.
omero.pixeldata.batch=50

# Instead, it is possible to tell the server
# to run more pixeldata reptitions, each of
# which gets completely committed before the
# next. This will only occur when there is
# a substantial backlog of pixels to process.
#
omero.pixeldata.repetitions=1

# Name of the spring bean which will be used
# to calculate the backoff (in ms) that users
# should wait for an image to be ready to view.
omero.pixeldata.backoff=ome.io.nio.SimpleBackOff
# Maximum time in milliseconds that file parsing
# can take without the parsed metadata being
# cached to BioFormatsCache.
omero.pixeldata.memoizer_wait=0

# Whether the PixelData.dispose() method should
# try to clean up ByteBuffer instances which may
# lead to memory exceptions. See ticket #11675
# for more information. Note: the property is
# set globally for the JVM.
omero.pixeldata.dispose=false

# Default sizes for tiles are provided by a
# ome.io.nio.TileSizes implementation. By default
# the bean ("configuredTileSizes") uses the properties
# provided here.
omero.pixeldata.tile_sizes_bean=configuredTileSizes
omero.pixeldata.tile_width=256
omero.pixeldata.tile_height=256
omero.pixeldata.max_plane_width=3192
omero.pixeldata.max_plane_height=3192

# To disable search indexing, leave blank.
omero.search.cron=*/2 * * * * ?

# Number of instances indexed per indexing.
# Larger batches can speed up indexing, but
# at the cost of memory.
omero.search.batch=5000

omero.search.event_log_loader=eventLogQueue

##
## New loader: "eventLogQueue"
##

# Number of objects to load in a single
# indexing window. The larger this value
# the fewer times a single object will be
# indexed unnecessarily. Each object uses
# roughly 100 bytes of memory.
omero.search.max_partition_size=1000000

# Whitelist of object types which will be
# indexed. All other types will be ignored.
# This matches the currently available UI
# options but may need to be expanded for
# custom search bridges.
omero.search.include_types=ome.model.core.Image,ome.model.containers.Project,\
ome.model.containers.Dataset,ome.model.screen.Plate,ome.model.screen.Screen

# EventLog.action values which will be indexed.
# Unless custom code is generating other action
# types, this property should not need to be
# modified.
omero.search.include_actions=INSERT,UPDATE,REINDEX,DELETE


##
## Old loader: "persistentEventLogLoader"
##

# Instead, it is possible to tell the server
# to run more indexing reptitions, each of
# which gets completely committed before the
# next. This will only occur when there is
# a substantial backlog of searches to perform.
# (More than 1 hours worth)
#
omero.search.repetitions=1

# Indexing takes place on all EventLogs as they occur in the database.
# The types listed here will be skipped if they appear in the "entityType"
# field of the EventLog table.
omero.search.excludes=\
ome.model.annotations.ChannelAnnotationLink,\
ome.model.core.Channel,ome.model.core.PlaneInfo,ome.model.core.PixelsOriginalFileMap,\
ome.model.containers.DatasetImageLink,ome.model.containers.ProjectDatasetLink,\
ome.model.containers.CategoryGroupCategoryLink,ome.model.containers.CategoryImageLink,\
ome.model.display.ChannelBinding,ome.model.display.QuantumDef,\
ome.model.display.Thumbnail,\
ome.model.meta.Share,ome.model.meta.Event,ome.model.meta.EventLog,ome.model.meta.GroupExperimenterMap,\
ome.model.meta.Node,ome.model.meta.Session,\
ome.model.annotations.RoiAnnotationLink,ome.model.roi.Roi,ome.model.roi.Shape,ome.model.roi.Text,\
ome.model.roi.Rect,ome.model.roi.Mask,ome.model.roi.Ellipse,ome.model.roi.Point,\
ome.model.roi.Path,ome.model.roi.Polygon,ome.model.roi.Polyline,ome.model.roi.Line\
ome.model.screen.ScreenAcquisitionWellSampleLink,ome.model.screen.ScreenPlateLink,ome.model.screen.WellReagentLink,\
ome.model.stats.StatsInfo

##
## Common properties
##

# Periodically the completion percentage will be printed.
# The calculation can be expensive and so is not done
# frequently.
omero.search.reporting_loops=100

# Analyzer used both index and to parse queries
omero.search.analyzer=ome.services.fulltext.FullTextAnalyzer

# Maximum number of OR-clauses to which a single search can expand
omero.search.maxclause=4096

# Maximum file size for text indexing (bytes)
# This should not be set to more than half of the Indexer heap space.
# By default, 125 MB.
omero.search.max_file_size=131072000

# Extra bridge classes, comma-separated, to be invoked on each indexing.
# Bridges are used to parse more information out of the data.
omero.search.bridges=

omero.search.locking_strategy=native
omero.search.merge_factor=25
omero.search.ram_buffer_size=64

# For more information, see:
# http://www.openmicroscopy.org/site/support/omero/developers/Modules/Search.html

# Template for FS managed repository paths.
# Allowable elements are:
# %user%         bob
# %userId%       4
# %group%        bobLab
# %groupId%      3
# %year%         2011
# %month%        01
# %monthname%    January
# %day%          01
# %time%         15-13-54.014
# %institution%  University of Dundee
# %hash%         0D2D8DB7
# %increment%    14
# %subdirs%      023/613
# %session%      c3fdd5d8-831a-40ff-80f2-0ba5baef448a
# %sessionId%    592
# %perms%        rw----
# /              path separator
# //             end of root-owned directories
# These are described further at:
# http://www.openmicroscopy.org/site/support/omero/sysadmins/fs-upload-configuration.html
#
# The path must be unique per fileset to prevent upload conflicts,
# which is why %time% includes milliseconds.
#
# A // may be used as a path separator: the directories preceding
# it are created with root ownership, the remainder are the user's.
# At least one user-owned directory must be included in the path.
#
# The template path is created below <omero.managed.dir>,
# e.g. /OMERO/ManagedRepository/<omero.fs.repo.path>/
omero.fs.repo.path=%user%_%userId%//%year%-%month%/%day%/%time%

# Rules to apply to judge the acceptability of FS paths for writing into
# omero.managed.dir, being any comma-separated non-empty subset of:
#
#  - Windows required
#  - Windows optional
#  - UNIX required
#  - UNIX optional
#
# Minimally, the "required" appropriate for the server is recommended.
# Also applying optional rules may make sysadmin tasks easier,
# but may be more burdensome for users who name their files oddly.
omero.fs.repo.path_rules=Windows required, UNIX required

# Checksum algorithms supported by the server for new file uploads,
# being any comma-separated non-empty subset of:
#
#  - Adler-32
#  - CRC-32
#  - MD5-128
#  - Murmur3-32
#  - Murmur3-128
#  - SHA1-160
<<<<<<< HEAD
#
=======
#  - File-Size-64
>>>>>>> 1db833df
# In negotiation with clients, this list is interpreted as being in
# descending order of preference.
omero.checksum.supported=SHA1-160, MD5-128, Murmur3-128, Murmur3-32, CRC-32, Adler-32

############################################
# session configuration
#
# timeout values are in milliseconds to make
# comparison with start/finish values more
# straightforward
############################################
omero.sessions.timeout=600000
omero.sessions.maximum=0
omero.sessions.sync_interval=120000
omero.sessions.sync_force=1800000

############################################
# threading configuring
#
# sets timeouts and thread pool information
# for internal server threads.
############################################
omero.threads.min_threads=5
omero.threads.max_threads=50
omero.threads.idle_timeout=5000
omero.threads.cancel_timeout=5000

############################################
# throttling configuration
#
# timeout values are in milliseconds to make
# comparison with start/finish values more
# straightforward
#
# http://www.openmicroscopy.org/site/support/omero/developers/Server/Throttling.html
############################################
omero.throttling.objects_read_interval=1000
omero.throttling.objects_written_interval=1000
omero.throttling.method_time.warn=5000
omero.throttling.method_time.error=15000
omero.throttling.servants_per_session=10000

# Value for the indexer is extended to 1 hour
omero.throttling.method_time.warn.indexer=3600000
# Value for the indexer is extended to 1 day
omero.throttling.method_time.error.indexer=86400000


############################################
# cluster configuration
#
#
# http://www.openmicroscopy.org/site/support/omero/developers/Server/Clustering.html
############################################
omero.cluster.redirector=nullRedirector
omero.cluster.read_only=false

#############################################
## grid configuration
##
## http://www.openmicroscopy.org/site/support/omero/sysadmins/grid.html
############################################

# registry_timeout is the milliseconds which
# the registry and other services will wait
# on remote services to respond.
omero.grid.registry_timeout=5000


#############################################
## Reset password properties
#############################################
omero.resetpassword.bean=defaultMailSender
omero.resetpassword.config=false
omero.resetpassword.from=ADDRESS@domain
omero.resetpassword.host=smtp.domain
omero.resetpassword.port=25
omero.resetpassword.username=
omero.resetpassword.password=
omero.resetpassword.mail.transport.protocol=smtp
omero.resetpassword.mail.smtp.auth=false
omero.resetpassword.mail.debug=false
omero.resetpassword.mail.smtp.starttls.enable=false
omero.resetpassword.mail.smtp.socketFactory.class=javax.net.SocketFactory
omero.resetpassword.mail.smtp.socketFactory.fallback=false
omero.resetpassword.mail.smtp.socketFactory.port=25
omero.resetpassword.mail.smtp.timeout=25000

#############################################
## Ldap properties
#############################################

# Enable or disable LDAP (`true` or `false`).
omero.ldap.config=false
omero.ldap.urls=ldap://localhost:389
omero.ldap.username=
omero.ldap.password=
omero.ldap.base=ou=example,o=com
omero.ldap.referral=ignore

# Whether or not values from LDAP will be
# sychronized to OMERO on each login. This includes
# not just the user name, email, etc, but also the
# groups that the user is a member of.
#
# .. warning::
#    Currently setting this to true the user will be
#    removed from any groups to which they have been
#    added outside of LDAP! Please use carefully.
#
omero.ldap.sync_on_login=false

omero.ldap.user_filter=(objectClass=person)
omero.ldap.user_mapping=omeName=cn,firstName=givenName,lastName=sn,email=mail

omero.ldap.group_filter=(objectClass=groupOfNames)
omero.ldap.group_mapping=name=cn

## Without a prefix the "new_user_group" property
## specifies the name of a single group which all
## new users will be added to.
omero.ldap.new_user_group=default

## Examples of other new_user_group strings
## The ":x: prefixes specify actions which should
## take place

## :ou: uses the final organizational unit of a user's dn
## as the single OMERO group
## omero.ldap.new_user_group=:ou:

## :attribute: uses all the values of the specified
## attribute as the name of multiple OMERO groups.
## omero.ldap.new_user_group=:attribute:memberOf

## Like :attribute:, :filtered_attribute: uses all the
## values of the specified attribute as the name of
## multiple OMERO groups but the attribute must pass
## the same filter as :query: does.
## omero.ldap.new_user_group=:filtered_attribute:memberOf

## Similar to :attribute:, :dn_attribute: uses all the
## values of the specified attribute as the DN of
## multiple OMERO groups.
## omero.ldap.new_user_group=:dn_attribute:memberOf

## A combination of filtered_attribute and dn_attribute,
## :filtered_dn_attribute: uses all of the values of the
## specificied attribute as the DN of multipl OMERO groups
## but the attribute must pass the same filter as :query:
## omero.ldap.new_user_group=:filtered_dn_attribute:memberOf

## :query: performs a query for groups. The "name"
## property will be taken as defined by omero.ldap.group_mapping
## and the resulting filter will be AND'ed with the value
## group_filter (above)
## omero.ldap.new_user_group=:query:(member=@{dn})

## :bean: looks in the server's context for a
## bean with the given name which implements ome.security.auth.NewUserGroupBean
## omero.ldap.new_user_group=:bean:myNewUserGroupMapperBean

### END

############################################
# appserver product (ear) configuration
############################################
product.name=OMERO.server
product.license="GNU GPL, version 2"
product.final.name=omero.ear

############################################
## Library versions
############################################
versions.ome-java=2007-Aug-07-r3052
##
versions.JHotDraw=7.0.9
versions.TableLayout=bin-jdk1.5-2009-08-26
versions.ai_path=20110331
versions.apacheds=1.5.6
versions.activation=1.1.1
versions.ant=1.8.0
versions.antlr=2.7.6
versions.asm=1.5.3
versions.axis=1.4
versions.backport=3.1
versions.batik=1.8pre-jdk6
versions.btm=2.1.3
versions.cglib=2.2
versions.checkstyle=4.3
versions.clients-util=r7223-b1483
versions.commons-beanutils=1.8.0
versions.commons-codec=1.6
versions.commons-collections=3.2
versions.commons-digester=1.8
versions.commons-discovery=0.2
versions.commons-httpclient=3.1
versions.commons-io=1.4
versions.commons-lang=2.5
versions.commons-logging=1.1.1
versions.commons-pool=1.2
versions.commons-validator=1.3.1
versions.dom4j=1.6.1
versions.ehcache=2.1.0
versions.emma=2.0.5312
versions.findbugs=1.2.1
versions.forms=1.2.1
versions.freemarker=2.3.8
versions.gicentreUtils=20110331
versions.gtkjfilechooser=1.4.8
versions.guava=13.0
versions.hibernate-search=3.1.1.GA
versions.hibernate-tools=3.2.0.beta11
versions.hibernate-validator=3.1.0.GA
versions.hibernate=3.5.6-4510
versions.i5d=1.2.0
versions.ice33=3.3.1
versions.ice33_lib=33
versions.ice34=3.4.2
versions.ice34_lib=34
versions.ice35=3.5.1
versions.ice35_lib=35
versions.ij=1.41
versions.ipython=0.10.1
versions.jaxrpc=1.1
versions.jamon=2.75
versions.janino=2.5.10
versions.jarbundler=2.1.0
versions.javassist=3.9.0.GA
versions.java-image-scaling=0.8.5
versions.jcommon=1.0.14
versions.jfreechart=1.0.11
versions.jogl=1.1.1
versions.jsch=0.1.25
versions.jta=1.0.1B
versions.jtidy=r8-20060801
versions.jts=1.10
versions.log4j=1.2.17
versions.logback=1.1.1
## Change url in antlib/resources/release.xml when changing lucene version
versions.lucene=2.4.1
versions.mail=1.4.1
versions.metrics=3.0.2
versions.nanoxml=2.2.3
versions.nsisant=1.2
versions.ols-client=1.15
versions.oro=2.0.8
versions.perf4j=0.9.16
versions.persistence-api=1.0.0.Final
versions.processing-core=20110128
versions.processing-controlP5=20110218
versions.poi-scratchpad=3.0-rc4-20070503
versions.poi=3.6-20091214
versions.physics=20110331
versions.quartz=1.5.2
versions.reportng=1.1.1
versions.saaj=1.2
versions.shared-ldap=0.9.15
versions.slf4j=1.7.6
versions.spring=3.0.1.RELEASE-A
versions.spring-ldap=1.3.0.RELEASE
versions.spring-security=3.0.2.RELEASE
versions.swingx=0.9.4
versions.robotframework.swinglibrary=1.6.0a
versions.tablelayout=bin-jdk1.5-2009-08-26
versions.testng=6.8
versions.tyrex=1.0.3
versions.velocity-tools=1.1
versions.velocity=1.4
versions.wsdl4j=1.5.1
versions.xercesImpl=2.6.2
versions.xml-apis=1.3.04
versions.xmlParserAPIs=2.6.2
versions.fontbox=0.1.0
versions.pdfbox=0.7.3
versions.xalan=2.7.1
versions.jna=3.4.0
versions.platform=3.4.0

###
### Appended Values
###
<|MERGE_RESOLUTION|>--- conflicted
+++ resolved
@@ -327,11 +327,8 @@
 #  - Murmur3-32
 #  - Murmur3-128
 #  - SHA1-160
-<<<<<<< HEAD
-#
-=======
 #  - File-Size-64
->>>>>>> 1db833df
+#
 # In negotiation with clients, this list is interpreted as being in
 # descending order of preference.
 omero.checksum.supported=SHA1-160, MD5-128, Murmur3-128, Murmur3-32, CRC-32, Adler-32
